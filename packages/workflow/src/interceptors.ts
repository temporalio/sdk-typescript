--- conflicted
+++ resolved
@@ -275,8 +275,21 @@
 }
 
 /**
-<<<<<<< HEAD
- * Input for WorkflowOutboundCallsInterceptor.startNexusOperation.
+ * Input for {@link WorkflowOutboundCallsInterceptor.continueAsNew}.
+ */
+export interface ContinueAsNewInput {
+  readonly args: unknown[];
+  readonly headers: Headers;
+  readonly options: ContinueAsNewInputOptions;
+}
+
+/**
+ * Input for {@link WorkflowOutboundCallsInterceptor.continueAsNew}.
+ */
+export type ContinueAsNewInputOptions = ContinueAsNewOptions & Required<Pick<ContinueAsNewOptions, 'workflowType'>>;
+
+/**
+ * Input for {@link WorkflowOutboundCallsInterceptor.startNexusOperation}.
  */
 export interface StartNexusOperationInput {
   input: unknown;
@@ -288,26 +301,12 @@
   nexusHeader: Record<string, string>;
 }
 
+/**
+ * Output for {@link WorkflowOutboundCallsInterceptor.startNexusOperation}.
+ */
 export interface StartNexusOperationOutput {
   token?: string;
 }
-
-/**
- * Implement any of these methods to intercept Workflow code calls to the Temporal APIs, like scheduling an activity and starting a timer
-=======
- * Input for {@link WorkflowOutboundCallsInterceptor.continueAsNew}.
->>>>>>> d6af5a71
- */
-export interface ContinueAsNewInput {
-  readonly args: unknown[];
-  readonly headers: Headers;
-  readonly options: ContinueAsNewInputOptions;
-}
-
-/**
- * Input for {@link WorkflowOutboundCallsInterceptor.continueAsNew}.
- */
-export type ContinueAsNewInputOptions = ContinueAsNewOptions & Required<Pick<ContinueAsNewOptions, 'workflowType'>>;
 
 /**
  * Input for {@link WorkflowOutboundCallsInterceptor.getLogAttributes}.
