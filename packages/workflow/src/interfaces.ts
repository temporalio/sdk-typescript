import type { RawSourceMap } from 'source-map';
import {
  RetryPolicy,
  TemporalFailure,
  CommonWorkflowOptions,
  HandlerUnfinishedPolicy,
  SearchAttributes,
  SignalDefinition,
  UpdateDefinition,
  QueryDefinition,
  Duration,
  VersioningIntent,
} from '@temporalio/common';
import { SymbolBasedInstanceOfError } from '@temporalio/common/lib/type-helpers';
import { makeProtoEnumConverters } from '@temporalio/common/lib/internal-workflow/enums-helpers';
import type { coresdk } from '@temporalio/proto';

/**
 * Workflow Execution information
 */
export interface WorkflowInfo {
  /**
   * ID of the Workflow, this can be set by the client during Workflow creation.
   * A single Workflow may run multiple times e.g. when scheduled with cron.
   */
  readonly workflowId: string;

  /**
   * ID of a single Workflow run
   */
  readonly runId: string;

  /**
   * Workflow function's name
   */
  readonly workflowType: string;

  /**
   * Indexed information attached to the Workflow Execution
   *
   * This value may change during the lifetime of an Execution.
   */
  readonly searchAttributes: SearchAttributes;

  /**
   * Non-indexed information attached to the Workflow Execution
   */
  readonly memo?: Record<string, unknown>;

  /**
   * Parent Workflow info (present if this is a Child Workflow)
   */
  readonly parent?: ParentWorkflowInfo;

  /**
   * Result from the previous Run (present if this is a Cron Workflow or was Continued As New).
   *
   * An array of values, since other SDKs may return multiple values from a Workflow.
   */
  readonly lastResult?: unknown;

  /**
   * Failure from the previous Run (present when this Run is a retry, or the last Run of a Cron Workflow failed)
   */
  readonly lastFailure?: TemporalFailure;

  /**
   * Length of Workflow history up until the current Workflow Task.
   *
   * This value changes during the lifetime of an Execution.
   *
   * You may safely use this information to decide when to {@link continueAsNew}.
   */
  readonly historyLength: number;

  /**
   * Size of Workflow history in bytes until the current Workflow Task.
   *
   * This value changes during the lifetime of an Execution.
   *
   * Supported only on Temporal Server 1.20+, always zero on older servers.
   *
   * You may safely use this information to decide when to {@link continueAsNew}.
   */
  readonly historySize: number;

  /**
   * A hint provided by the current WorkflowTaskStarted event recommending whether to
   * {@link continueAsNew}.
   *
   * This value changes during the lifetime of an Execution.
   *
   * Supported only on Temporal Server 1.20+, always `false` on older servers.
   */
  readonly continueAsNewSuggested: boolean;

  /**
   * Task queue this Workflow is executing on
   */
  readonly taskQueue: string;

  /**
   * Namespace this Workflow is executing in
   */
  readonly namespace: string;

  /**
   * Run Id of the first Run in this Execution Chain
   */
  readonly firstExecutionRunId: string;

  /**
   * The last Run Id in this Execution Chain
   */
  readonly continuedFromExecutionRunId?: string;

  /**
   * Time at which this [Workflow Execution Chain](https://docs.temporal.io/workflows#workflow-execution-chain) was started
   */
  readonly startTime: Date;

  /**
   * Time at which the current Workflow Run started
   */
  readonly runStartTime: Date;

  /**
   * Milliseconds after which the Workflow Execution is automatically terminated by Temporal Server. Set via {@link WorkflowOptions.workflowExecutionTimeout}.
   */
  readonly executionTimeoutMs?: number;

  /**
   * Time at which the Workflow Execution expires
   */
  readonly executionExpirationTime?: Date;

  /**
   * Milliseconds after which the Workflow Run is automatically terminated by Temporal Server. Set via {@link WorkflowOptions.workflowRunTimeout}.
   */
  readonly runTimeoutMs?: number;

  /**
   * Maximum execution time of a Workflow Task in milliseconds. Set via {@link WorkflowOptions.workflowTaskTimeout}.
   */
  readonly taskTimeoutMs: number;

  /**
   * Retry Policy for this Execution. Set via {@link WorkflowOptions.retry}.
   */
  readonly retryPolicy?: RetryPolicy;

  /**
   * Starts at 1 and increments for every retry if there is a `retryPolicy`
   */
  readonly attempt: number;

  /**
   * Cron Schedule for this Execution. Set via {@link WorkflowOptions.cronSchedule}.
   */
  readonly cronSchedule?: string;

  /**
   * Milliseconds between Cron Runs
   */
  readonly cronScheduleToScheduleInterval?: number;

  /**
   * The Build ID of the worker which executed the current Workflow Task. May be undefined if the
   * task was completed by a worker without a Build ID. If this worker is the one executing this
   * task for the first time and has a Build ID set, then its ID will be used. This value may change
   * over the lifetime of the workflow run, but is deterministic and safe to use for branching.
   */
  readonly currentBuildId?: string;

  readonly unsafe: UnsafeWorkflowInfo;
}

/**
 * Unsafe information about the current Workflow Execution.
 *
 * Never rely on this information in Workflow logic as it will cause non-deterministic behavior.
 */
export interface UnsafeWorkflowInfo {
  /**
   * Current system time in milliseconds
   *
   * The safe version of time is `new Date()` and `Date.now()`, which are set on the first invocation of a Workflow
   * Task and stay constant for the duration of the Task and during replay.
   */
  readonly now: () => number;

  readonly isReplaying: boolean;
}

/**
 * Information about a workflow update.
 */
export interface UpdateInfo {
  /**
   *  A workflow-unique identifier for this update.
   */
  readonly id: string;

  /**
   *  The update type name.
   */
  readonly name: string;
}

export interface ParentWorkflowInfo {
  workflowId: string;
  runId: string;
  namespace: string;
}

/**
 * Not an actual error, used by the Workflow runtime to abort execution when {@link continueAsNew} is called
 */
@SymbolBasedInstanceOfError('ContinueAsNew')
export class ContinueAsNew extends Error {
  constructor(public readonly command: coresdk.workflow_commands.IContinueAsNewWorkflowExecution) {
    super('Workflow continued as new');
  }
}

/**
 * Options for continuing a Workflow as new
 */
export interface ContinueAsNewOptions {
  /**
   * A string representing the Workflow type name, e.g. the filename in the Node.js SDK or class name in Java
   */
  workflowType?: string;
  /**
   * Task queue to continue the Workflow in
   */
  taskQueue?: string;
  /**
   * Timeout for the entire Workflow run
   * @format {@link https://www.npmjs.com/package/ms | ms-formatted string}
   */
  workflowRunTimeout?: Duration;
  /**
   * Timeout for a single Workflow task
   * @format {@link https://www.npmjs.com/package/ms | ms-formatted string}
   */
  workflowTaskTimeout?: Duration;
  /**
   * Non-searchable attributes to attach to next Workflow run
   */
  memo?: Record<string, unknown>;
  /**
   * Searchable attributes to attach to next Workflow run
   */
  searchAttributes?: SearchAttributes;
  /**
   * When using the Worker Versioning feature, specifies whether this Workflow should
   * Continue-as-New onto a worker with a compatible Build Id or not. See {@link VersioningIntent}.
   *
   * @default 'COMPATIBLE'
   *
   * @experimental The Worker Versioning API is still being designed. Major changes are expected.
   */
  versioningIntent?: VersioningIntent;
}

/**
 * Specifies:
 * - whether cancellation requests are sent to the Child
 * - whether and when a {@link CanceledFailure} is thrown from {@link executeChild} or
 *   {@link ChildWorkflowHandle.result}
 *
 * @default {@link ChildWorkflowCancellationType.WAIT_CANCELLATION_COMPLETED}
 */
export type ChildWorkflowCancellationType =
  (typeof ChildWorkflowCancellationType)[keyof typeof ChildWorkflowCancellationType];
export const ChildWorkflowCancellationType = {
  /**
   * Don't send a cancellation request to the Child.
   */
  ABANDON: 'ABANDON',

  /**
   * Send a cancellation request to the Child. Immediately throw the error.
   */
  TRY_CANCEL: 'TRY_CANCEL',

  /**
   * Send a cancellation request to the Child. The Child may respect cancellation, in which case an error will be thrown
   * when cancellation has completed, and {@link isCancellation}(error) will be true. On the other hand, the Child may
   * ignore the cancellation request, in which case an error might be thrown with a different cause, or the Child may
   * complete successfully.
   *
   * @default
   */
  WAIT_CANCELLATION_COMPLETED: 'WAIT_CANCELLATION_COMPLETED',

  /**
   * Send a cancellation request to the Child. Throw the error once the Server receives the Child cancellation request.
   */
  WAIT_CANCELLATION_REQUESTED: 'WAIT_CANCELLATION_REQUESTED',
} as const;

// ts-prune-ignore-next
export const [encodeChildWorkflowCancellationType, decodeChildWorkflowCancellationType] = makeProtoEnumConverters<
  coresdk.child_workflow.ChildWorkflowCancellationType,
  typeof coresdk.child_workflow.ChildWorkflowCancellationType,
  keyof typeof coresdk.child_workflow.ChildWorkflowCancellationType,
  typeof ChildWorkflowCancellationType,
  ''
>(
  {
    [ChildWorkflowCancellationType.ABANDON]: 0,
    [ChildWorkflowCancellationType.TRY_CANCEL]: 1,
    [ChildWorkflowCancellationType.WAIT_CANCELLATION_COMPLETED]: 2,
    [ChildWorkflowCancellationType.WAIT_CANCELLATION_REQUESTED]: 3,
  } as const,
  ''
);

/**
 * How a Child Workflow reacts to the Parent Workflow reaching a Closed state.
 *
 * @see {@link https://docs.temporal.io/concepts/what-is-a-parent-close-policy/ | Parent Close Policy}
 */
export type ParentClosePolicy = (typeof ParentClosePolicy)[keyof typeof ParentClosePolicy];
export const ParentClosePolicy = {
  /**
   * When the Parent is Closed, the Child is Terminated.
   *
   * @default
   */
  TERMINATE: 'TERMINATE',

  /**
   * When the Parent is Closed, nothing is done to the Child.
   */
  ABANDON: 'ABANDON',

  /**
   * When the Parent is Closed, the Child is Cancelled.
   */
  REQUEST_CANCEL: 'REQUEST_CANCEL',

  /// Anything below this line has been deprecated

  /**
   * If a `ParentClosePolicy` is set to this, or is not set at all, the server default value will be used.
   *
   * @deprecated Either leave property `undefined`, or set an explicit policy instead.
   */
  PARENT_CLOSE_POLICY_UNSPECIFIED: undefined, // eslint-disable-line deprecation/deprecation

  /**
   * When the Parent is Closed, the Child is Terminated.
   *
   * @deprecated Use {@link ParentClosePolicy.TERMINATE} instead.
   */
  PARENT_CLOSE_POLICY_TERMINATE: 'TERMINATE', // eslint-disable-line deprecation/deprecation

  /**
   * When the Parent is Closed, nothing is done to the Child.
   *
   * @deprecated Use {@link ParentClosePolicy.ABANDON} instead.
   */
  PARENT_CLOSE_POLICY_ABANDON: 'ABANDON', // eslint-disable-line deprecation/deprecation

  /**
   * When the Parent is Closed, the Child is Cancelled.
   *
   * @deprecated Use {@link ParentClosePolicy.REQUEST_CANCEL} instead.
   */
  PARENT_CLOSE_POLICY_REQUEST_CANCEL: 'REQUEST_CANCEL', // eslint-disable-line deprecation/deprecation
} as const;

// ts-prune-ignore-next
export const [encodeParentClosePolicy, decodeParentClosePolicy] = makeProtoEnumConverters<
  coresdk.child_workflow.ParentClosePolicy,
  typeof coresdk.child_workflow.ParentClosePolicy,
  keyof typeof coresdk.child_workflow.ParentClosePolicy,
  typeof ParentClosePolicy,
  'PARENT_CLOSE_POLICY_'
>(
  {
    [ParentClosePolicy.TERMINATE]: 1,
    [ParentClosePolicy.ABANDON]: 2,
    [ParentClosePolicy.REQUEST_CANCEL]: 3,
    UNSPECIFIED: 0,
  } as const,
  'PARENT_CLOSE_POLICY_'
);

export interface ChildWorkflowOptions extends CommonWorkflowOptions {
  /**
   * Workflow id to use when starting. If not specified a UUID is generated. Note that it is
   * dangerous as in case of client side retries no deduplication will happen based on the
   * generated id. So prefer assigning business meaningful ids if possible.
   */
  workflowId?: string;

  /**
   * Task queue to use for Workflow tasks. It should match a task queue specified when creating a
   * `Worker` that hosts the Workflow code.
   *
   * By default, a child is scheduled on the same Task Queue as the parent.
   */
  taskQueue?: string;

  /**
   * Specifies:
   * - whether cancellation requests are sent to the Child
   * - whether and when an error is thrown from {@link executeChild} or
   *   {@link ChildWorkflowHandle.result}
   *
   * @default {@link ChildWorkflowCancellationType.WAIT_CANCELLATION_COMPLETED}
   */
  cancellationType?: ChildWorkflowCancellationType;

  /**
   * Specifies how the Child reacts to the Parent Workflow reaching a Closed state.
   *
   * @default {@link ParentClosePolicy.PARENT_CLOSE_POLICY_TERMINATE}
   */
  parentClosePolicy?: ParentClosePolicy;

  /**
   * When using the Worker Versioning feature, specifies whether this Child Workflow should run on
   * a worker with a compatible Build Id or not. See {@link VersioningIntent}.
   *
   * @default 'COMPATIBLE'
   *
   * @experimental The Worker Versioning API is still being designed. Major changes are expected.
   */
  versioningIntent?: VersioningIntent;
}

export type RequiredChildWorkflowOptions = Required<Pick<ChildWorkflowOptions, 'workflowId' | 'cancellationType'>> & {
  args: unknown[];
};

export type ChildWorkflowOptionsWithDefaults = ChildWorkflowOptions & RequiredChildWorkflowOptions;

export interface StackTraceSDKInfo {
  name: string;
  version: string;
}

/**
 * Represents a slice of a file starting at lineOffset
 */
export interface StackTraceFileSlice {
  /**
   * Only used possible to trim the file without breaking syntax highlighting.
   */
  line_offset: number;
  /**
   * slice of a file with `\n` (newline) line terminator.
   */
  content: string;
}

/**
 * A pointer to a location in a file
 */
export interface StackTraceFileLocation {
  /**
   * Path to source file (absolute or relative).
   * When using a relative path, make sure all paths are relative to the same root.
   */
  file_path?: string;
  /**
   * If possible, SDK should send this, required for displaying the code location.
   */
  line?: number;
  /**
   * If possible, SDK should send this.
   */
  column?: number;
  /**
   * Function name this line belongs to (if applicable).
   * Used for falling back to stack trace view.
   */
  function_name?: string;
  /**
   * Flag to mark this as internal SDK code and hide by default in the UI.
   */
  internal_code: boolean;
}

export interface StackTrace {
  locations: StackTraceFileLocation[];
}

/**
 * Used as the result for the enhanced stack trace query
 */
export interface EnhancedStackTrace {
  sdk: StackTraceSDKInfo;
  /**
   * Mapping of file path to file contents.
   * SDK may choose to send no, some or all sources.
   * Sources might be trimmed, and some time only the file(s) of the top element of the trace will be sent.
   */
  sources: Record<string, StackTraceFileSlice[]>;
  stacks: StackTrace[];
}

export interface WorkflowCreateOptions {
  info: WorkflowInfo;
  randomnessSeed: number[];
  now: number;
  showStackTraceSources: boolean;
}

export interface WorkflowCreateOptionsInternal extends WorkflowCreateOptions {
  sourceMap: RawSourceMap;
  registeredActivityNames: Set<string>;
  getTimeOfDay(): bigint;
}

/**
 * A handler function capable of accepting the arguments for a given UpdateDefinition, SignalDefinition or QueryDefinition.
 */
export type Handler<
  Ret,
  Args extends any[],
  T extends UpdateDefinition<Ret, Args> | SignalDefinition<Args> | QueryDefinition<Ret, Args>,
> = T extends UpdateDefinition<infer R, infer A>
  ? (...args: A) => R | Promise<R>
  : T extends SignalDefinition<infer A>
    ? (...args: A) => void | Promise<void>
    : T extends QueryDefinition<infer R, infer A>
      ? (...args: A) => R
      : never;

/**
 * A handler function accepting signal calls for non-registered signal names.
 */
export type DefaultSignalHandler = (signalName: string, ...args: unknown[]) => void | Promise<void>;

/**
<<<<<<< HEAD
 * A handler function accepting update calls for non-registered update names.
 */
export type DefaultUpdateHandler = (updateName: string, ...args: unknown[]) => Promise<unknown> | unknown;
=======
 * A handler function accepting query calls for non-registered query names.
 */
export type DefaultQueryHandler = (queryName: string, ...args: unknown[]) => unknown;
>>>>>>> 4155dad0

/**
 * A validation function capable of accepting the arguments for a given UpdateDefinition.
 */
export type UpdateValidator<Args extends any[]> = (...args: Args) => void;

/**
 * A description of a query handler.
 */
export type QueryHandlerOptions = { description?: string };

/**
 * A description of a signal handler.
 */
export type SignalHandlerOptions = { description?: string; unfinishedPolicy?: HandlerUnfinishedPolicy };

/**
 * A validator and description of an update handler.
 */
export type UpdateHandlerOptions<Args extends any[]> = {
  validator?: UpdateValidator<Args>;
  description?: string;
  unfinishedPolicy?: HandlerUnfinishedPolicy;
};

export interface ActivationCompletion {
  commands: coresdk.workflow_commands.IWorkflowCommand[];
  usedInternalFlags: number[];
}<|MERGE_RESOLUTION|>--- conflicted
+++ resolved
@@ -539,15 +539,14 @@
 export type DefaultSignalHandler = (signalName: string, ...args: unknown[]) => void | Promise<void>;
 
 /**
-<<<<<<< HEAD
  * A handler function accepting update calls for non-registered update names.
  */
 export type DefaultUpdateHandler = (updateName: string, ...args: unknown[]) => Promise<unknown> | unknown;
-=======
+
+/**
  * A handler function accepting query calls for non-registered query names.
  */
 export type DefaultQueryHandler = (queryName: string, ...args: unknown[]) => unknown;
->>>>>>> 4155dad0
 
 /**
  * A validation function capable of accepting the arguments for a given UpdateDefinition.
