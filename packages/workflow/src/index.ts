--- conflicted
+++ resolved
@@ -49,11 +49,6 @@
 export {
   ActivityCancellationType,
   ActivityFailure,
-<<<<<<< HEAD
-=======
-  ActivityFunction,
-  ActivityInterface,
->>>>>>> 4b757ebb
   ActivityOptions,
   ApplicationFailure,
   CancelledFailure,
