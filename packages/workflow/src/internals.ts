<<<<<<< HEAD
=======
import { defaultFailureConverter, FailureConverter, PayloadConverter } from '@temporalio/common';
import type { RawSourceMap } from 'source-map';
>>>>>>> e42fdb0b
import {
  arrayFromPayloads,
  defaultPayloadConverter,
  ensureTemporalFailure,
<<<<<<< HEAD
  errorToFailure,
  failureToError,
  optionalFailureToOptionalError,
  PayloadConverter,
  TemporalFailure,
} from '@temporalio/common';
import {
  checkExtends,
  composeInterceptors,
=======
>>>>>>> e42fdb0b
  IllegalStateError,
  TemporalFailure,
  Workflow,
  WorkflowExecutionAlreadyStartedError,
  WorkflowQueryType,
  WorkflowSignalType,
} from '@temporalio/common';
import { composeInterceptors } from '@temporalio/common/lib/interceptors';
import { checkExtends } from '@temporalio/common/lib/type-helpers';
import type { coresdk } from '@temporalio/proto';
import { alea, RNG } from './alea';
import { ROOT_SCOPE } from './cancellation-scope';
import { DeterminismViolationError, isCancellation } from './errors';
import {
  QueryInput,
  SignalInput,
  WorkflowExecuteInput,
  WorkflowInterceptors,
  WorkflowInterceptorsFactory,
} from './interceptors';
import { ContinueAsNew, SDKInfo, FileSlice, EnhancedStackTrace, FileLocation, WorkflowInfo } from './interfaces';
import { SinkCall } from './sinks';
import { untrackPromise } from './stack-helpers';
import pkg from './pkg';

enum StartChildWorkflowExecutionFailedCause {
  START_CHILD_WORKFLOW_EXECUTION_FAILED_CAUSE_UNSPECIFIED = 0,
  START_CHILD_WORKFLOW_EXECUTION_FAILED_CAUSE_WORKFLOW_ALREADY_EXISTS = 1,
}

checkExtends<coresdk.child_workflow.StartChildWorkflowExecutionFailedCause, StartChildWorkflowExecutionFailedCause>();
checkExtends<StartChildWorkflowExecutionFailedCause, coresdk.child_workflow.StartChildWorkflowExecutionFailedCause>();

export interface Stack {
  formatted: string;
  structured: FileLocation[];
}

/**
 * Global store to track promise stacks for stack trace query
 */
export interface PromiseStackStore {
  childToParent: Map<Promise<unknown>, Set<Promise<unknown>>>;
  promiseToStack: Map<Promise<unknown>, Stack>;
}

export type ResolveFunction<T = any> = (val: T) => any;
export type RejectFunction<E = any> = (val: E) => any;

export interface Completion {
  resolve: ResolveFunction;
  reject: RejectFunction;
}

export interface Condition {
  fn(): boolean;
  resolve(): void;
}

/**
 * A class that acts as a marker for this special result type
 */
export class LocalActivityDoBackoff {
  public readonly name = 'LocalActivityDoBackoff';
  constructor(public readonly backoff: coresdk.activity_result.IDoBackoff) {}
}

export type ActivationHandlerFunction<K extends keyof coresdk.workflow_activation.IWorkflowActivationJob> = (
  activation: NonNullable<coresdk.workflow_activation.IWorkflowActivationJob[K]>
) => void;

export type ActivationHandler = {
  [P in keyof coresdk.workflow_activation.IWorkflowActivationJob]: ActivationHandlerFunction<P>;
};

export class Activator implements ActivationHandler {
  workflowFunctionWasCalled = false;

  public async startWorkflowNextHandler({ args }: WorkflowExecuteInput): Promise<any> {
    const { workflow } = state;
    if (workflow === undefined) {
      throw new IllegalStateError('Workflow uninitialized');
    }
    let promise: Promise<any>;
    try {
      promise = workflow(...args);
    } finally {
      // Guarantee this runs even if there was an exception when invoking the Workflow function
      // Otherwise this Workflow will now be queryable.
      this.workflowFunctionWasCalled = true;
      // Empty the buffer
      const buffer = state.bufferedQueries.splice(0);
      for (const activation of buffer) {
        this.queryWorkflow(activation);
      }
    }
    return await promise;
  }

  public startWorkflow(activation: coresdk.workflow_activation.IStartWorkflow): void {
    const { info } = state;
    if (info === undefined) {
      throw new IllegalStateError('Workflow has not been initialized');
    }
    const execute = composeInterceptors(
      state.interceptors.inbound,
      'execute',
      this.startWorkflowNextHandler.bind(this)
    );
    untrackPromise(
      execute({
        headers: activation.headers ?? {},
        args: arrayFromPayloads(state.payloadConverter, activation.arguments),
      }).then(completeWorkflow, handleWorkflowFailure)
    );
  }

  public cancelWorkflow(_activation: coresdk.workflow_activation.ICancelWorkflow): void {
    state.cancelled = true;
    ROOT_SCOPE.cancel();
  }

  public fireTimer(activation: coresdk.workflow_activation.IFireTimer): void {
    // Timers are a special case where their completion might not be in Workflow state,
    // this is due to immediate timer cancellation that doesn't go wait for Core.
    const completion = maybeConsumeCompletion('timer', getSeq(activation));
    completion?.resolve(undefined);
  }

  public resolveActivity(activation: coresdk.workflow_activation.IResolveActivity): void {
    if (!activation.result) {
      throw new TypeError('Got ResolveActivity activation with no result');
    }
    const { resolve, reject } = consumeCompletion('activity', getSeq(activation));
    if (activation.result.completed) {
      const completed = activation.result.completed;
      const result = completed.result ? state.payloadConverter.fromPayload(completed.result) : undefined;
      resolve(result);
    } else if (activation.result.failed) {
      const { failure } = activation.result.failed;
      const err = failure ? state.failureConverter.failureToError(failure) : undefined;
      reject(err);
    } else if (activation.result.cancelled) {
      const { failure } = activation.result.cancelled;
      const err = failure ? state.failureConverter.failureToError(failure) : undefined;
      reject(err);
    } else if (activation.result.backoff) {
      reject(new LocalActivityDoBackoff(activation.result.backoff));
    }
  }

  public resolveChildWorkflowExecutionStart(
    activation: coresdk.workflow_activation.IResolveChildWorkflowExecutionStart
  ): void {
    const { resolve, reject } = consumeCompletion('childWorkflowStart', getSeq(activation));
    if (activation.succeeded) {
      resolve(activation.succeeded.runId);
    } else if (activation.failed) {
      if (
        activation.failed.cause !==
        StartChildWorkflowExecutionFailedCause.START_CHILD_WORKFLOW_EXECUTION_FAILED_CAUSE_WORKFLOW_ALREADY_EXISTS
      ) {
        throw new IllegalStateError('Got unknown StartChildWorkflowExecutionFailedCause');
      }
      if (!(activation.seq && activation.failed.workflowId && activation.failed.workflowType)) {
        throw new TypeError('Missing attributes in activation job');
      }
      reject(
        new WorkflowExecutionAlreadyStartedError(
          'Workflow execution already started',
          activation.failed.workflowId,
          activation.failed.workflowType
        )
      );
    } else if (activation.cancelled) {
      if (!activation.cancelled.failure) {
        throw new TypeError('Got no failure in cancelled variant');
      }
      reject(state.failureConverter.failureToError(activation.cancelled.failure));
    } else {
      throw new TypeError('Got ResolveChildWorkflowExecutionStart with no status');
    }
  }

  public resolveChildWorkflowExecution(activation: coresdk.workflow_activation.IResolveChildWorkflowExecution): void {
    if (!activation.result) {
      throw new TypeError('Got ResolveChildWorkflowExecution activation with no result');
    }
    const { resolve, reject } = consumeCompletion('childWorkflowComplete', getSeq(activation));
    if (activation.result.completed) {
      const completed = activation.result.completed;
      const result = completed.result ? state.payloadConverter.fromPayload(completed.result) : undefined;
      resolve(result);
    } else if (activation.result.failed) {
      const { failure } = activation.result.failed;
      if (failure === undefined || failure === null) {
        throw new TypeError('Got failed result with no failure attribute');
      }
      reject(state.failureConverter.failureToError(failure));
    } else if (activation.result.cancelled) {
      const { failure } = activation.result.cancelled;
      if (failure === undefined || failure === null) {
        throw new TypeError('Got cancelled result with no failure attribute');
      }
      reject(state.failureConverter.failureToError(failure));
    }
  }

  // Intentionally not made function async so this handler doesn't show up in the stack trace
  protected queryWorkflowNextHandler({ queryName, args }: QueryInput): Promise<unknown> {
    const fn = state.queryHandlers.get(queryName);
    if (fn === undefined) {
      const knownQueryTypes = [...state.queryHandlers.keys()].join(' ');
      // Fail the query
      throw new ReferenceError(
        `Workflow did not register a handler for ${queryName}. Registered queries: [${knownQueryTypes}]`
      );
    }
    try {
      const ret = fn(...args);
      if (ret instanceof Promise) {
        return Promise.reject(new DeterminismViolationError('Query handlers should not return a Promise'));
      }
      return Promise.resolve(ret);
    } catch (err) {
      return Promise.reject(err);
    }
  }

  public queryWorkflow(activation: coresdk.workflow_activation.IQueryWorkflow): void {
    if (!this.workflowFunctionWasCalled) {
      state.bufferedQueries.push(activation);
      return;
    }

    const { queryType, queryId, headers } = activation;
    if (!(queryType && queryId)) {
      throw new TypeError('Missing query activation attributes');
    }

    const execute = composeInterceptors(
      state.interceptors.inbound,
      'handleQuery',
      this.queryWorkflowNextHandler.bind(this)
    );
    execute({
      queryName: queryType,
      args: arrayFromPayloads(state.payloadConverter, activation.arguments),
      queryId,
      headers: headers ?? {},
    }).then(
      (result) => completeQuery(queryId, result),
      (reason) => failQuery(queryId, reason)
    );
  }

  public async signalWorkflowNextHandler({ signalName, args }: SignalInput): Promise<void> {
    const fn = state.signalHandlers.get(signalName);
    if (fn === undefined) {
      throw new IllegalStateError(`No registered signal handler for signal ${signalName}`);
    }
    return await fn(...args);
  }

  public signalWorkflow(activation: coresdk.workflow_activation.ISignalWorkflow): void {
    const { signalName, headers } = activation;
    if (!signalName) {
      throw new TypeError('Missing activation signalName');
    }

    const fn = state.signalHandlers.get(signalName);
    if (fn === undefined) {
      let buffer = state.bufferedSignals.get(signalName);
      if (buffer === undefined) {
        buffer = [];
        state.bufferedSignals.set(signalName, buffer);
      }
      buffer.push(activation);
      return;
    }

    const execute = composeInterceptors(
      state.interceptors.inbound,
      'handleSignal',
      this.signalWorkflowNextHandler.bind(this)
    );
    execute({
      args: arrayFromPayloads(state.payloadConverter, activation.input),
      signalName,
      headers: headers ?? {},
    }).catch(handleWorkflowFailure);
  }

  public resolveSignalExternalWorkflow(activation: coresdk.workflow_activation.IResolveSignalExternalWorkflow): void {
    const { resolve, reject } = consumeCompletion('signalWorkflow', getSeq(activation));
    if (activation.failure) {
      reject(state.failureConverter.failureToError(activation.failure));
    } else {
      resolve(undefined);
    }
  }

  public resolveRequestCancelExternalWorkflow(
    activation: coresdk.workflow_activation.IResolveRequestCancelExternalWorkflow
  ): void {
    const { resolve, reject } = consumeCompletion('cancelWorkflow', getSeq(activation));
    if (activation.failure) {
      reject(state.failureConverter.failureToError(activation.failure));
    } else {
      resolve(undefined);
    }
  }

  public updateRandomSeed(activation: coresdk.workflow_activation.IUpdateRandomSeed): void {
    if (!activation.randomnessSeed) {
      throw new TypeError('Expected activation with randomnessSeed attribute');
    }
    state.random = alea(activation.randomnessSeed.toBytes());
  }

  public notifyHasPatch(activation: coresdk.workflow_activation.INotifyHasPatch): void {
    if (!activation.patchId) {
      throw new TypeError('Notify has patch missing patch name');
    }
    state.knownPresentPatches.add(activation.patchId);
  }

  public removeFromCache(): void {
    throw new IllegalStateError('removeFromCache activation job should not reach workflow');
  }
}

export type WorkflowsImportFunc = () => Promise<Record<string, any>>;
export type InterceptorsImportFunc = () => Promise<Array<{ interceptors: WorkflowInterceptorsFactory }>>;

/**
 * Keeps all of the Workflow runtime state like pending completions for activities and timers and the scope stack.
 *
 * State mutates each time the Workflow is activated.
 */
export class State {
  /**
   * Activator executes activation jobs
   */
  public readonly activator = new Activator();

  /**
   * Map of task sequence to a Completion
   */
  public readonly completions = {
    timer: new Map<number, Completion>(),
    activity: new Map<number, Completion>(),
    childWorkflowStart: new Map<number, Completion>(),
    childWorkflowComplete: new Map<number, Completion>(),
    signalWorkflow: new Map<number, Completion>(),
    cancelWorkflow: new Map<number, Completion>(),
  };

  /**
   * Holds buffered signal calls until a handler is registered
   */
  public readonly bufferedSignals = new Map<string, coresdk.workflow_activation.ISignalWorkflow[]>();

  /**
   * Holds buffered query calls until a handler is registered.
   *
   * **IMPORTANT** queries are only buffered until workflow is started.
   * This is required because async interceptors might block workflow function invocation
   * which delays query handler registration.
   */
  public readonly bufferedQueries = Array<coresdk.workflow_activation.IQueryWorkflow>();

  /**
   * Mapping of signal name to handler
   */
  public readonly signalHandlers = new Map<string, WorkflowSignalType>();

  /**
   * Source map file for looking up the source files in response to __enhanced_stack_trace
   */
  public sourceMap: RawSourceMap | undefined;

  /**
   * Whether or not to send the sources in enhanced stack trace query responses
   */
  public showStackTraceSources = false;

  protected getStackTraces(): Stack[] {
    const { childToParent, promiseToStack } = (globalThis as any).__TEMPORAL__.promiseStackStore as PromiseStackStore;
    const internalNodes = [...childToParent.values()].reduce((acc, curr) => {
      for (const p of curr) {
        acc.add(p);
      }
      return acc;
    }, new Set());
    const stacks = new Map<string, Stack>();
    for (const child of childToParent.keys()) {
      if (!internalNodes.has(child)) {
        const stack = promiseToStack.get(child);
        if (!stack || !stack.formatted) continue;
        stacks.set(stack.formatted, stack);
      }
    }
    // Not 100% sure where this comes from, just filter it out
    stacks.delete('    at Promise.then (<anonymous>)');
    stacks.delete('    at Promise.then (<anonymous>)\n');
    return [...stacks].map(([_, stack]) => stack);
  }

  /**
   * Mapping of query name to handler
   */
  public readonly queryHandlers = new Map<string, WorkflowQueryType>([
    [
      '__stack_trace',
      () => {
        return this.getStackTraces()
          .map((s) => s.formatted)
          .join('\n\n');
      },
    ],
    [
      '__enhanced_stack_trace',
      (): EnhancedStackTrace => {
        const { sourceMap } = this;
        const sdk: SDKInfo = { name: 'typescript', version: pkg.version };
        const stacks = this.getStackTraces().map(({ structured: locations }) => ({ locations }));
        const sources: Record<string, FileSlice[]> = {};
        if (this.showStackTraceSources) {
          for (const { locations } of stacks) {
            for (const { filePath } of locations) {
              if (!filePath) continue;
              const content = sourceMap?.sourcesContent?.[sourceMap?.sources.indexOf(filePath)];
              if (!content) continue;
              sources[filePath] = [
                {
                  content,
                  lineOffset: 0,
                },
              ];
            }
          }
        }
        return { sdk, stacks, sources };
      },
    ],
  ]);

  /**
   * Loaded in {@link initRuntime}
   */
  public interceptors: Required<WorkflowInterceptors> = { inbound: [], outbound: [], internals: [] };

  /**
   * Buffer that stores all generated commands, reset after each activation
   */
  public commands: coresdk.workflow_commands.IWorkflowCommand[] = [];

  /**
   * Stores all {@link condition}s that haven't been unblocked yet
   */
  public blockedConditions = new Map<number, Condition>();

  /**
   * Is this Workflow completed?
   *
   * A Workflow will be considered completed if it generates a command that the
   * system considers as a final Workflow command (e.g.
   * completeWorkflowExecution or failWorkflowExecution).
   */
  public completed = false;

  /**
   * Was this Workflow cancelled?
   */
  public cancelled = false;

  /**
   * The next (incremental) sequence to assign when generating completable commands
   */
  public nextSeqs = {
    timer: 1,
    activity: 1,
    childWorkflow: 1,
    signalWorkflow: 1,
    cancelWorkflow: 1,
    condition: 1,
    // Used internally to keep track of active stack traces
    stack: 1,
  };

  /**
   * This is set every time the workflow executes an activation
   */
  #now: number | undefined;

  get now(): number {
    if (this.#now === undefined) {
      throw new IllegalStateError('Tried to get Date before Workflow has been initialized');
    }
    return this.#now;
  }

  set now(value: number) {
    this.#now = value;
  }

  /**
   * Reference to the current Workflow, initialized when a Workflow is started
   */
  public workflow?: Workflow;

  /**
   * Information about the current Workflow
   */
  public info?: WorkflowInfo;

  /**
   * A deterministic RNG, used by the isolate's overridden Math.random
   */
  public random: RNG = function () {
    throw new IllegalStateError('Tried to use Math.random before Workflow has been initialized');
  };

  /**
   * Used to import the user workflows
   *
   * Injected on isolate context startup
   */
  public importWorkflows?: WorkflowsImportFunc;

  /**
   * Used to import the user interceptors
   *
   * Injected on isolate context startup
   */
  public importInterceptors?: InterceptorsImportFunc;

  public payloadConverter: PayloadConverter = defaultPayloadConverter;
  public failureConverter: FailureConverter = defaultFailureConverter;

  /**
   * Patches we know the status of for this workflow, as in {@link patched}
   */
  public readonly knownPresentPatches = new Set<string>();

  /**
   * Patches we sent to core {@link patched}
   */
  public readonly sentPatches = new Set<string>();

  sinkCalls = Array<SinkCall>();

  getAndResetSinkCalls(): SinkCall[] {
    const { sinkCalls } = this;
    this.sinkCalls = [];
    return sinkCalls;
  }

  /**
   * Buffer a Workflow command to be collected at the end of the current activation.
   *
   * Prevents commands from being added after Workflow completion.
   */
  pushCommand(cmd: coresdk.workflow_commands.IWorkflowCommand, complete = false): void {
    // Only query responses may be sent after completion
    if (this.completed && !cmd.respondToQuery) return;
    this.commands.push(cmd);
    if (complete) {
      this.completed = true;
    }
  }
}

export const state = new State();

function completeWorkflow(result: any) {
  state.pushCommand(
    {
      completeWorkflowExecution: {
        result: state.payloadConverter.toPayload(result),
      },
    },
    true
  );
}

/**
 * Transforms failures into a command to be sent to the server.
 * Used to handle any failure emitted by the Workflow.
 */
export async function handleWorkflowFailure(error: unknown): Promise<void> {
  if (state.cancelled && isCancellation(error)) {
    state.pushCommand({ cancelWorkflowExecution: {} }, true);
  } else if (error instanceof ContinueAsNew) {
    state.pushCommand({ continueAsNewWorkflowExecution: error.command }, true);
  } else {
    if (!(error instanceof TemporalFailure)) {
      // This results in an unhandled rejection which will fail the activation
      // preventing it from completing.
      throw error;
    }

    state.pushCommand(
      {
        failWorkflowExecution: {
          failure: state.failureConverter.errorToFailure(error),
        },
      },
      true
    );
  }
}

function completeQuery(queryId: string, result: unknown) {
  state.pushCommand({
    respondToQuery: { queryId, succeeded: { response: state.payloadConverter.toPayload(result) } },
  });
}

async function failQuery(queryId: string, error: any) {
  state.pushCommand({
    respondToQuery: { queryId, failed: state.failureConverter.errorToFailure(ensureTemporalFailure(error)) },
  });
}

/** Consume a completion if it exists in Workflow state */
export function maybeConsumeCompletion(type: keyof State['completions'], taskSeq: number): Completion | undefined {
  const completion = state.completions[type].get(taskSeq);
  if (completion !== undefined) {
    state.completions[type].delete(taskSeq);
  }
  return completion;
}

/** Consume a completion if it exists in Workflow state, throws if it doesn't */
export function consumeCompletion(type: keyof State['completions'], taskSeq: number): Completion {
  const completion = maybeConsumeCompletion(type, taskSeq);
  if (completion === undefined) {
    throw new IllegalStateError(`No completion for taskSeq ${taskSeq}`);
  }
  return completion;
}

function getSeq<T extends { seq?: number | null }>(activation: T): number {
  const seq = activation.seq;
  if (seq === undefined || seq === null) {
    throw new TypeError(`Got activation with no seq attribute`);
  }
  return seq;
}<|MERGE_RESOLUTION|>--- conflicted
+++ resolved
@@ -1,24 +1,10 @@
-<<<<<<< HEAD
-=======
-import { defaultFailureConverter, FailureConverter, PayloadConverter } from '@temporalio/common';
-import type { RawSourceMap } from 'source-map';
->>>>>>> e42fdb0b
 import {
+  defaultFailureConverter,
+  FailureConverter,
+  PayloadConverter,
   arrayFromPayloads,
   defaultPayloadConverter,
   ensureTemporalFailure,
-<<<<<<< HEAD
-  errorToFailure,
-  failureToError,
-  optionalFailureToOptionalError,
-  PayloadConverter,
-  TemporalFailure,
-} from '@temporalio/common';
-import {
-  checkExtends,
-  composeInterceptors,
-=======
->>>>>>> e42fdb0b
   IllegalStateError,
   TemporalFailure,
   Workflow,
@@ -26,6 +12,7 @@
   WorkflowQueryType,
   WorkflowSignalType,
 } from '@temporalio/common';
+import type { RawSourceMap } from 'source-map';
 import { composeInterceptors } from '@temporalio/common/lib/interceptors';
 import { checkExtends } from '@temporalio/common/lib/type-helpers';
 import type { coresdk } from '@temporalio/proto';
