import type { RawSourceMap } from 'source-map';
import {
  defaultFailureConverter,
  FailureConverter,
  PayloadConverter,
  arrayFromPayloads,
  defaultPayloadConverter,
  ensureTemporalFailure,
  HandlerUnfinishedPolicy,
  IllegalStateError,
  TemporalFailure,
  Workflow,
  WorkflowExecutionAlreadyStartedError,
  WorkflowQueryAnnotatedType,
  WorkflowSignalAnnotatedType,
  WorkflowUpdateAnnotatedType,
  ProtoFailure,
  ApplicationFailure,
  WorkflowUpdateType,
  WorkflowUpdateValidatorType,
  mapFromPayloads,
  fromPayloadsAtIndex,
  WorkflowFunctionWithOptions,
  VersioningBehavior,
  WorkflowDefinitionOptions,
} from '@temporalio/common';
import {
  decodeSearchAttributes,
  decodeTypedSearchAttributes,
} from '@temporalio/common/lib/converter/payload-search-attributes';
import { composeInterceptors } from '@temporalio/common/lib/interceptors';
import { makeProtoEnumConverters } from '@temporalio/common/lib/internal-workflow';
import type { coresdk, temporal } from '@temporalio/proto';
import { alea, RNG } from './alea';
import { RootCancellationScope } from './cancellation-scope';
import { UpdateScope } from './update-scope';
import { DeterminismViolationError, LocalActivityDoBackoff, isCancellation } from './errors';
import { QueryInput, SignalInput, UpdateInput, WorkflowExecuteInput, WorkflowInterceptors } from './interceptors';
import {
  ContinueAsNew,
  DefaultSignalHandler,
  StackTraceSDKInfo,
  StackTraceFileSlice,
  EnhancedStackTrace,
  StackTraceFileLocation,
  WorkflowInfo,
  WorkflowCreateOptionsInternal,
  ActivationCompletion,
  DefaultUpdateHandler,
  DefaultQueryHandler,
} from './interfaces';
import { type SinkCall } from './sinks';
import { untrackPromise } from './stack-helpers';
import pkg from './pkg';
import { SdkFlag, assertValidFlag } from './flags';
import { executeWithLifecycleLogging, log } from './logs';

const StartChildWorkflowExecutionFailedCause = {
  WORKFLOW_ALREADY_EXISTS: 'WORKFLOW_ALREADY_EXISTS',
} as const;
type StartChildWorkflowExecutionFailedCause =
  (typeof StartChildWorkflowExecutionFailedCause)[keyof typeof StartChildWorkflowExecutionFailedCause];

const [_encodeStartChildWorkflowExecutionFailedCause, decodeStartChildWorkflowExecutionFailedCause] =
  makeProtoEnumConverters<
    coresdk.child_workflow.StartChildWorkflowExecutionFailedCause,
    typeof coresdk.child_workflow.StartChildWorkflowExecutionFailedCause,
    keyof typeof coresdk.child_workflow.StartChildWorkflowExecutionFailedCause,
    typeof StartChildWorkflowExecutionFailedCause,
    'START_CHILD_WORKFLOW_EXECUTION_FAILED_CAUSE_'
  >(
    {
      [StartChildWorkflowExecutionFailedCause.WORKFLOW_ALREADY_EXISTS]: 1,
      UNSPECIFIED: 0,
    } as const,
    'START_CHILD_WORKFLOW_EXECUTION_FAILED_CAUSE_'
  );

export interface Stack {
  formatted: string;
  structured: StackTraceFileLocation[];
}

/**
 * Global store to track promise stacks for stack trace query
 */
export interface PromiseStackStore {
  childToParent: Map<Promise<unknown>, Set<Promise<unknown>>>;
  promiseToStack: Map<Promise<unknown>, Stack>;
}

export interface Completion {
  resolve(val: unknown): unknown;

  reject(reason: unknown): unknown;
}

export interface Condition {
  fn(): boolean;

  resolve(): void;
}

export type ActivationHandlerFunction<K extends keyof coresdk.workflow_activation.IWorkflowActivationJob> = (
  activation: NonNullable<coresdk.workflow_activation.IWorkflowActivationJob[K]>
) => void;

/**
 * Verifies all activation job handling methods are implemented
 */
export type ActivationHandler = {
  [P in keyof coresdk.workflow_activation.IWorkflowActivationJob]: ActivationHandlerFunction<P>;
};

/**
 * Information about an update or signal handler execution.
 */
interface MessageHandlerExecution {
  name: string;
  unfinishedPolicy: HandlerUnfinishedPolicy;
  id?: string;
}

/**
 * Keeps all of the Workflow runtime state like pending completions for activities and timers.
 *
 * Implements handlers for all workflow activation jobs.
 *
 * Note that most methods in this class are meant to be called only from within the VM.
 *
 * However, a few methods may be called directly from outside the VM (essentially from `vm-shared.ts`).
 * These methods are specifically marked with a comment and require careful consideration, as the
 * execution context may not properly reflect that of the target workflow execution (e.g.: with Reusable
 * VMs, the `global` may not have been swapped to those of that workflow execution; the active microtask
 * queue may be that of the thread/process, rather than the queue of that VM context; etc). Consequently,
 * methods that are meant to be called from outside of the VM must not do any of the following:
 *
 * - Access any global variable;
 * - Create Promise objects, use async/await, or otherwise schedule microtasks;
 * - Call user-defined functions, including any form of interceptor.
 */
export class Activator implements ActivationHandler {
  /**
   * Cache for modules - referenced in reusable-vm.ts
   */
  readonly moduleCache = new Map<string, unknown>();
  /**
   * Map of task sequence to a Completion
   */
  readonly completions = {
    timer: new Map<number, Completion>(),
    activity: new Map<number, Completion>(),
    childWorkflowStart: new Map<number, Completion>(),
    childWorkflowComplete: new Map<number, Completion>(),
    signalWorkflow: new Map<number, Completion>(),
    cancelWorkflow: new Map<number, Completion>(),
  };

  /**
   * Holds buffered Update calls until a handler is registered
   */
  readonly bufferedUpdates = Array<coresdk.workflow_activation.IDoUpdate>();

  /**
   * Holds buffered signal calls until a handler is registered
   */
  readonly bufferedSignals = Array<coresdk.workflow_activation.ISignalWorkflow>();

  /**
   * Mapping of update name to handler and validator
   */
  readonly updateHandlers = new Map<string, WorkflowUpdateAnnotatedType>();

  /**
   * Mapping of signal name to handler
   */
  readonly signalHandlers = new Map<string, WorkflowSignalAnnotatedType>();

  /**
   * Mapping of in-progress updates to handler execution information.
   */
  readonly inProgressUpdates = new Map<string, MessageHandlerExecution>();

  /**
   * Mapping of in-progress signals to handler execution information.
   */
  readonly inProgressSignals = new Map<number, MessageHandlerExecution>();

  /**
   * A sequence number providing unique identifiers for signal handler executions.
   */
  protected signalHandlerExecutionSeq = 0;

  /**
   * A signal handler that catches calls for non-registered signal names.
   */
  defaultSignalHandler?: DefaultSignalHandler;

  /**
   * A update handler that catches calls for non-registered update names.
   */
  defaultUpdateHandler?: DefaultUpdateHandler;

  /**
   * A query handler that catches calls for non-registered query names.
   */
  defaultQueryHandler?: DefaultQueryHandler;

  /**
   * Source map file for looking up the source files in response to __enhanced_stack_trace
   */
  protected readonly sourceMap: RawSourceMap;

  /**
   * Whether or not to send the sources in enhanced stack trace query responses
   */
  protected readonly showStackTraceSources;

  readonly promiseStackStore: PromiseStackStore = {
    promiseToStack: new Map(),
    childToParent: new Map(),
  };

  /**
   * The error that caused the current Workflow Task to fail. Sets if a non-`TemporalFailure`
   * error bubbles up out of the Workflow function, or out of a Signal or Update handler. We
   * capture errors this way because those functions are not technically awaited when started,
   * but left to run asynchronously. There is therefore no real "parent" function that can
   * directly handle those errors, and not capturing it would result in an Unhandled Promise
   * Rejection. So instead, we buffer the error here, to then be processed in the context
   * of our own synchronous Activation handling event loop.
   *
   * Our code does a best effort to stop processing the current activation as soon as possible
   * after this field is set:
   *  - If an error is thrown while executing code synchronously (e.g. anything before the
   *    first `await` statement in a Workflow function or a signal/update handler), the error
   *    will be _immediately_ rethrown, which will prevent execution of further jobs in the
   *    current activation. We know we're currently running code synchronously thanks to the
   *    `rethrowSynchronously` flag below.
   *  - It an error is thrown while executing microtasks, then the error will be rethrown on
   *    the next call to `tryUnblockConditions()`.
   *
   * Unfortunately, there's no way for us to prevent further execution of microtasks that have
   * already been scheduled, nor those that will be recursively scheduled from those microtasks.
   * Should more errors get thrown while settling microtasks, those will be ignored (i.e. only
   * the first captured error is preserved).
   */
  public workflowTaskError: unknown;

  /**
   * Set to true when running synchronous code (e.g. while processing activation jobs and when calling
   * `tryUnblockConditions()`). While this flag is set, it is safe to let errors bubble up.
   */
  public rethrowSynchronously = false;

  public readonly rootScope = new RootCancellationScope();

  /**
   * Mapping of query name to handler
   */
  public readonly queryHandlers = new Map<string, WorkflowQueryAnnotatedType>([
    [
      '__stack_trace',
      {
        handler: () => {
          return this.getStackTraces()
            .map((s) => s.formatted)
            .join('\n\n');
        },
        description: 'Returns a sensible stack trace.',
      },
    ],
    [
      '__enhanced_stack_trace',
      {
        handler: (): EnhancedStackTrace => {
          const { sourceMap } = this;
          const sdk: StackTraceSDKInfo = { name: 'typescript', version: pkg.version };
          const stacks = this.getStackTraces().map(({ structured: locations }) => ({ locations }));
          const sources: Record<string, StackTraceFileSlice[]> = {};
          if (this.showStackTraceSources) {
            for (const { locations } of stacks) {
              for (const { file_path } of locations) {
                if (!file_path) continue;
                const content = sourceMap?.sourcesContent?.[sourceMap?.sources.indexOf(file_path)];
                if (!content) continue;
                sources[file_path] = [
                  {
                    line_offset: 0,
                    content,
                  },
                ];
              }
            }
          }
          return { sdk, stacks, sources };
        },
        description: 'Returns a stack trace annotated with source information.',
      },
    ],
    [
      '__temporal_workflow_metadata',
      {
        handler: (): temporal.api.sdk.v1.IWorkflowMetadata => {
          const workflowType = this.info.workflowType;
          const queryDefinitions = Array.from(this.queryHandlers.entries()).map(([name, value]) => ({
            name,
            description: value.description,
          }));
          const signalDefinitions = Array.from(this.signalHandlers.entries()).map(([name, value]) => ({
            name,
            description: value.description,
          }));
          const updateDefinitions = Array.from(this.updateHandlers.entries()).map(([name, value]) => ({
            name,
            description: value.description,
          }));
          return {
            definition: {
              type: workflowType,
              queryDefinitions,
              signalDefinitions,
              updateDefinitions,
            },
            currentDetails: this.currentDetails,
          };
        },
        description: 'Returns metadata associated with this workflow.',
      },
    ],
  ]);

  /**
   * Loaded in {@link initRuntime}
   */
  public readonly interceptors: Required<WorkflowInterceptors> = {
    inbound: [],
    outbound: [],
    internals: [],
  };

  /**
   * Buffer that stores all generated commands, reset after each activation
   */
  protected commands: coresdk.workflow_commands.IWorkflowCommand[] = [];

  /**
   * Stores all {@link condition}s that haven't been unblocked yet
   */
  public readonly blockedConditions = new Map<number, Condition>();

  /**
   * Is this Workflow completed?
   *
   * A Workflow will be considered completed if it generates a command that the
   * system considers as a final Workflow command (e.g.
   * completeWorkflowExecution or failWorkflowExecution).
   */
  public completed = false;

  /**
   * Was this Workflow cancelled?
   */
  protected cancelled = false;

  /**
   * The next (incremental) sequence to assign when generating completable commands
   */
  public nextSeqs = {
    timer: 1,
    activity: 1,
    childWorkflow: 1,
    signalWorkflow: 1,
    cancelWorkflow: 1,
    condition: 1,
    // Used internally to keep track of active stack traces
    stack: 1,
  };

  /**
   * This is set every time the workflow executes an activation
   * May be accessed and modified from outside the VM.
   */
  now: number;

  /**
   * Reference to the current Workflow, initialized when a Workflow is started
   */
  public workflow?: Workflow | WorkflowFunctionWithOptions<any[], any>;

  /**
   * Information about the current Workflow
   * May be accessed from outside the VM.
   */
  public info: WorkflowInfo;

  /**
   * A deterministic RNG, used by the isolate's overridden Math.random
   */
  public random: RNG;

  public payloadConverter: PayloadConverter = defaultPayloadConverter;
  public failureConverter: FailureConverter = defaultFailureConverter;

  /**
   * Patches we know the status of for this workflow, as in {@link patched}
   */
  private readonly knownPresentPatches = new Set<string>();

  /**
   * Patches we sent to core {@link patched}
   */
  private readonly sentPatches = new Set<string>();

  private readonly knownFlags = new Set<number>();

  /**
   * Buffered sink calls per activation
   */
  sinkCalls = Array<SinkCall>();

  /**
   * A nanosecond resolution time function, externally injected. This is used to
   * precisely sort logs entries emitted from the Workflow Context vs those emitted
   * from other sources (e.g. main thread, Core, etc).
   */
  public readonly getTimeOfDay: () => bigint;

  public readonly registeredActivityNames: Set<string>;

<<<<<<< HEAD
  public currentDetails: string = '';
=======
  public versioningBehavior?: VersioningBehavior;
  public workflowDefinitionOptionsGetter?: () => WorkflowDefinitionOptions;
>>>>>>> caae0a4e

  constructor({
    info,
    now,
    showStackTraceSources,
    sourceMap,
    getTimeOfDay,
    randomnessSeed,
    registeredActivityNames,
  }: WorkflowCreateOptionsInternal) {
    this.getTimeOfDay = getTimeOfDay;
    this.info = info;
    this.now = now;
    this.showStackTraceSources = showStackTraceSources;
    this.sourceMap = sourceMap;
    this.random = alea(randomnessSeed);
    this.registeredActivityNames = registeredActivityNames;
  }

  /**
   * May be invoked from outside the VM.
   */
  mutateWorkflowInfo(fn: (info: WorkflowInfo) => WorkflowInfo): void {
    this.info = fn(this.info);
  }

  protected getStackTraces(): Stack[] {
    const { childToParent, promiseToStack } = this.promiseStackStore;
    const internalNodes = [...childToParent.values()].reduce((acc, curr) => {
      for (const p of curr) {
        acc.add(p);
      }
      return acc;
    }, new Set());
    const stacks = new Map<string, Stack>();
    for (const child of childToParent.keys()) {
      if (!internalNodes.has(child)) {
        const stack = promiseToStack.get(child);
        if (!stack || !stack.formatted) continue;
        stacks.set(stack.formatted, stack);
      }
    }
    // Not 100% sure where this comes from, just filter it out
    stacks.delete('    at Promise.then (<anonymous>)');
    stacks.delete('    at Promise.then (<anonymous>)\n');
    return [...stacks].map(([_, stack]) => stack);
  }

  /**
   * May be invoked from outside the VM.
   */
  getAndResetSinkCalls(): SinkCall[] {
    const { sinkCalls } = this;
    this.sinkCalls = [];
    return sinkCalls;
  }

  /**
   * Buffer a Workflow command to be collected at the end of the current activation.
   *
   * Prevents commands from being added after Workflow completion.
   */
  pushCommand(cmd: coresdk.workflow_commands.IWorkflowCommand, complete = false): void {
    this.commands.push(cmd);
    if (complete) {
      this.completed = true;
    }
  }

  concludeActivation(): ActivationCompletion {
    return {
      commands: this.commands.splice(0),
      usedInternalFlags: [...this.knownFlags],
      versioningBehavior: this.versioningBehavior,
    };
  }

  public async startWorkflowNextHandler({ args }: WorkflowExecuteInput): Promise<any> {
    const { workflow } = this;
    if (workflow === undefined) {
      throw new IllegalStateError('Workflow uninitialized');
    }
    return await workflow(...args);
  }

  public startWorkflow(activation: coresdk.workflow_activation.IInitializeWorkflow): void {
    const execute = composeInterceptors(this.interceptors.inbound, 'execute', this.startWorkflowNextHandler.bind(this));

    untrackPromise(
      executeWithLifecycleLogging(() =>
        execute({
          headers: activation.headers ?? {},
          args: arrayFromPayloads(this.payloadConverter, activation.arguments),
        })
      ).then(this.completeWorkflow.bind(this), this.handleWorkflowFailure.bind(this))
    );
  }

  public initializeWorkflow(activation: coresdk.workflow_activation.IInitializeWorkflow): void {
    const { continuedFailure, lastCompletionResult, memo, searchAttributes } = activation;

    // Most things related to initialization have already been handled in the constructor
    this.mutateWorkflowInfo((info) => ({
      ...info,

      searchAttributes: decodeSearchAttributes(searchAttributes?.indexedFields),
      typedSearchAttributes: decodeTypedSearchAttributes(searchAttributes?.indexedFields),

      memo: mapFromPayloads(this.payloadConverter, memo?.fields),
      lastResult: fromPayloadsAtIndex(this.payloadConverter, 0, lastCompletionResult?.payloads),
      lastFailure:
        continuedFailure != null
          ? this.failureConverter.failureToError(continuedFailure, this.payloadConverter)
          : undefined,
    }));
    if (this.workflowDefinitionOptionsGetter) {
      this.versioningBehavior = this.workflowDefinitionOptionsGetter().versioningBehavior;
    }
  }

  public cancelWorkflow(_activation: coresdk.workflow_activation.ICancelWorkflow): void {
    this.cancelled = true;
    this.rootScope.cancel();
  }

  public fireTimer(activation: coresdk.workflow_activation.IFireTimer): void {
    // Timers are a special case where their completion might not be in Workflow state,
    // this is due to immediate timer cancellation that doesn't go wait for Core.
    const completion = this.maybeConsumeCompletion('timer', getSeq(activation));
    completion?.resolve(undefined);
  }

  public resolveActivity(activation: coresdk.workflow_activation.IResolveActivity): void {
    if (!activation.result) {
      throw new TypeError('Got ResolveActivity activation with no result');
    }
    const { resolve, reject } = this.consumeCompletion('activity', getSeq(activation));
    if (activation.result.completed) {
      const completed = activation.result.completed;
      const result = completed.result ? this.payloadConverter.fromPayload(completed.result) : undefined;
      resolve(result);
    } else if (activation.result.failed) {
      const { failure } = activation.result.failed;
      const err = failure ? this.failureToError(failure) : undefined;
      reject(err);
    } else if (activation.result.cancelled) {
      const { failure } = activation.result.cancelled;
      const err = failure ? this.failureToError(failure) : undefined;
      reject(err);
    } else if (activation.result.backoff) {
      reject(new LocalActivityDoBackoff(activation.result.backoff));
    }
  }

  public resolveChildWorkflowExecutionStart(
    activation: coresdk.workflow_activation.IResolveChildWorkflowExecutionStart
  ): void {
    const { resolve, reject } = this.consumeCompletion('childWorkflowStart', getSeq(activation));
    if (activation.succeeded) {
      resolve(activation.succeeded.runId);
    } else if (activation.failed) {
      if (decodeStartChildWorkflowExecutionFailedCause(activation.failed.cause) !== 'WORKFLOW_ALREADY_EXISTS') {
        throw new IllegalStateError('Got unknown StartChildWorkflowExecutionFailedCause');
      }
      if (!(activation.seq && activation.failed.workflowId && activation.failed.workflowType)) {
        throw new TypeError('Missing attributes in activation job');
      }
      reject(
        new WorkflowExecutionAlreadyStartedError(
          'Workflow execution already started',
          activation.failed.workflowId,
          activation.failed.workflowType
        )
      );
    } else if (activation.cancelled) {
      if (!activation.cancelled.failure) {
        throw new TypeError('Got no failure in cancelled variant');
      }
      reject(this.failureToError(activation.cancelled.failure));
    } else {
      throw new TypeError('Got ResolveChildWorkflowExecutionStart with no status');
    }
  }

  public resolveChildWorkflowExecution(activation: coresdk.workflow_activation.IResolveChildWorkflowExecution): void {
    if (!activation.result) {
      throw new TypeError('Got ResolveChildWorkflowExecution activation with no result');
    }
    const { resolve, reject } = this.consumeCompletion('childWorkflowComplete', getSeq(activation));
    if (activation.result.completed) {
      const completed = activation.result.completed;
      const result = completed.result ? this.payloadConverter.fromPayload(completed.result) : undefined;
      resolve(result);
    } else if (activation.result.failed) {
      const { failure } = activation.result.failed;
      if (failure === undefined || failure === null) {
        throw new TypeError('Got failed result with no failure attribute');
      }
      reject(this.failureToError(failure));
    } else if (activation.result.cancelled) {
      const { failure } = activation.result.cancelled;
      if (failure === undefined || failure === null) {
        throw new TypeError('Got cancelled result with no failure attribute');
      }
      reject(this.failureToError(failure));
    }
  }

  public resolveNexusOperationStart(_: coresdk.workflow_activation.IResolveNexusOperationStart): void {
    throw new Error('TODO');
  }

  public resolveNexusOperation(_: coresdk.workflow_activation.IResolveNexusOperation): void {
    throw new Error('TODO');
  }

  // Intentionally non-async function so this handler doesn't show up in the stack trace
  protected queryWorkflowNextHandler({ queryName, args }: QueryInput): Promise<unknown> {
    let fn = this.queryHandlers.get(queryName)?.handler;
    if (fn === undefined && this.defaultQueryHandler !== undefined) {
      fn = this.defaultQueryHandler.bind(undefined, queryName);
    }
    // No handler or default registered, fail.
    if (fn === undefined) {
      const knownQueryTypes = [...this.queryHandlers.keys()].join(' ');
      // Fail the query
      return Promise.reject(
        new ReferenceError(
          `Workflow did not register a handler for ${queryName}. Registered queries: [${knownQueryTypes}]`
        )
      );
    }
    // Execute handler.
    try {
      const ret = fn(...args);
      if (ret instanceof Promise) {
        return Promise.reject(new DeterminismViolationError('Query handlers should not return a Promise'));
      }
      return Promise.resolve(ret);
    } catch (err) {
      return Promise.reject(err);
    }
  }

  public queryWorkflow(activation: coresdk.workflow_activation.IQueryWorkflow): void {
    const { queryType, queryId, headers } = activation;
    if (!(queryType && queryId)) {
      throw new TypeError('Missing query activation attributes');
    }

    const execute = composeInterceptors(
      this.interceptors.inbound,
      'handleQuery',
      this.queryWorkflowNextHandler.bind(this)
    );
    execute({
      queryName: queryType,
      args: arrayFromPayloads(this.payloadConverter, activation.arguments),
      queryId,
      headers: headers ?? {},
    }).then(
      (result) => this.completeQuery(queryId, result),
      (reason) => this.failQuery(queryId, reason)
    );
  }

  public doUpdate(activation: coresdk.workflow_activation.IDoUpdate): void {
    const { id: updateId, protocolInstanceId, name, headers, runValidator } = activation;
    if (!updateId) {
      throw new TypeError('Missing activation update id');
    }
    if (!name) {
      throw new TypeError('Missing activation update name');
    }
    if (!protocolInstanceId) {
      throw new TypeError('Missing activation update protocolInstanceId');
    }

    const entry =
      this.updateHandlers.get(name) ??
      (this.defaultUpdateHandler
        ? {
            handler: this.defaultUpdateHandler.bind(undefined, name),
            validator: undefined,
            // Default to a warning policy.
            unfinishedPolicy: HandlerUnfinishedPolicy.WARN_AND_ABANDON,
          }
        : null);

    // If we don't have an entry from either source, buffer and return
    if (entry === null) {
      this.bufferedUpdates.push(activation);
      return;
    }

    const makeInput = (): UpdateInput => ({
      updateId,
      args: arrayFromPayloads(this.payloadConverter, activation.input),
      name,
      headers: headers ?? {},
    });

    // The implementation below is responsible for upholding, and constrained
    // by, the following contract:
    //
    // 1. If no validator is present then validation interceptors will not be run.
    //
    // 2. During validation, any error must fail the Update; during the Update
    //    itself, Temporal errors fail the Update whereas other errors fail the
    //    activation.
    //
    // 3. The handler must not see any mutations of the arguments made by the
    //    validator.
    //
    // 4. Any error when decoding/deserializing input must be caught and result
    //    in rejection of the Update before it is accepted, even if there is no
    //    validator.
    //
    // 5. The initial synchronous portion of the (async) Update handler should
    //    be executed after the (sync) validator completes such that there is
    //    minimal opportunity for a different concurrent task to be scheduled
    //    between them.
    //
    // 6. The stack trace view provided in the Temporal UI must not be polluted
    //    by promises that do not derive from user code. This implies that
    //    async/await syntax may not be used.
    //
    // Note that there is a deliberately unhandled promise rejection below.
    // These are caught elsewhere and fail the corresponding activation.
    const doUpdateImpl = async () => {
      let input: UpdateInput;
      try {
        if (runValidator && entry.validator) {
          const validate = composeInterceptors(
            this.interceptors.inbound,
            'validateUpdate',
            this.validateUpdateNextHandler.bind(this, entry.validator)
          );
          validate(makeInput());
        }
        input = makeInput();
      } catch (error) {
        this.rejectUpdate(protocolInstanceId, error);
        return;
      }
      this.acceptUpdate(protocolInstanceId);
      const execute = composeInterceptors(
        this.interceptors.inbound,
        'handleUpdate',
        this.updateNextHandler.bind(this, entry.handler)
      );
      const { unfinishedPolicy } = entry;
      this.inProgressUpdates.set(updateId, { name, unfinishedPolicy, id: updateId });
      const res = execute(input)
        .then((result) => this.completeUpdate(protocolInstanceId, result))
        .catch((error) => {
          if (error instanceof TemporalFailure) {
            this.rejectUpdate(protocolInstanceId, error);
          } else {
            this.handleWorkflowFailure(error);
          }
        })
        .finally(() => this.inProgressUpdates.delete(updateId));
      untrackPromise(res);
      return res;
    };
    untrackPromise(UpdateScope.updateWithInfo(updateId, name, doUpdateImpl));
  }

  protected async updateNextHandler(handler: WorkflowUpdateType, { args }: UpdateInput): Promise<unknown> {
    return await handler(...args);
  }

  protected validateUpdateNextHandler(validator: WorkflowUpdateValidatorType | undefined, { args }: UpdateInput): void {
    if (validator) {
      validator(...args);
    }
  }

  public dispatchBufferedUpdates(): void {
    const bufferedUpdates = this.bufferedUpdates;
    while (bufferedUpdates.length) {
      // We have a default update handler, so all updates are dispatchable.
      if (this.defaultUpdateHandler) {
        const update = bufferedUpdates.shift();
        // Logically, this must be defined as we're in the loop.
        // But Typescript doesn't know that so we use a non-null assertion (!).
        this.doUpdate(update!);
      } else {
        const foundIndex = bufferedUpdates.findIndex((update) => this.updateHandlers.has(update.name as string));
        if (foundIndex === -1) {
          // No buffered Updates have a handler yet.
          break;
        }
        const [update] = bufferedUpdates.splice(foundIndex, 1);
        this.doUpdate(update);
      }
    }
  }

  public rejectBufferedUpdates(): void {
    while (this.bufferedUpdates.length) {
      const update = this.bufferedUpdates.shift();
      if (update) {
        this.rejectUpdate(
          /* eslint-disable @typescript-eslint/no-non-null-assertion */
          update.protocolInstanceId!,
          ApplicationFailure.nonRetryable(`No registered handler for update: ${update.name}`)
        );
      }
    }
  }

  public async signalWorkflowNextHandler({ signalName, args }: SignalInput): Promise<void> {
    const fn = this.signalHandlers.get(signalName)?.handler;
    if (fn) {
      return await fn(...args);
    } else if (this.defaultSignalHandler) {
      return await this.defaultSignalHandler(signalName, ...args);
    } else {
      throw new IllegalStateError(`No registered signal handler for signal: ${signalName}`);
    }
  }

  public signalWorkflow(activation: coresdk.workflow_activation.ISignalWorkflow): void {
    const { signalName, headers } = activation;
    if (!signalName) {
      throw new TypeError('Missing activation signalName');
    }

    if (!this.signalHandlers.has(signalName) && !this.defaultSignalHandler) {
      this.bufferedSignals.push(activation);
      return;
    }

    // If we fall through to the default signal handler then the unfinished
    // policy is WARN_AND_ABANDON; users currently have no way to silence any
    // ensuing warnings.
    const unfinishedPolicy =
      this.signalHandlers.get(signalName)?.unfinishedPolicy ?? HandlerUnfinishedPolicy.WARN_AND_ABANDON;

    const signalExecutionNum = this.signalHandlerExecutionSeq++;
    this.inProgressSignals.set(signalExecutionNum, { name: signalName, unfinishedPolicy });
    const execute = composeInterceptors(
      this.interceptors.inbound,
      'handleSignal',
      this.signalWorkflowNextHandler.bind(this)
    );
    execute({
      args: arrayFromPayloads(this.payloadConverter, activation.input),
      signalName,
      headers: headers ?? {},
    })
      .catch(this.handleWorkflowFailure.bind(this))
      .finally(() => this.inProgressSignals.delete(signalExecutionNum));
  }

  public dispatchBufferedSignals(): void {
    const bufferedSignals = this.bufferedSignals;
    while (bufferedSignals.length) {
      if (this.defaultSignalHandler) {
        // We have a default signal handler, so all signals are dispatchable
        // eslint-disable-next-line @typescript-eslint/no-non-null-assertion
        this.signalWorkflow(bufferedSignals.shift()!);
      } else {
        const foundIndex = bufferedSignals.findIndex((signal) => this.signalHandlers.has(signal.signalName as string));
        if (foundIndex === -1) break;
        const [signal] = bufferedSignals.splice(foundIndex, 1);
        this.signalWorkflow(signal);
      }
    }
  }

  public resolveSignalExternalWorkflow(activation: coresdk.workflow_activation.IResolveSignalExternalWorkflow): void {
    const { resolve, reject } = this.consumeCompletion('signalWorkflow', getSeq(activation));
    if (activation.failure) {
      reject(this.failureToError(activation.failure));
    } else {
      resolve(undefined);
    }
  }

  public resolveRequestCancelExternalWorkflow(
    activation: coresdk.workflow_activation.IResolveRequestCancelExternalWorkflow
  ): void {
    const { resolve, reject } = this.consumeCompletion('cancelWorkflow', getSeq(activation));
    if (activation.failure) {
      reject(this.failureToError(activation.failure));
    } else {
      resolve(undefined);
    }
  }

  public warnIfUnfinishedHandlers(): void {
    if (this.workflowTaskError) return;

    const getWarnable = (handlerExecutions: Iterable<MessageHandlerExecution>): MessageHandlerExecution[] => {
      return Array.from(handlerExecutions).filter(
        (ex) => ex.unfinishedPolicy === HandlerUnfinishedPolicy.WARN_AND_ABANDON
      );
    };

    const warnableUpdates = getWarnable(this.inProgressUpdates.values());
    if (warnableUpdates.length > 0) {
      log.warn(makeUnfinishedUpdateHandlerMessage(warnableUpdates));
    }

    const warnableSignals = getWarnable(this.inProgressSignals.values());
    if (warnableSignals.length > 0) {
      log.warn(makeUnfinishedSignalHandlerMessage(warnableSignals));
    }
  }

  public updateRandomSeed(activation: coresdk.workflow_activation.IUpdateRandomSeed): void {
    if (!activation.randomnessSeed) {
      throw new TypeError('Expected activation with randomnessSeed attribute');
    }
    this.random = alea(activation.randomnessSeed.toBytes());
  }

  public notifyHasPatch(activation: coresdk.workflow_activation.INotifyHasPatch): void {
    if (!this.info.unsafe.isReplaying)
      throw new IllegalStateError('Unexpected notifyHasPatch job on non-replay activation');
    if (!activation.patchId) throw new TypeError('notifyHasPatch missing patch id');
    this.knownPresentPatches.add(activation.patchId);
  }

  public patchInternal(patchId: string, deprecated: boolean): boolean {
    if (this.workflow === undefined) {
      throw new IllegalStateError('Patches cannot be used before Workflow starts');
    }
    const usePatch = !this.info.unsafe.isReplaying || this.knownPresentPatches.has(patchId);
    // Avoid sending commands for patches core already knows about.
    // This optimization enables development of automatic patching tools.
    if (usePatch && !this.sentPatches.has(patchId)) {
      this.pushCommand({
        setPatchMarker: { patchId, deprecated },
      });
      this.sentPatches.add(patchId);
    }
    return usePatch;
  }

  /**
   * Called early while handling an activation to register known flags.
   * May be invoked from outside the VM.
   */
  public addKnownFlags(flags: number[]): void {
    for (const flag of flags) {
      assertValidFlag(flag);
      this.knownFlags.add(flag);
    }
  }

  /**
   * Check if an SDK Flag may be considered as enabled for the current Workflow Task.
   *
   * SDK flags play a role similar to the `patched()` API, but are meant for internal usage by the
   * SDK itself. They make it possible for the SDK to evolve its behaviors over time, while still
   * maintaining compatibility with Workflow histories produced by older SDKs, without causing
   * determinism violations.
   *
   * May be invoked from outside the VM.
   */
  public hasFlag(flag: SdkFlag): boolean {
    if (this.knownFlags.has(flag.id)) return true;

    // If not replaying, enable the flag if it is configured to be enabled by default. Setting a
    // flag's default to false allows progressive rollout of new feature flags, with the possibility
    // of reverting back to a version of the SDK where the flag is supported but disabled by default.
    // It is also useful for testing purpose.
    if (!this.info.unsafe.isReplaying && flag.default) {
      this.knownFlags.add(flag.id);
      return true;
    }

    // When replaying, a flag is considered enabled if it was enabled during the original execution of
    // that Workflow Task; this is normally determined by the presence of the flag ID in the corresponding
    // WFT Completed's `sdkMetadata.langUsedFlags`.
    //
    // SDK Flag Alternate Condition provides an alternative way of determining whether a flag should
    // be considered as enabled for the current WFT; e.g. by looking at the version of the SDK that
    // emitted a WFT. The main use case for this is to retroactively turn on some flags for WFT emitted
    // by previous SDKs that contained a bug. Alt Conditions should only be used as a last resort.
    //
    // Note that conditions are only evaluated while replaying. Also, alternate conditions will not
    // cause the flag to be persisted to the "used flags" set, which means that further Workflow Tasks
    // may not reflect this flag if the condition no longer holds. This is so to avoid incorrect
    // behaviors in case where a Workflow Execution has gone through a newer SDK version then again
    // through an older one.
    if (this.info.unsafe.isReplaying && flag.alternativeConditions) {
      for (const cond of flag.alternativeConditions) {
        if (cond({ info: this.info })) return true;
      }
    }

    return false;
  }

  public removeFromCache(): void {
    throw new IllegalStateError('removeFromCache activation job should not reach workflow');
  }

  /**
   * Transforms failures into a command to be sent to the server.
   * Used to handle any failure emitted by the Workflow.
   */
  handleWorkflowFailure(error: unknown): void {
    if (this.cancelled && isCancellation(error)) {
      this.pushCommand({ cancelWorkflowExecution: {} }, true);
    } else if (error instanceof ContinueAsNew) {
      this.pushCommand({ continueAsNewWorkflowExecution: error.command }, true);
    } else if (error instanceof TemporalFailure) {
      // Fail the workflow. We do not want to issue unfinishedHandlers warnings. To achieve that, we
      // mark all handlers as completed now.
      this.inProgressSignals.clear();
      this.inProgressUpdates.clear();
      this.pushCommand(
        {
          failWorkflowExecution: {
            failure: this.errorToFailure(error),
          },
        },
        true
      );
    } else {
      this.recordWorkflowTaskError(error);
    }
  }

  recordWorkflowTaskError(error: unknown): void {
    // Only keep the first error that bubbles up; subsequent errors will be ignored.
    if (this.workflowTaskError === undefined) this.workflowTaskError = error;

    // Immediately rethrow the error if we know it is safe to do so (i.e. we are not running async
    // microtasks). Otherwise, the error will be rethrown whenever we get an opportunity to do so,
    // e.g. the next time `tryUnblockConditions()` is called.
    if (this.rethrowSynchronously) this.maybeRethrowWorkflowTaskError();
  }

  /**
   * If a Workflow Task error was captured, and we are running in synchronous mode,
   * then bubble it up now. This is safe to call even if there is no error to rethrow.
   */
  maybeRethrowWorkflowTaskError(): void {
    if (this.workflowTaskError) throw this.workflowTaskError;
  }

  private completeQuery(queryId: string, result: unknown): void {
    this.pushCommand({
      respondToQuery: { queryId, succeeded: { response: this.payloadConverter.toPayload(result) } },
    });
  }

  private failQuery(queryId: string, error: unknown): void {
    this.pushCommand({
      respondToQuery: {
        queryId,
        failed: this.errorToFailure(ensureTemporalFailure(error)),
      },
    });
  }

  private acceptUpdate(protocolInstanceId: string): void {
    this.pushCommand({ updateResponse: { protocolInstanceId, accepted: {} } });
  }

  private completeUpdate(protocolInstanceId: string, result: unknown): void {
    this.pushCommand({
      updateResponse: { protocolInstanceId, completed: this.payloadConverter.toPayload(result) },
    });
  }

  private rejectUpdate(protocolInstanceId: string, error: unknown): void {
    this.pushCommand({
      updateResponse: {
        protocolInstanceId,
        rejected: this.errorToFailure(ensureTemporalFailure(error)),
      },
    });
  }

  /** Consume a completion if it exists in Workflow state */
  private maybeConsumeCompletion(type: keyof Activator['completions'], taskSeq: number): Completion | undefined {
    const completion = this.completions[type].get(taskSeq);
    if (completion !== undefined) {
      this.completions[type].delete(taskSeq);
    }
    return completion;
  }

  /** Consume a completion if it exists in Workflow state, throws if it doesn't */
  private consumeCompletion(type: keyof Activator['completions'], taskSeq: number): Completion {
    const completion = this.maybeConsumeCompletion(type, taskSeq);
    if (completion === undefined) {
      throw new IllegalStateError(`No completion for taskSeq ${taskSeq}`);
    }
    return completion;
  }

  private completeWorkflow(result: unknown): void {
    this.pushCommand(
      {
        completeWorkflowExecution: {
          result: this.payloadConverter.toPayload(result),
        },
      },
      true
    );
  }

  errorToFailure(err: unknown): ProtoFailure {
    return this.failureConverter.errorToFailure(err, this.payloadConverter);
  }

  failureToError(failure: ProtoFailure): Error {
    return this.failureConverter.failureToError(failure, this.payloadConverter);
  }
}

function getSeq<T extends { seq?: number | null }>(activation: T): number {
  const seq = activation.seq;
  if (seq === undefined || seq === null) {
    throw new TypeError(`Got activation with no seq attribute`);
  }
  return seq;
}

function makeUnfinishedUpdateHandlerMessage(handlerExecutions: MessageHandlerExecution[]): string {
  const message = `
[TMPRL1102] Workflow finished while an update handler was still running. This may have interrupted work that the
update handler was doing, and the client that sent the update will receive a 'workflow execution
already completed' RPCError instead of the update result. You can wait for all update and signal
handlers to complete by using \`await workflow.condition(workflow.allHandlersFinished)\`.
Alternatively, if both you and the clients sending the update are okay with interrupting running handlers
when the workflow finishes, and causing clients to receive errors, then you can disable this warning by
passing an option when setting the handler:
\`workflow.setHandler(myUpdate, myUpdateHandler, {unfinishedPolicy: HandlerUnfinishedPolicy.ABANDON});\`.`
    .replace(/\n/g, ' ')
    .trim();

  return `${message} The following updates were unfinished (and warnings were not disabled for their handler): ${JSON.stringify(
    handlerExecutions.map((ex) => ({ name: ex.name, id: ex.id }))
  )}`;
}

function makeUnfinishedSignalHandlerMessage(handlerExecutions: MessageHandlerExecution[]): string {
  const message = `
[TMPRL1102] Workflow finished while a signal handler was still running. This may have interrupted work that the
signal handler was doing. You can wait for all update and signal handlers to complete by using
\`await workflow.condition(workflow.allHandlersFinished)\`. Alternatively, if both you and the
clients sending the update are okay with interrupting running handlers when the workflow finishes,
then you can disable this warning by passing an option when setting the handler:
\`workflow.setHandler(mySignal, mySignalHandler, {unfinishedPolicy: HandlerUnfinishedPolicy.ABANDON});\`.`

    .replace(/\n/g, ' ')
    .trim();

  const names = new Map<string, number>();
  for (const ex of handlerExecutions) {
    const count = names.get(ex.name) || 0;
    names.set(ex.name, count + 1);
  }

  return `${message} The following signals were unfinished (and warnings were not disabled for their handler): ${JSON.stringify(
    Array.from(names.entries()).map(([name, count]) => ({ name, count }))
  )}`;
}<|MERGE_RESOLUTION|>--- conflicted
+++ resolved
@@ -428,12 +428,10 @@
 
   public readonly registeredActivityNames: Set<string>;
 
-<<<<<<< HEAD
   public currentDetails: string = '';
-=======
+
   public versioningBehavior?: VersioningBehavior;
   public workflowDefinitionOptionsGetter?: () => WorkflowDefinitionOptions;
->>>>>>> caae0a4e
 
   constructor({
     info,
