import type { RawSourceMap } from 'source-map';
import {
  defaultFailureConverter,
  FailureConverter,
  PayloadConverter,
  arrayFromPayloads,
  defaultPayloadConverter,
  ensureTemporalFailure,
  HandlerUnfinishedPolicy,
  IllegalStateError,
  TemporalFailure,
  Workflow,
  WorkflowExecutionAlreadyStartedError,
  WorkflowQueryAnnotatedType,
  WorkflowSignalAnnotatedType,
  WorkflowUpdateAnnotatedType,
  ProtoFailure,
  ApplicationFailure,
  WorkflowUpdateType,
  WorkflowUpdateValidatorType,
  mapFromPayloads,
  fromPayloadsAtIndex,
  RawValue,
  WorkflowFunctionWithOptions,
  VersioningBehavior,
  WorkflowDefinitionOptions,
} from '@temporalio/common';
import {
  decodeSearchAttributes,
  decodeTypedSearchAttributes,
} from '@temporalio/common/lib/converter/payload-search-attributes';
import { composeInterceptors } from '@temporalio/common/lib/interceptors';
import { makeProtoEnumConverters } from '@temporalio/common/lib/internal-workflow';
import type { coresdk, temporal } from '@temporalio/proto';
import {
  TEMPORAL_RESERVED_PREFIX,
  STACK_TRACE_QUERY_NAME,
  ENHANCED_STACK_TRACE_QUERY_NAME,
} from '@temporalio/common/lib/reserved';
import { alea, RNG } from './alea';
import { RootCancellationScope } from './cancellation-scope';
import { UpdateScope } from './update-scope';
import { DeterminismViolationError, LocalActivityDoBackoff, isCancellation } from './errors';
import { QueryInput, SignalInput, UpdateInput, WorkflowExecuteInput, WorkflowInterceptors } from './interceptors';
import {
  ContinueAsNew,
  DefaultSignalHandler,
  StackTraceSDKInfo,
  StackTraceFileSlice,
  StackTraceFileLocation,
  WorkflowInfo,
  WorkflowCreateOptionsInternal,
  ActivationCompletion,
  DefaultUpdateHandler,
  DefaultQueryHandler,
  EnhancedStackTrace,
} from './interfaces';
import { type SinkCall } from './sinks';
import { untrackPromise } from './stack-helpers';
import pkg from './pkg';
import { SdkFlag, assertValidFlag } from './flags';
import { executeWithLifecycleLogging, log } from './logs';

const StartChildWorkflowExecutionFailedCause = {
  WORKFLOW_ALREADY_EXISTS: 'WORKFLOW_ALREADY_EXISTS',
} as const;
type StartChildWorkflowExecutionFailedCause =
  (typeof StartChildWorkflowExecutionFailedCause)[keyof typeof StartChildWorkflowExecutionFailedCause];

const [_encodeStartChildWorkflowExecutionFailedCause, decodeStartChildWorkflowExecutionFailedCause] =
  makeProtoEnumConverters<
    coresdk.child_workflow.StartChildWorkflowExecutionFailedCause,
    typeof coresdk.child_workflow.StartChildWorkflowExecutionFailedCause,
    keyof typeof coresdk.child_workflow.StartChildWorkflowExecutionFailedCause,
    typeof StartChildWorkflowExecutionFailedCause,
    'START_CHILD_WORKFLOW_EXECUTION_FAILED_CAUSE_'
  >(
    {
      [StartChildWorkflowExecutionFailedCause.WORKFLOW_ALREADY_EXISTS]: 1,
      UNSPECIFIED: 0,
    } as const,
    'START_CHILD_WORKFLOW_EXECUTION_FAILED_CAUSE_'
  );

export interface Stack {
  formatted: string;
  structured: StackTraceFileLocation[];
}

/**
 * Global store to track promise stacks for stack trace query
 */
export interface PromiseStackStore {
  childToParent: Map<Promise<unknown>, Set<Promise<unknown>>>;
  promiseToStack: Map<Promise<unknown>, Stack>;
}

export interface Completion {
  resolve(val: unknown): unknown;

  reject(reason: unknown): unknown;
}

export interface Condition {
  fn(): boolean;

  resolve(): void;
}

export type ActivationHandlerFunction<K extends keyof coresdk.workflow_activation.IWorkflowActivationJob> = (
  activation: NonNullable<coresdk.workflow_activation.IWorkflowActivationJob[K]>
) => void;

/**
 * Verifies all activation job handling methods are implemented
 */
export type ActivationHandler = {
  [P in keyof coresdk.workflow_activation.IWorkflowActivationJob]: ActivationHandlerFunction<P>;
};

/**
 * Information about an update or signal handler execution.
 */
interface MessageHandlerExecution {
  name: string;
  unfinishedPolicy: HandlerUnfinishedPolicy;
  id?: string;
}

/**
 * Keeps all of the Workflow runtime state like pending completions for activities and timers.
 *
 * Implements handlers for all workflow activation jobs.
 *
 * Note that most methods in this class are meant to be called only from within the VM.
 *
 * However, a few methods may be called directly from outside the VM (essentially from `vm-shared.ts`).
 * These methods are specifically marked with a comment and require careful consideration, as the
 * execution context may not properly reflect that of the target workflow execution (e.g.: with Reusable
 * VMs, the `global` may not have been swapped to those of that workflow execution; the active microtask
 * queue may be that of the thread/process, rather than the queue of that VM context; etc). Consequently,
 * methods that are meant to be called from outside of the VM must not do any of the following:
 *
 * - Access any global variable;
 * - Create Promise objects, use async/await, or otherwise schedule microtasks;
 * - Call user-defined functions, including any form of interceptor.
 */
export class Activator implements ActivationHandler {
  /**
   * Cache for modules - referenced in reusable-vm.ts
   */
  readonly moduleCache = new Map<string, unknown>();
  /**
   * Map of task sequence to a Completion
   */
  readonly completions = {
    timer: new Map<number, Completion>(),
    activity: new Map<number, Completion>(),
    childWorkflowStart: new Map<number, Completion>(),
    childWorkflowComplete: new Map<number, Completion>(),
    signalWorkflow: new Map<number, Completion>(),
    cancelWorkflow: new Map<number, Completion>(),
  };

  /**
   * Holds buffered Update calls until a handler is registered
   */
  readonly bufferedUpdates = Array<coresdk.workflow_activation.IDoUpdate>();

  /**
   * Holds buffered signal calls until a handler is registered
   */
  readonly bufferedSignals = Array<coresdk.workflow_activation.ISignalWorkflow>();

  /**
   * Mapping of update name to handler and validator
   */
  readonly updateHandlers = new Map<string, WorkflowUpdateAnnotatedType>();

  /**
   * Mapping of signal name to handler
   */
  readonly signalHandlers = new Map<string, WorkflowSignalAnnotatedType>();

  /**
   * Mapping of in-progress updates to handler execution information.
   */
  readonly inProgressUpdates = new Map<string, MessageHandlerExecution>();

  /**
   * Mapping of in-progress signals to handler execution information.
   */
  readonly inProgressSignals = new Map<number, MessageHandlerExecution>();

  /**
   * A sequence number providing unique identifiers for signal handler executions.
   */
  protected signalHandlerExecutionSeq = 0;

  /**
   * A signal handler that catches calls for non-registered signal names.
   */
  defaultSignalHandler?: DefaultSignalHandler;

  /**
   * A update handler that catches calls for non-registered update names.
   */
  defaultUpdateHandler?: DefaultUpdateHandler;

  /**
   * A query handler that catches calls for non-registered query names.
   */
  defaultQueryHandler?: DefaultQueryHandler;

  /**
   * Source map file for looking up the source files in response to __enhanced_stack_trace
   */
  protected readonly sourceMap: RawSourceMap;

  /**
   * Whether or not to send the sources in enhanced stack trace query responses
   */
  protected readonly showStackTraceSources;

  readonly promiseStackStore: PromiseStackStore = {
    promiseToStack: new Map(),
    childToParent: new Map(),
  };

  /**
   * The error that caused the current Workflow Task to fail. Sets if a non-`TemporalFailure`
   * error bubbles up out of the Workflow function, or out of a Signal or Update handler. We
   * capture errors this way because those functions are not technically awaited when started,
   * but left to run asynchronously. There is therefore no real "parent" function that can
   * directly handle those errors, and not capturing it would result in an Unhandled Promise
   * Rejection. So instead, we buffer the error here, to then be processed in the context
   * of our own synchronous Activation handling event loop.
   *
   * Our code does a best effort to stop processing the current activation as soon as possible
   * after this field is set:
   *  - If an error is thrown while executing code synchronously (e.g. anything before the
   *    first `await` statement in a Workflow function or a signal/update handler), the error
   *    will be _immediately_ rethrown, which will prevent execution of further jobs in the
   *    current activation. We know we're currently running code synchronously thanks to the
   *    `rethrowSynchronously` flag below.
   *  - It an error is thrown while executing microtasks, then the error will be rethrown on
   *    the next call to `tryUnblockConditions()`.
   *
   * Unfortunately, there's no way for us to prevent further execution of microtasks that have
   * already been scheduled, nor those that will be recursively scheduled from those microtasks.
   * Should more errors get thrown while settling microtasks, those will be ignored (i.e. only
   * the first captured error is preserved).
   */
  public workflowTaskError: unknown;

  /**
   * Set to true when running synchronous code (e.g. while processing activation jobs and when calling
   * `tryUnblockConditions()`). While this flag is set, it is safe to let errors bubble up.
   */
  public rethrowSynchronously = false;

  public readonly rootScope = new RootCancellationScope();

  /**
   * Mapping of query name to handler
   */
  public readonly queryHandlers = new Map<string, WorkflowQueryAnnotatedType>([
    [
      STACK_TRACE_QUERY_NAME,
      {
        handler: () => {
          return new RawValue<string>(
            this.getStackTraces()
              .map((s) => s.formatted)
              .join('\n\n')
          );
        },
        description: 'Returns a sensible stack trace.',
      },
    ],
    [
      ENHANCED_STACK_TRACE_QUERY_NAME,
      {
        handler: (): RawValue => {
          const { sourceMap } = this;
          const sdk: StackTraceSDKInfo = { name: 'typescript', version: pkg.version };
          const stacks = this.getStackTraces().map(({ structured: locations }) => ({ locations }));
          const sources: Record<string, StackTraceFileSlice[]> = {};
          if (this.showStackTraceSources) {
            for (const { locations } of stacks) {
              for (const { file_path } of locations) {
                if (!file_path) continue;
                const content = sourceMap?.sourcesContent?.[sourceMap?.sources.indexOf(file_path)];
                if (!content) continue;
                sources[file_path] = [
                  {
                    line_offset: 0,
                    content,
                  },
                ];
              }
            }
          }
          return new RawValue<EnhancedStackTrace>({ sdk, stacks, sources });
        },
        description: 'Returns a stack trace annotated with source information.',
      },
    ],
    [
      '__temporal_workflow_metadata',
      {
        handler: (): RawValue => {
          const workflowType = this.info.workflowType;
          const queryDefinitions = Array.from(this.queryHandlers.entries()).map(([name, value]) => ({
            name,
            description: value.description,
          }));
          const signalDefinitions = Array.from(this.signalHandlers.entries()).map(([name, value]) => ({
            name,
            description: value.description,
          }));
          const updateDefinitions = Array.from(this.updateHandlers.entries()).map(([name, value]) => ({
            name,
            description: value.description,
          }));
          return new RawValue<temporal.api.sdk.v1.IWorkflowMetadata>({
            definition: {
              type: workflowType,
              queryDefinitions,
              signalDefinitions,
              updateDefinitions,
            },
<<<<<<< HEAD
            currentDetails: this.currentDetails,
          };
=======
          });
>>>>>>> a1d91be3
        },
        description: 'Returns metadata associated with this workflow.',
      },
    ],
  ]);

  /**
   * Loaded in {@link initRuntime}
   */
  public readonly interceptors: Required<WorkflowInterceptors> = {
    inbound: [],
    outbound: [],
    internals: [],
  };

  /**
   * Buffer that stores all generated commands, reset after each activation
   */
  protected commands: coresdk.workflow_commands.IWorkflowCommand[] = [];

  /**
   * Stores all {@link condition}s that haven't been unblocked yet
   */
  public readonly blockedConditions = new Map<number, Condition>();

  /**
   * Is this Workflow completed?
   *
   * A Workflow will be considered completed if it generates a command that the
   * system considers as a final Workflow command (e.g.
   * completeWorkflowExecution or failWorkflowExecution).
   */
  public completed = false;

  /**
   * Was this Workflow cancelled?
   */
  protected cancelled = false;

  /**
   * The next (incremental) sequence to assign when generating completable commands
   */
  public nextSeqs = {
    timer: 1,
    activity: 1,
    childWorkflow: 1,
    signalWorkflow: 1,
    cancelWorkflow: 1,
    condition: 1,
    // Used internally to keep track of active stack traces
    stack: 1,
  };

  /**
   * This is set every time the workflow executes an activation
   * May be accessed and modified from outside the VM.
   */
  now: number;

  /**
   * Reference to the current Workflow, initialized when a Workflow is started
   */
  public workflow?: Workflow | WorkflowFunctionWithOptions<any[], any>;

  /**
   * Information about the current Workflow
   * May be accessed from outside the VM.
   */
  public info: WorkflowInfo;

  /**
   * A deterministic RNG, used by the isolate's overridden Math.random
   */
  public random: RNG;

  public payloadConverter: PayloadConverter = defaultPayloadConverter;
  public failureConverter: FailureConverter = defaultFailureConverter;

  /**
   * Patches we know the status of for this workflow, as in {@link patched}
   */
  private readonly knownPresentPatches = new Set<string>();

  /**
   * Patches we sent to core {@link patched}
   */
  private readonly sentPatches = new Set<string>();

  private readonly knownFlags = new Set<number>();

  /**
   * Buffered sink calls per activation
   */
  sinkCalls = Array<SinkCall>();

  /**
   * A nanosecond resolution time function, externally injected. This is used to
   * precisely sort logs entries emitted from the Workflow Context vs those emitted
   * from other sources (e.g. main thread, Core, etc).
   */
  public readonly getTimeOfDay: () => bigint;

  public readonly registeredActivityNames: Set<string>;

  public currentDetails: string = '';

  public versioningBehavior?: VersioningBehavior;
  public workflowDefinitionOptionsGetter?: () => WorkflowDefinitionOptions;

  constructor({
    info,
    now,
    showStackTraceSources,
    sourceMap,
    getTimeOfDay,
    randomnessSeed,
    registeredActivityNames,
  }: WorkflowCreateOptionsInternal) {
    this.getTimeOfDay = getTimeOfDay;
    this.info = info;
    this.now = now;
    this.showStackTraceSources = showStackTraceSources;
    this.sourceMap = sourceMap;
    this.random = alea(randomnessSeed);
    this.registeredActivityNames = registeredActivityNames;
  }

  /**
   * May be invoked from outside the VM.
   */
  mutateWorkflowInfo(fn: (info: WorkflowInfo) => WorkflowInfo): void {
    this.info = fn(this.info);
  }

  protected getStackTraces(): Stack[] {
    const { childToParent, promiseToStack } = this.promiseStackStore;
    const internalNodes = [...childToParent.values()].reduce((acc, curr) => {
      for (const p of curr) {
        acc.add(p);
      }
      return acc;
    }, new Set());
    const stacks = new Map<string, Stack>();
    for (const child of childToParent.keys()) {
      if (!internalNodes.has(child)) {
        const stack = promiseToStack.get(child);
        if (!stack || !stack.formatted) continue;
        stacks.set(stack.formatted, stack);
      }
    }
    // Not 100% sure where this comes from, just filter it out
    stacks.delete('    at Promise.then (<anonymous>)');
    stacks.delete('    at Promise.then (<anonymous>)\n');
    return [...stacks].map(([_, stack]) => stack);
  }

  /**
   * May be invoked from outside the VM.
   */
  getAndResetSinkCalls(): SinkCall[] {
    const { sinkCalls } = this;
    this.sinkCalls = [];
    return sinkCalls;
  }

  /**
   * Buffer a Workflow command to be collected at the end of the current activation.
   *
   * Prevents commands from being added after Workflow completion.
   */
  pushCommand(cmd: coresdk.workflow_commands.IWorkflowCommand, complete = false): void {
    this.commands.push(cmd);
    if (complete) {
      this.completed = true;
    }
  }

  concludeActivation(): ActivationCompletion {
    return {
      commands: this.commands.splice(0),
      usedInternalFlags: [...this.knownFlags],
      versioningBehavior: this.versioningBehavior,
    };
  }

  public async startWorkflowNextHandler({ args }: WorkflowExecuteInput): Promise<any> {
    const { workflow } = this;
    if (workflow === undefined) {
      throw new IllegalStateError('Workflow uninitialized');
    }
    return await workflow(...args);
  }

  public startWorkflow(activation: coresdk.workflow_activation.IInitializeWorkflow): void {
    const execute = composeInterceptors(this.interceptors.inbound, 'execute', this.startWorkflowNextHandler.bind(this));

    untrackPromise(
      executeWithLifecycleLogging(() =>
        execute({
          headers: activation.headers ?? {},
          args: arrayFromPayloads(this.payloadConverter, activation.arguments),
        })
      ).then(this.completeWorkflow.bind(this), this.handleWorkflowFailure.bind(this))
    );
  }

  public initializeWorkflow(activation: coresdk.workflow_activation.IInitializeWorkflow): void {
    const { continuedFailure, lastCompletionResult, memo, searchAttributes } = activation;

    // Most things related to initialization have already been handled in the constructor
    this.mutateWorkflowInfo((info) => ({
      ...info,

      searchAttributes: decodeSearchAttributes(searchAttributes?.indexedFields),
      typedSearchAttributes: decodeTypedSearchAttributes(searchAttributes?.indexedFields),

      memo: mapFromPayloads(this.payloadConverter, memo?.fields),
      lastResult: fromPayloadsAtIndex(this.payloadConverter, 0, lastCompletionResult?.payloads),
      lastFailure:
        continuedFailure != null
          ? this.failureConverter.failureToError(continuedFailure, this.payloadConverter)
          : undefined,
    }));
    if (this.workflowDefinitionOptionsGetter) {
      this.versioningBehavior = this.workflowDefinitionOptionsGetter().versioningBehavior;
    }
  }

  public cancelWorkflow(_activation: coresdk.workflow_activation.ICancelWorkflow): void {
    this.cancelled = true;
    this.rootScope.cancel();
  }

  public fireTimer(activation: coresdk.workflow_activation.IFireTimer): void {
    // Timers are a special case where their completion might not be in Workflow state,
    // this is due to immediate timer cancellation that doesn't go wait for Core.
    const completion = this.maybeConsumeCompletion('timer', getSeq(activation));
    completion?.resolve(undefined);
  }

  public resolveActivity(activation: coresdk.workflow_activation.IResolveActivity): void {
    if (!activation.result) {
      throw new TypeError('Got ResolveActivity activation with no result');
    }
    const { resolve, reject } = this.consumeCompletion('activity', getSeq(activation));
    if (activation.result.completed) {
      const completed = activation.result.completed;
      const result = completed.result ? this.payloadConverter.fromPayload(completed.result) : undefined;
      resolve(result);
    } else if (activation.result.failed) {
      const { failure } = activation.result.failed;
      const err = failure ? this.failureToError(failure) : undefined;
      reject(err);
    } else if (activation.result.cancelled) {
      const { failure } = activation.result.cancelled;
      const err = failure ? this.failureToError(failure) : undefined;
      reject(err);
    } else if (activation.result.backoff) {
      reject(new LocalActivityDoBackoff(activation.result.backoff));
    }
  }

  public resolveChildWorkflowExecutionStart(
    activation: coresdk.workflow_activation.IResolveChildWorkflowExecutionStart
  ): void {
    const { resolve, reject } = this.consumeCompletion('childWorkflowStart', getSeq(activation));
    if (activation.succeeded) {
      resolve(activation.succeeded.runId);
    } else if (activation.failed) {
      if (decodeStartChildWorkflowExecutionFailedCause(activation.failed.cause) !== 'WORKFLOW_ALREADY_EXISTS') {
        throw new IllegalStateError('Got unknown StartChildWorkflowExecutionFailedCause');
      }
      if (!(activation.seq && activation.failed.workflowId && activation.failed.workflowType)) {
        throw new TypeError('Missing attributes in activation job');
      }
      reject(
        new WorkflowExecutionAlreadyStartedError(
          'Workflow execution already started',
          activation.failed.workflowId,
          activation.failed.workflowType
        )
      );
    } else if (activation.cancelled) {
      if (!activation.cancelled.failure) {
        throw new TypeError('Got no failure in cancelled variant');
      }
      reject(this.failureToError(activation.cancelled.failure));
    } else {
      throw new TypeError('Got ResolveChildWorkflowExecutionStart with no status');
    }
  }

  public resolveChildWorkflowExecution(activation: coresdk.workflow_activation.IResolveChildWorkflowExecution): void {
    if (!activation.result) {
      throw new TypeError('Got ResolveChildWorkflowExecution activation with no result');
    }
    const { resolve, reject } = this.consumeCompletion('childWorkflowComplete', getSeq(activation));
    if (activation.result.completed) {
      const completed = activation.result.completed;
      const result = completed.result ? this.payloadConverter.fromPayload(completed.result) : undefined;
      resolve(result);
    } else if (activation.result.failed) {
      const { failure } = activation.result.failed;
      if (failure === undefined || failure === null) {
        throw new TypeError('Got failed result with no failure attribute');
      }
      reject(this.failureToError(failure));
    } else if (activation.result.cancelled) {
      const { failure } = activation.result.cancelled;
      if (failure === undefined || failure === null) {
        throw new TypeError('Got cancelled result with no failure attribute');
      }
      reject(this.failureToError(failure));
    }
  }

  public resolveNexusOperationStart(_: coresdk.workflow_activation.IResolveNexusOperationStart): void {
    throw new Error('TODO');
  }

  public resolveNexusOperation(_: coresdk.workflow_activation.IResolveNexusOperation): void {
    throw new Error('TODO');
  }

  // Intentionally non-async function so this handler doesn't show up in the stack trace
  protected queryWorkflowNextHandler({ queryName, args }: QueryInput): Promise<unknown> {
    let fn = this.queryHandlers.get(queryName)?.handler;
    if (fn === undefined && this.defaultQueryHandler !== undefined) {
      fn = this.defaultQueryHandler.bind(undefined, queryName);
    }
    // No handler or default registered, fail.
    if (fn === undefined) {
      const knownQueryTypes = [...this.queryHandlers.keys()].join(' ');
      // Fail the query
      return Promise.reject(
        new ReferenceError(
          `Workflow did not register a handler for ${queryName}. Registered queries: [${knownQueryTypes}]`
        )
      );
    }
    // Execute handler.
    try {
      const ret = fn(...args);
      if (ret instanceof Promise) {
        return Promise.reject(new DeterminismViolationError('Query handlers should not return a Promise'));
      }
      return Promise.resolve(ret);
    } catch (err) {
      return Promise.reject(err);
    }
  }

  public queryWorkflow(activation: coresdk.workflow_activation.IQueryWorkflow): void {
    const { queryType, queryId, headers } = activation;
    if (!(queryType && queryId)) {
      throw new TypeError('Missing query activation attributes');
    }

    // If query has __temporal_ prefix but no handler exists, throw error
    if (queryType.startsWith(TEMPORAL_RESERVED_PREFIX) && !this.queryHandlers.has(queryType)) {
      throw new TypeError(`Cannot use query name: '${queryType}', with reserved prefix: '${TEMPORAL_RESERVED_PREFIX}'`);
    }

    // Skip interceptors if it's an internal query.
    const isInternalQuery =
      queryType.startsWith(TEMPORAL_RESERVED_PREFIX) ||
      queryType === STACK_TRACE_QUERY_NAME ||
      queryType === ENHANCED_STACK_TRACE_QUERY_NAME;
    const interceptors = isInternalQuery ? [] : this.interceptors.inbound;
    const execute = composeInterceptors(interceptors, 'handleQuery', this.queryWorkflowNextHandler.bind(this));
    execute({
      queryName: queryType,
      args: arrayFromPayloads(this.payloadConverter, activation.arguments),
      queryId,
      headers: headers ?? {},
    }).then(
      (result) => this.completeQuery(queryId, result),
      (reason) => this.failQuery(queryId, reason)
    );
  }

  public doUpdate(activation: coresdk.workflow_activation.IDoUpdate): void {
    const { id: updateId, protocolInstanceId, name, headers, runValidator } = activation;
    if (!updateId) {
      throw new TypeError('Missing activation update id');
    }
    if (!name) {
      throw new TypeError('Missing activation update name');
    }
    if (!protocolInstanceId) {
      throw new TypeError('Missing activation update protocolInstanceId');
    }

    // If update has __temporal_ prefix but no handler exists, throw error
    if (name.startsWith(TEMPORAL_RESERVED_PREFIX) && !this.updateHandlers.get(name)) {
      throw new TypeError(`Cannot use update name: '${name}', with reserved prefix: '${TEMPORAL_RESERVED_PREFIX}'`);
    }

    // Skip interceptors if it's an internal update.
    const isInternalUpdate =
      name.startsWith(TEMPORAL_RESERVED_PREFIX) ||
      name === STACK_TRACE_QUERY_NAME ||
      name === ENHANCED_STACK_TRACE_QUERY_NAME;
    const interceptors = isInternalUpdate ? [] : this.interceptors.inbound;

    const entry =
      this.updateHandlers.get(name) ??
      (this.defaultUpdateHandler
        ? {
            handler: this.defaultUpdateHandler.bind(undefined, name),
            validator: undefined,
            // Default to a warning policy.
            unfinishedPolicy: HandlerUnfinishedPolicy.WARN_AND_ABANDON,
          }
        : null);

    // If we don't have an entry from either source, buffer and return
    if (entry === null) {
      this.bufferedUpdates.push(activation);
      return;
    }

    const makeInput = (): UpdateInput => ({
      updateId,
      args: arrayFromPayloads(this.payloadConverter, activation.input),
      name,
      headers: headers ?? {},
    });

    // The implementation below is responsible for upholding, and constrained
    // by, the following contract:
    //
    // 1. If no validator is present then validation interceptors will not be run.
    //
    // 2. During validation, any error must fail the Update; during the Update
    //    itself, Temporal errors fail the Update whereas other errors fail the
    //    activation.
    //
    // 3. The handler must not see any mutations of the arguments made by the
    //    validator.
    //
    // 4. Any error when decoding/deserializing input must be caught and result
    //    in rejection of the Update before it is accepted, even if there is no
    //    validator.
    //
    // 5. The initial synchronous portion of the (async) Update handler should
    //    be executed after the (sync) validator completes such that there is
    //    minimal opportunity for a different concurrent task to be scheduled
    //    between them.
    //
    // 6. The stack trace view provided in the Temporal UI must not be polluted
    //    by promises that do not derive from user code. This implies that
    //    async/await syntax may not be used.
    //
    // Note that there is a deliberately unhandled promise rejection below.
    // These are caught elsewhere and fail the corresponding activation.
    const doUpdateImpl = async () => {
      let input: UpdateInput;
      try {
        if (runValidator && entry.validator) {
          const validate = composeInterceptors(
            interceptors,
            'validateUpdate',
            this.validateUpdateNextHandler.bind(this, entry.validator)
          );
          validate(makeInput());
        }
        input = makeInput();
      } catch (error) {
        this.rejectUpdate(protocolInstanceId, error);
        return;
      }
      this.acceptUpdate(protocolInstanceId);
      const execute = composeInterceptors(
        interceptors,
        'handleUpdate',
        this.updateNextHandler.bind(this, entry.handler)
      );
      const { unfinishedPolicy } = entry;
      this.inProgressUpdates.set(updateId, { name, unfinishedPolicy, id: updateId });
      const res = execute(input)
        .then((result) => this.completeUpdate(protocolInstanceId, result))
        .catch((error) => {
          if (error instanceof TemporalFailure) {
            this.rejectUpdate(protocolInstanceId, error);
          } else {
            this.handleWorkflowFailure(error);
          }
        })
        .finally(() => this.inProgressUpdates.delete(updateId));
      untrackPromise(res);
      return res;
    };
    untrackPromise(UpdateScope.updateWithInfo(updateId, name, doUpdateImpl));
  }

  protected async updateNextHandler(handler: WorkflowUpdateType, { args }: UpdateInput): Promise<unknown> {
    return await handler(...args);
  }

  protected validateUpdateNextHandler(validator: WorkflowUpdateValidatorType | undefined, { args }: UpdateInput): void {
    if (validator) {
      validator(...args);
    }
  }

  public dispatchBufferedUpdates(): void {
    const bufferedUpdates = this.bufferedUpdates;
    while (bufferedUpdates.length) {
      // We have a default update handler, so all updates are dispatchable.
      if (this.defaultUpdateHandler) {
        const update = bufferedUpdates.shift();
        // Logically, this must be defined as we're in the loop.
        // But Typescript doesn't know that so we use a non-null assertion (!).
        this.doUpdate(update!);
      } else {
        const foundIndex = bufferedUpdates.findIndex((update) => this.updateHandlers.has(update.name as string));
        if (foundIndex === -1) {
          // No buffered Updates have a handler yet.
          break;
        }
        const [update] = bufferedUpdates.splice(foundIndex, 1);
        this.doUpdate(update);
      }
    }
  }

  public rejectBufferedUpdates(): void {
    while (this.bufferedUpdates.length) {
      const update = this.bufferedUpdates.shift();
      if (update) {
        this.rejectUpdate(
          /* eslint-disable @typescript-eslint/no-non-null-assertion */
          update.protocolInstanceId!,
          ApplicationFailure.nonRetryable(`No registered handler for update: ${update.name}`)
        );
      }
    }
  }

  public async signalWorkflowNextHandler({ signalName, args }: SignalInput): Promise<void> {
    const fn = this.signalHandlers.get(signalName)?.handler;
    if (fn) {
      return await fn(...args);
    } else if (this.defaultSignalHandler) {
      return await this.defaultSignalHandler(signalName, ...args);
    } else {
      throw new IllegalStateError(`No registered signal handler for signal: ${signalName}`);
    }
  }

  public signalWorkflow(activation: coresdk.workflow_activation.ISignalWorkflow): void {
    const { signalName, headers } = activation;
    if (!signalName) {
      throw new TypeError('Missing activation signalName');
    }

    // If signal has __temporal_ prefix but no handler exists, throw error
    if (signalName.startsWith(TEMPORAL_RESERVED_PREFIX) && !this.signalHandlers.has(signalName)) {
      throw new TypeError(
        `Cannot use signal name: '${signalName}', with reserved prefix: '${TEMPORAL_RESERVED_PREFIX}'`
      );
    }

    // Skip interceptors if it's an internal signal.
    const isInternalSignal =
      signalName.startsWith(TEMPORAL_RESERVED_PREFIX) ||
      signalName === STACK_TRACE_QUERY_NAME ||
      signalName === ENHANCED_STACK_TRACE_QUERY_NAME;
    const interceptors = isInternalSignal ? [] : this.interceptors.inbound;

    if (!this.signalHandlers.has(signalName) && !this.defaultSignalHandler) {
      this.bufferedSignals.push(activation);
      return;
    }

    // If we fall through to the default signal handler then the unfinished
    // policy is WARN_AND_ABANDON; users currently have no way to silence any
    // ensuing warnings.
    const unfinishedPolicy =
      this.signalHandlers.get(signalName)?.unfinishedPolicy ?? HandlerUnfinishedPolicy.WARN_AND_ABANDON;

    const signalExecutionNum = this.signalHandlerExecutionSeq++;
    this.inProgressSignals.set(signalExecutionNum, { name: signalName, unfinishedPolicy });
    const execute = composeInterceptors(interceptors, 'handleSignal', this.signalWorkflowNextHandler.bind(this));
    execute({
      args: arrayFromPayloads(this.payloadConverter, activation.input),
      signalName,
      headers: headers ?? {},
    })
      .catch(this.handleWorkflowFailure.bind(this))
      .finally(() => this.inProgressSignals.delete(signalExecutionNum));
  }

  public dispatchBufferedSignals(): void {
    const bufferedSignals = this.bufferedSignals;
    while (bufferedSignals.length) {
      if (this.defaultSignalHandler) {
        // We have a default signal handler, so all signals are dispatchable
        // eslint-disable-next-line @typescript-eslint/no-non-null-assertion
        this.signalWorkflow(bufferedSignals.shift()!);
      } else {
        const foundIndex = bufferedSignals.findIndex((signal) => this.signalHandlers.has(signal.signalName as string));
        if (foundIndex === -1) break;
        const [signal] = bufferedSignals.splice(foundIndex, 1);
        this.signalWorkflow(signal);
      }
    }
  }

  public resolveSignalExternalWorkflow(activation: coresdk.workflow_activation.IResolveSignalExternalWorkflow): void {
    const { resolve, reject } = this.consumeCompletion('signalWorkflow', getSeq(activation));
    if (activation.failure) {
      reject(this.failureToError(activation.failure));
    } else {
      resolve(undefined);
    }
  }

  public resolveRequestCancelExternalWorkflow(
    activation: coresdk.workflow_activation.IResolveRequestCancelExternalWorkflow
  ): void {
    const { resolve, reject } = this.consumeCompletion('cancelWorkflow', getSeq(activation));
    if (activation.failure) {
      reject(this.failureToError(activation.failure));
    } else {
      resolve(undefined);
    }
  }

  public warnIfUnfinishedHandlers(): void {
    if (this.workflowTaskError) return;

    const getWarnable = (handlerExecutions: Iterable<MessageHandlerExecution>): MessageHandlerExecution[] => {
      return Array.from(handlerExecutions).filter(
        (ex) => ex.unfinishedPolicy === HandlerUnfinishedPolicy.WARN_AND_ABANDON
      );
    };

    const warnableUpdates = getWarnable(this.inProgressUpdates.values());
    if (warnableUpdates.length > 0) {
      log.warn(makeUnfinishedUpdateHandlerMessage(warnableUpdates));
    }

    const warnableSignals = getWarnable(this.inProgressSignals.values());
    if (warnableSignals.length > 0) {
      log.warn(makeUnfinishedSignalHandlerMessage(warnableSignals));
    }
  }

  public updateRandomSeed(activation: coresdk.workflow_activation.IUpdateRandomSeed): void {
    if (!activation.randomnessSeed) {
      throw new TypeError('Expected activation with randomnessSeed attribute');
    }
    this.random = alea(activation.randomnessSeed.toBytes());
  }

  public notifyHasPatch(activation: coresdk.workflow_activation.INotifyHasPatch): void {
    if (!this.info.unsafe.isReplaying)
      throw new IllegalStateError('Unexpected notifyHasPatch job on non-replay activation');
    if (!activation.patchId) throw new TypeError('notifyHasPatch missing patch id');
    this.knownPresentPatches.add(activation.patchId);
  }

  public patchInternal(patchId: string, deprecated: boolean): boolean {
    if (this.workflow === undefined) {
      throw new IllegalStateError('Patches cannot be used before Workflow starts');
    }
    const usePatch = !this.info.unsafe.isReplaying || this.knownPresentPatches.has(patchId);
    // Avoid sending commands for patches core already knows about.
    // This optimization enables development of automatic patching tools.
    if (usePatch && !this.sentPatches.has(patchId)) {
      this.pushCommand({
        setPatchMarker: { patchId, deprecated },
      });
      this.sentPatches.add(patchId);
    }
    return usePatch;
  }

  /**
   * Called early while handling an activation to register known flags.
   * May be invoked from outside the VM.
   */
  public addKnownFlags(flags: number[]): void {
    for (const flag of flags) {
      assertValidFlag(flag);
      this.knownFlags.add(flag);
    }
  }

  /**
   * Check if an SDK Flag may be considered as enabled for the current Workflow Task.
   *
   * SDK flags play a role similar to the `patched()` API, but are meant for internal usage by the
   * SDK itself. They make it possible for the SDK to evolve its behaviors over time, while still
   * maintaining compatibility with Workflow histories produced by older SDKs, without causing
   * determinism violations.
   *
   * May be invoked from outside the VM.
   */
  public hasFlag(flag: SdkFlag): boolean {
    if (this.knownFlags.has(flag.id)) return true;

    // If not replaying, enable the flag if it is configured to be enabled by default. Setting a
    // flag's default to false allows progressive rollout of new feature flags, with the possibility
    // of reverting back to a version of the SDK where the flag is supported but disabled by default.
    // It is also useful for testing purpose.
    if (!this.info.unsafe.isReplaying && flag.default) {
      this.knownFlags.add(flag.id);
      return true;
    }

    // When replaying, a flag is considered enabled if it was enabled during the original execution of
    // that Workflow Task; this is normally determined by the presence of the flag ID in the corresponding
    // WFT Completed's `sdkMetadata.langUsedFlags`.
    //
    // SDK Flag Alternate Condition provides an alternative way of determining whether a flag should
    // be considered as enabled for the current WFT; e.g. by looking at the version of the SDK that
    // emitted a WFT. The main use case for this is to retroactively turn on some flags for WFT emitted
    // by previous SDKs that contained a bug. Alt Conditions should only be used as a last resort.
    //
    // Note that conditions are only evaluated while replaying. Also, alternate conditions will not
    // cause the flag to be persisted to the "used flags" set, which means that further Workflow Tasks
    // may not reflect this flag if the condition no longer holds. This is so to avoid incorrect
    // behaviors in case where a Workflow Execution has gone through a newer SDK version then again
    // through an older one.
    if (this.info.unsafe.isReplaying && flag.alternativeConditions) {
      for (const cond of flag.alternativeConditions) {
        if (cond({ info: this.info })) return true;
      }
    }

    return false;
  }

  public removeFromCache(): void {
    throw new IllegalStateError('removeFromCache activation job should not reach workflow');
  }

  /**
   * Transforms failures into a command to be sent to the server.
   * Used to handle any failure emitted by the Workflow.
   */
  handleWorkflowFailure(error: unknown): void {
    if (this.cancelled && isCancellation(error)) {
      this.pushCommand({ cancelWorkflowExecution: {} }, true);
    } else if (error instanceof ContinueAsNew) {
      this.pushCommand({ continueAsNewWorkflowExecution: error.command }, true);
    } else if (error instanceof TemporalFailure) {
      // Fail the workflow. We do not want to issue unfinishedHandlers warnings. To achieve that, we
      // mark all handlers as completed now.
      this.inProgressSignals.clear();
      this.inProgressUpdates.clear();
      this.pushCommand(
        {
          failWorkflowExecution: {
            failure: this.errorToFailure(error),
          },
        },
        true
      );
    } else {
      this.recordWorkflowTaskError(error);
    }
  }

  recordWorkflowTaskError(error: unknown): void {
    // Only keep the first error that bubbles up; subsequent errors will be ignored.
    if (this.workflowTaskError === undefined) this.workflowTaskError = error;

    // Immediately rethrow the error if we know it is safe to do so (i.e. we are not running async
    // microtasks). Otherwise, the error will be rethrown whenever we get an opportunity to do so,
    // e.g. the next time `tryUnblockConditions()` is called.
    if (this.rethrowSynchronously) this.maybeRethrowWorkflowTaskError();
  }

  /**
   * If a Workflow Task error was captured, and we are running in synchronous mode,
   * then bubble it up now. This is safe to call even if there is no error to rethrow.
   */
  maybeRethrowWorkflowTaskError(): void {
    if (this.workflowTaskError) throw this.workflowTaskError;
  }

  private completeQuery(queryId: string, result: unknown): void {
    this.pushCommand({
      respondToQuery: { queryId, succeeded: { response: this.payloadConverter.toPayload(result) } },
    });
  }

  private failQuery(queryId: string, error: unknown): void {
    this.pushCommand({
      respondToQuery: {
        queryId,
        failed: this.errorToFailure(ensureTemporalFailure(error)),
      },
    });
  }

  private acceptUpdate(protocolInstanceId: string): void {
    this.pushCommand({ updateResponse: { protocolInstanceId, accepted: {} } });
  }

  private completeUpdate(protocolInstanceId: string, result: unknown): void {
    this.pushCommand({
      updateResponse: { protocolInstanceId, completed: this.payloadConverter.toPayload(result) },
    });
  }

  private rejectUpdate(protocolInstanceId: string, error: unknown): void {
    this.pushCommand({
      updateResponse: {
        protocolInstanceId,
        rejected: this.errorToFailure(ensureTemporalFailure(error)),
      },
    });
  }

  /** Consume a completion if it exists in Workflow state */
  private maybeConsumeCompletion(type: keyof Activator['completions'], taskSeq: number): Completion | undefined {
    const completion = this.completions[type].get(taskSeq);
    if (completion !== undefined) {
      this.completions[type].delete(taskSeq);
    }
    return completion;
  }

  /** Consume a completion if it exists in Workflow state, throws if it doesn't */
  private consumeCompletion(type: keyof Activator['completions'], taskSeq: number): Completion {
    const completion = this.maybeConsumeCompletion(type, taskSeq);
    if (completion === undefined) {
      throw new IllegalStateError(`No completion for taskSeq ${taskSeq}`);
    }
    return completion;
  }

  private completeWorkflow(result: unknown): void {
    this.pushCommand(
      {
        completeWorkflowExecution: {
          result: this.payloadConverter.toPayload(result),
        },
      },
      true
    );
  }

  errorToFailure(err: unknown): ProtoFailure {
    return this.failureConverter.errorToFailure(err, this.payloadConverter);
  }

  failureToError(failure: ProtoFailure): Error {
    return this.failureConverter.failureToError(failure, this.payloadConverter);
  }
}

function getSeq<T extends { seq?: number | null }>(activation: T): number {
  const seq = activation.seq;
  if (seq === undefined || seq === null) {
    throw new TypeError(`Got activation with no seq attribute`);
  }
  return seq;
}

function makeUnfinishedUpdateHandlerMessage(handlerExecutions: MessageHandlerExecution[]): string {
  const message = `
[TMPRL1102] Workflow finished while an update handler was still running. This may have interrupted work that the
update handler was doing, and the client that sent the update will receive a 'workflow execution
already completed' RPCError instead of the update result. You can wait for all update and signal
handlers to complete by using \`await workflow.condition(workflow.allHandlersFinished)\`.
Alternatively, if both you and the clients sending the update are okay with interrupting running handlers
when the workflow finishes, and causing clients to receive errors, then you can disable this warning by
passing an option when setting the handler:
\`workflow.setHandler(myUpdate, myUpdateHandler, {unfinishedPolicy: HandlerUnfinishedPolicy.ABANDON});\`.`
    .replace(/\n/g, ' ')
    .trim();

  return `${message} The following updates were unfinished (and warnings were not disabled for their handler): ${JSON.stringify(
    handlerExecutions.map((ex) => ({ name: ex.name, id: ex.id }))
  )}`;
}

function makeUnfinishedSignalHandlerMessage(handlerExecutions: MessageHandlerExecution[]): string {
  const message = `
[TMPRL1102] Workflow finished while a signal handler was still running. This may have interrupted work that the
signal handler was doing. You can wait for all update and signal handlers to complete by using
\`await workflow.condition(workflow.allHandlersFinished)\`. Alternatively, if both you and the
clients sending the update are okay with interrupting running handlers when the workflow finishes,
then you can disable this warning by passing an option when setting the handler:
\`workflow.setHandler(mySignal, mySignalHandler, {unfinishedPolicy: HandlerUnfinishedPolicy.ABANDON});\`.`

    .replace(/\n/g, ' ')
    .trim();

  const names = new Map<string, number>();
  for (const ex of handlerExecutions) {
    const count = names.get(ex.name) || 0;
    names.set(ex.name, count + 1);
  }

  return `${message} The following signals were unfinished (and warnings were not disabled for their handler): ${JSON.stringify(
    Array.from(names.entries()).map(([name, count]) => ({ name, count }))
  )}`;
}<|MERGE_RESOLUTION|>--- conflicted
+++ resolved
@@ -330,12 +330,8 @@
               signalDefinitions,
               updateDefinitions,
             },
-<<<<<<< HEAD
             currentDetails: this.currentDetails,
-          };
-=======
           });
->>>>>>> a1d91be3
         },
         description: 'Returns metadata associated with this workflow.',
       },
