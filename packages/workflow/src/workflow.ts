--- conflicted
+++ resolved
@@ -50,11 +50,8 @@
   UpdateInfo,
   encodeChildWorkflowCancellationType,
   encodeParentClosePolicy,
-<<<<<<< HEAD
   DefaultUpdateHandler,
-=======
   DefaultQueryHandler,
->>>>>>> 4155dad0
 } from './interfaces';
 import { LocalActivityDoBackoff } from './errors';
 import { assertInWorkflowContext, getActivator, maybeGetActivator } from './global-attributes';
@@ -1324,7 +1321,6 @@
 }
 
 /**
-<<<<<<< HEAD
  * Set a update handler function that will handle updates calls for non-registered update names.
  *
  * Updates are dispatched to the default update handler in the order that they were accepted by the server.
@@ -1342,7 +1338,12 @@
     activator.dispatchBufferedUpdates();
   } else if (handler == null) {
     activator.defaultUpdateHandler = undefined;
-=======
+  } else {
+    throw new TypeError(`Expected handler to be either a function or 'undefined'. Got: '${typeof handler}'`);
+  }
+}
+
+/**
  * Set a query handler function that will handle query calls for non-registered query names.
  *
  * Queries are dispatched to the default query handler in the order that they were accepted by the server.
@@ -1357,7 +1358,6 @@
   );
   if (typeof handler === 'function' || handler === undefined) {
     activator.defaultQueryHandler = handler;
->>>>>>> 4155dad0
   } else {
     throw new TypeError(`Expected handler to be either a function or 'undefined'. Got: '${typeof handler}'`);
   }
