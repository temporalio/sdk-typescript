import type { coresdk } from '@temporalio/proto';
import { RetryPolicy } from './retry-policy';
import { Duration } from './time';
import { VersioningIntent } from './versioning-intent';
import { makeProtoEnumConverters } from './internal-workflow';
import { Priority } from './priority';

export const ActivityCancellationType = {
  TRY_CANCEL: 'TRY_CANCEL',
  WAIT_CANCELLATION_COMPLETED: 'WAIT_CANCELLATION_COMPLETED',
  ABANDON: 'ABANDON',
} as const;
export type ActivityCancellationType = (typeof ActivityCancellationType)[keyof typeof ActivityCancellationType];

export const [encodeActivityCancellationType, decodeActivityCancellationType] = makeProtoEnumConverters<
  coresdk.workflow_commands.ActivityCancellationType,
  typeof coresdk.workflow_commands.ActivityCancellationType,
  keyof typeof coresdk.workflow_commands.ActivityCancellationType,
  typeof ActivityCancellationType,
  ''
>(
  {
    [ActivityCancellationType.TRY_CANCEL]: 0,
    [ActivityCancellationType.WAIT_CANCELLATION_COMPLETED]: 1,
    [ActivityCancellationType.ABANDON]: 2,
  } as const,
  ''
);

/**
 * Options for remote activity invocation
 */
export interface ActivityOptions {
  /**
   * Identifier to use for tracking the activity in Workflow history.
   * The `activityId` can be accessed by the activity function.
   * Does not need to be unique.
   *
   * @default an incremental sequence number
   */
  activityId?: string;

  /**
   * Task queue name.
   *
   * @default current worker task queue
   */
  taskQueue?: string;

  /**
   * Heartbeat interval. Activity must heartbeat before this interval passes after a last heartbeat or activity start.
   * @format number of milliseconds or {@link https://www.npmjs.com/package/ms | ms-formatted string}
   */
  heartbeatTimeout?: Duration;

  /**
   * RetryPolicy that define how activity is retried in case of failure. If this is not set, then the server-defined default activity retry policy will be used. To ensure zero retries, set maximum attempts to 1.
   */
  retry?: RetryPolicy;

  /**
   * Maximum time of a single Activity execution attempt. Note that the Temporal Server doesn't detect Worker process
   * failures directly: instead, it relies on this timeout to detect that an Activity didn't complete on time. Therefore, this
   * timeout should be as short as the longest possible execution of the Activity body. Potentially long-running
   * Activities must specify {@link heartbeatTimeout} and call {@link activity.Context.heartbeat} periodically for
   * timely failure detection.
   *
   * Either this option or {@link scheduleToCloseTimeout} is required.
   *
   * @default `scheduleToCloseTimeout` or unlimited
   * @format number of milliseconds or {@link https://www.npmjs.com/package/ms | ms-formatted string}
   */
  startToCloseTimeout?: Duration;

  /**
   * Time that the Activity Task can stay in the Task Queue before it is picked up by a Worker. Do not specify this timeout unless using host-specific Task Queues for Activity Tasks are being used for routing.
   * `scheduleToStartTimeout` is always non-retryable. Retrying after this timeout doesn't make sense as it would just put the Activity Task back into the same Task Queue.
   *
   * @default `scheduleToCloseTimeout` or unlimited
   * @format number of milliseconds or {@link https://www.npmjs.com/package/ms | ms-formatted string}
   */
  scheduleToStartTimeout?: Duration;

  /**
   * Total time that a workflow is willing to wait for the Activity to complete.
   * `scheduleToCloseTimeout` limits the total time of an Activity's execution including retries (use {@link startToCloseTimeout} to limit the time of a single attempt).
   *
   * Either this option or {@link startToCloseTimeout} is required.
   *
   * @default unlimited
   * @format number of milliseconds or {@link https://www.npmjs.com/package/ms | ms-formatted string}
   */
  scheduleToCloseTimeout?: Duration;

  /**
   * Determines what the SDK does when the Activity is cancelled.
   * - `TRY_CANCEL` - Initiate a cancellation request and immediately report cancellation to the workflow.
   * - `WAIT_CANCELLATION_COMPLETED` - Wait for activity cancellation completion. Note that activity must heartbeat to receive a
   *   cancellation notification. This can block the cancellation for a long time if activity doesn't
   *   heartbeat or chooses to ignore the cancellation request.
   * - `ABANDON` - Do not request cancellation of the activity and immediately report cancellation to the workflow.
   */
  cancellationType?: ActivityCancellationType;

  /**
   * Eager dispatch is an optimization that improves the throughput and load on the server for scheduling Activities.
   * When used, the server will hand out Activity tasks back to the Worker when it completes a Workflow task.
   * It is available from server version 1.17 behind the `system.enableActivityEagerExecution` feature flag.
   *
   * Eager dispatch will only be used if `allowEagerDispatch` is enabled (the default) and {@link taskQueue} is either
   * omitted or the same as the current Workflow.
   *
   * @default true
   */
  allowEagerDispatch?: boolean;

  /**
   * When using the Worker Versioning feature, specifies whether this Activity should run on a
   * worker with a compatible Build Id or not. See {@link VersioningIntent}.
   *
   * @default 'COMPATIBLE'
   *
   * @experimental The Worker Versioning API is still being designed. Major changes are expected.
   */
  versioningIntent?: VersioningIntent;

  /**
<<<<<<< HEAD
   * A single-line fixed summary for this workflow execution that may appear in the UI/CLI.
   * This can be in single-line Temporal markdown format.
   *
   * @experimental User metadata is a new API and suspectible to change.
   */
  staticSummary?: string;
=======
   * Priority of this activity
   */
  priority?: Priority;
>>>>>>> caae0a4e
}

/**
 * Options for local activity invocation
 */
export interface LocalActivityOptions {
  /**
   * RetryPolicy that defines how an activity is retried in case of failure. If this is not set, then the SDK-defined default activity retry policy will be used.
   * Note that local activities are always executed at least once, even if maximum attempts is set to 1 due to Workflow task retries.
   */
  retry?: RetryPolicy;

  /**
   * Maximum time the local activity is allowed to execute after the task is dispatched. This
   * timeout is always retryable.
   *
   * Either this option or {@link scheduleToCloseTimeout} is required.
   * If set, this must be <= {@link scheduleToCloseTimeout}, otherwise, it will be clamped down.
   *
   * @format number of milliseconds or {@link https://www.npmjs.com/package/ms | ms-formatted string}
   */
  startToCloseTimeout?: Duration;

  /**
   * Limits time the local activity can idle internally before being executed. That can happen if
   * the worker is currently at max concurrent local activity executions. This timeout is always
   * non retryable as all a retry would achieve is to put it back into the same queue. Defaults
   * to {@link scheduleToCloseTimeout} if not specified and that is set. Must be <=
   * {@link scheduleToCloseTimeout} when set, otherwise, it will be clamped down.
   *
   * @default unlimited
   * @format number of milliseconds or {@link https://www.npmjs.com/package/ms | ms-formatted string}
   */
  scheduleToStartTimeout?: Duration;

  /**
   * Indicates how long the caller is willing to wait for local activity completion. Limits how
   * long retries will be attempted.
   *
   * Either this option or {@link startToCloseTimeout} is required.
   *
   * @default unlimited
   * @format number of milliseconds or {@link https://www.npmjs.com/package/ms | ms-formatted string}
   */
  scheduleToCloseTimeout?: Duration;

  /**
   * If the activity is retrying and backoff would exceed this value, a server side timer will be scheduled for the next attempt.
   * Otherwise, backoff will happen internally in the SDK.
   *
   * @default 1 minute
   * @format number of milliseconds or {@link https://www.npmjs.com/package/ms | ms-formatted string}
   **/
  localRetryThreshold?: Duration;

  /**
   * Determines what the SDK does when the Activity is cancelled.
   * - `TRY_CANCEL` - Initiate a cancellation request and immediately report cancellation to the workflow.
   * - `WAIT_CANCELLATION_COMPLETED` - Wait for activity cancellation completion. Note that activity must heartbeat to receive a
   *   cancellation notification. This can block the cancellation for a long time if activity doesn't
   *   heartbeat or chooses to ignore the cancellation request.
   * - `ABANDON` - Do not request cancellation of the activity and immediately report cancellation to the workflow.
   */
  cancellationType?: ActivityCancellationType;

  /**
   * A single-line fixed summary for this workflow execution that may appear in the UI/CLI.
   * This can be in single-line Temporal markdown format.
   *
   * @experimental User metadata is a new API and suspectible to change.
   */
  staticSummary?: string;
}<|MERGE_RESOLUTION|>--- conflicted
+++ resolved
@@ -125,18 +125,17 @@
   versioningIntent?: VersioningIntent;
 
   /**
-<<<<<<< HEAD
    * A single-line fixed summary for this workflow execution that may appear in the UI/CLI.
    * This can be in single-line Temporal markdown format.
    *
    * @experimental User metadata is a new API and suspectible to change.
    */
   staticSummary?: string;
-=======
+
+  /**
    * Priority of this activity
    */
   priority?: Priority;
->>>>>>> caae0a4e
 }
 
 /**
