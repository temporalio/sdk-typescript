--- conflicted
+++ resolved
@@ -5,13 +5,11 @@
 /** F with all arguments but the last */
 export type OmitLastParam<F extends AnyFunc> = (...args: OmitLast<Parameters<F>>) => ReturnType<F>;
 
-<<<<<<< HEAD
-export type Replace<Base, New> = Omit<Base, keyof New> & New;
-
-export type MakeOptional<Base, Keys extends keyof Base> = Omit<Base, Keys> & Partial<Pick<Base, Keys>>;
-=======
 /** Verify that an type _Copy extends _Orig */
 export function checkExtends<_Orig, _Copy extends _Orig>(): void {
   // noop, just type check
 }
->>>>>>> 6cce238b
+
+export type Replace<Base, New> = Omit<Base, keyof New> & New;
+
+export type MakeOptional<Base, Keys extends keyof Base> = Omit<Base, Keys> & Partial<Pick<Base, Keys>>;