--- conflicted
+++ resolved
@@ -1,8 +1,4 @@
-<<<<<<< HEAD
-import { Payload } from '@temporalio/internal-workflow-common';
-=======
 import { Payload } from '../interfaces';
->>>>>>> e42fdb0b
 
 /**
  * `PayloadCodec` is an optional step that happens between the wire and the {@link PayloadConverter}:
