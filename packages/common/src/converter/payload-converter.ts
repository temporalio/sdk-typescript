import { Payload } from './types';
import { WrappedPayloadConverter } from './wrapped-payload-converter';

/**
 * Used by the framework to serialize/deserialize data like parameters and return values.
 *
 * This is called inside the [Workflow isolate](https://docs.temporal.io/docs/typescript/determinism).
 * To write async code or use Node APIs (or use packages that use Node APIs), use a {@link PayloadCodec}.
 */
export interface PayloadConverter {
  /**
   * Converts a value to a {@link Payload}.
   *
   * @param value The value to convert. Example values include the Workflow args sent from the Client and the values returned by a Workflow or Activity.
   * @returns The {@link Payload}, or `undefined` if unable to convert.
   */
  toPayload<T>(value: T): Payload | undefined;

  /**
   * Converts a {@link Payload} back to a value.
   */
  fromPayload<T>(payload: Payload): T;
}

/**
 * Tries to convert `value` to a {@link Payload}. Throws if conversion fails.
 *
 * @throws {@link ValueError}
 */
export function toPayload(converter: WrappedPayloadConverter, value: unknown): Payload {
  return converter.toPayload(value);
}

/**
 * Implements conversion of a list of values.
 *
 * @param converter
 * @param values JS values to convert to Payloads
 * @return list of {@link Payload}s
 * @throws {@link ValueError} if conversion of the value passed as parameter failed for any
 *     reason.
 */
export function toPayloads(converter: WrappedPayloadConverter, ...values: unknown[]): Payload[] | undefined {
  if (values.length === 0) {
    return undefined;
  }

  return values.map((value) => toPayload(converter, value));
}

/**
 * Run {@link PayloadConverter.toPayload} on each value in the map.
 *
 * @throws {@link ValueError} if conversion of any value in the map fails
 */
export function mapToPayloads<K extends string>(
  converter: WrappedPayloadConverter,
  map: Record<K, any>
): Record<K, Payload> {
  return Object.fromEntries(
    Object.entries(map).map(([k, v]): [K, Payload] => [k as K, toPayload(converter, v)])
  ) as Record<K, Payload>;
}

/**
 * Implements conversion of an array of values of different types. Useful for deserializing
 * arguments of function invocations.
 *
 * @param converter
 * @param index index of the value in the payloads
 * @param payloads serialized value to convert to JS values.
 * @return converted JS value
 * @throws {@link PayloadConverterError} if conversion of the data passed as parameter failed for any
 *     reason.
 */
export function fromPayloadsAtIndex<T>(
  converter: WrappedPayloadConverter,
  index: number,
  payloads?: Payload[] | null
): T {
  // To make adding arguments a backwards compatible change
  if (payloads === undefined || payloads === null || index >= payloads.length) {
    return undefined as any;
  }
  return converter.fromPayload(payloads[index]);
}

/**
 * Run {@link PayloadConverter.fromPayload} on each value in the array.
 */
<<<<<<< HEAD
export function fromPayloads(converter: PayloadConverter, payloads?: Payload[] | null): unknown[] | undefined {
  if (payloads === undefined || payloads === null) {
    return undefined;
  }
  return payloads.map((payload: Payload) => converter.fromPayload(payload));
}

/**
 * Run {@link PayloadConverter.fromPayload} on each value in the array. Returns empty array if `payloads` is falsy.
 */
export function arrayFromPayloads(converter: PayloadConverter, payloads?: Payload[] | null): unknown[] {
=======
export function arrayFromPayloads(converter: WrappedPayloadConverter, payloads?: Payload[] | null): unknown[] {
>>>>>>> 2c7ed196
  if (!payloads) {
    return [];
  }
  return payloads.map((payload: Payload) => converter.fromPayload(payload));
}

export function mapFromPayloads<K extends string>(
  converter: WrappedPayloadConverter,
  map?: Record<K, Payload> | null | undefined
): Record<K, unknown> | undefined {
  if (map === undefined || map === null) return undefined;
  return Object.fromEntries(
    Object.entries(map).map(([k, payload]): [K, unknown] => {
      const value = converter.fromPayload(payload as Payload);
      return [k as K, value];
    })
  ) as Record<K, unknown>;
}<|MERGE_RESOLUTION|>--- conflicted
+++ resolved
@@ -88,8 +88,7 @@
 /**
  * Run {@link PayloadConverter.fromPayload} on each value in the array.
  */
-<<<<<<< HEAD
-export function fromPayloads(converter: PayloadConverter, payloads?: Payload[] | null): unknown[] | undefined {
+export function fromPayloads(converter: WrappedPayloadConverter, payloads?: Payload[] | null): unknown[] | undefined {
   if (payloads === undefined || payloads === null) {
     return undefined;
   }
@@ -99,10 +98,7 @@
 /**
  * Run {@link PayloadConverter.fromPayload} on each value in the array. Returns empty array if `payloads` is falsy.
  */
-export function arrayFromPayloads(converter: PayloadConverter, payloads?: Payload[] | null): unknown[] {
-=======
 export function arrayFromPayloads(converter: WrappedPayloadConverter, payloads?: Payload[] | null): unknown[] {
->>>>>>> 2c7ed196
   if (!payloads) {
     return [];
   }
