--- conflicted
+++ resolved
@@ -1,10 +1,6 @@
-<<<<<<< HEAD
-import { Payload } from '@temporalio/internal-workflow-common';
-=======
 import { Payload } from '../interfaces';
 import { IllegalStateError, PayloadConverterError, ValueError } from '../errors';
 import { encodingKeys, encodingTypes, METADATA_ENCODING_KEY, str, u8 } from './types';
->>>>>>> e42fdb0b
 
 /**
  * Used by the framework to serialize/deserialize data like parameters and return values.
