--- conflicted
+++ resolved
@@ -3,7 +3,6 @@
  *
  * @module
  */
-import * as encoding from './encoding';
 
 export * from './activity-options';
 export * from './converter/data-converter';
@@ -19,14 +18,11 @@
 export * from './retry-policy';
 export { Timestamp } from './time';
 export * from './workflow-handle';
-<<<<<<< HEAD
 export * from './workflow-options';
-=======
 export * from './deprecated-time';
 
 import * as encoding from './encoding';
 import * as helpers from './type-helpers';
->>>>>>> cb102953
 
 /**
  * Encode a UTF-8 string into a Uint8Array
