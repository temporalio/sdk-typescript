--- conflicted
+++ resolved
@@ -1,13 +1,9 @@
 import type { coresdk, google } from '@temporalio/proto/lib/coresdk';
 import { Workflow } from './interfaces';
-<<<<<<< HEAD
 import { falsyMsToTs } from './time';
 import { Replace } from './type-helpers';
-=======
 import { RetryPolicy } from './retry-policy';
-import { msToTs } from './time';
 import { checkExtends } from './type-helpers';
->>>>>>> 6cce238b
 
 // Avoid importing the proto implementation to reduce workflow bundle size
 // Copied from coresdk.common.WorkflowIdReusePolicy
