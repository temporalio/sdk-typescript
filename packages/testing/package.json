{
  "name": "@temporalio/testing",
  "version": "1.3.0",
  "description": "Temporal.io SDK Testing sub-package",
  "main": "lib/index.js",
  "types": "./lib/index.d.ts",
  "keywords": [
    "temporal",
    "workflow",
    "testing"
  ],
  "author": "Temporal Technologies Inc. <sdk@temporal.io>",
  "license": "MIT",
  "dependencies": {
    "@grpc/grpc-js": "^1.6.7",
    "@temporalio/activity": "file:../activity",
    "@temporalio/client": "file:../client",
    "@temporalio/common": "file:../common",
    "@temporalio/internal-workflow-common": "file:../internal-workflow-common",
    "@temporalio/worker": "file:../worker",
<<<<<<< HEAD
    "@temporalio/workflow": "file:../workflow",
    "@types/long": "^4.0.2",
=======
>>>>>>> e42fdb0b
    "abort-controller": "^3.0.0",
    "ms": "^2.1.3"
  },
  "bugs": {
    "url": "https://github.com/temporalio/sdk-typescript/issues"
  },
  "homepage": "https://github.com/temporalio/sdk-typescript/tree/main/packages/testing",
  "files": [
    "lib",
    "src"
  ],
  "publishConfig": {
    "access": "public"
  }
}<|MERGE_RESOLUTION|>--- conflicted
+++ resolved
@@ -18,11 +18,7 @@
     "@temporalio/common": "file:../common",
     "@temporalio/internal-workflow-common": "file:../internal-workflow-common",
     "@temporalio/worker": "file:../worker",
-<<<<<<< HEAD
     "@temporalio/workflow": "file:../workflow",
-    "@types/long": "^4.0.2",
-=======
->>>>>>> e42fdb0b
     "abort-controller": "^3.0.0",
     "ms": "^2.1.3"
   },
