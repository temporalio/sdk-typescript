import { checkExtends, Replace } from '@temporalio/common/lib/type-helpers';
import { Duration, SearchAttributes, Workflow, TypedSearchAttributes, SearchAttributePair } from '@temporalio/common';
import { makeProtoEnumConverters } from '@temporalio/common/lib/internal-workflow';
import type { temporal } from '@temporalio/proto';
import { WorkflowStartOptions } from './workflow-options';

/**
 * The specification of a Schedule to be created, as expected by {@link ScheduleClient.create}.
 */
export interface ScheduleOptions<A extends ScheduleOptionsAction = ScheduleOptionsAction> {
  /**
   * Schedule Id
   *
   * We recommend using a meaningful business identifier.
   */
  scheduleId: string;

  /**
   * When Actions should be taken
   */
  spec: ScheduleSpec;

  /**
   * Which Action to take
   */
  action: A;

  policies?: {
    /**
     * Controls what happens when an Action would be started by a Schedule at the same time that an older Action is still
     * running. This can be changed after a Schedule has taken some Actions, and some changes might produce
     * unintuitive results. In general, the later policy overrides the earlier policy.
     *
     * @default {@link ScheduleOverlapPolicy.SKIP}
     */
    overlap?: ScheduleOverlapPolicy;

    /**
     * The Temporal Server might be down or unavailable at the time when a Schedule should take an Action. When the Server
     * comes back up, `catchupWindow` controls which missed Actions should be taken at that point. The default is one
     * minute, which means that the Schedule attempts to take any Actions that wouldn't be more than one minute late. It
     * takes those Actions according to the {@link ScheduleOverlapPolicy}. An outage that lasts longer than the Catchup
     * Window could lead to missed Actions. (But you can always {@link ScheduleHandle.backfill}.)
     *
     * @default 1 year
     * @format number of milliseconds or {@link https://www.npmjs.com/package/ms | ms-formatted string}
     */
    catchupWindow?: Duration;

    /**
     * When an Action times out or reaches the end of its Retry Policy, {@link pause}.
     *
     * With {@link ScheduleOverlapPolicy.ALLOW_ALL}, this pause might not apply to the next Action, because the next Action
     * might have already started previous to the failed one finishing. Pausing applies only to Actions that are scheduled
     * to start after the failed one finishes.
     *
     * @default false
     */
    pauseOnFailure?: boolean;
  };

  /**
   * Additional non-indexed information attached to the Schedule. The values can be anything that is
   * serializable by the {@link DataConverter}.
   */
  memo?: Record<string, unknown>;

  /**
   * Additional indexed information attached to the Schedule. More info:
   * https://docs.temporal.io/docs/typescript/search-attributes
   *
   * Values are always converted using {@link JsonPayloadConverter}, even when a custom Data Converter is provided.
   *
   * @deprecated Use {@link typedSearchAttributes} instead.
   */
  searchAttributes?: SearchAttributes; // eslint-disable-line deprecation/deprecation

  /**
   * Additional indexed information attached to the Schedule. More info:
   * https://docs.temporal.io/docs/typescript/search-attributes
   *
   * Values are always converted using {@link JsonPayloadConverter}, even when a custom Data Converter is provided.
   *
   * If both {@link searchAttributes} and {@link typedSearchAttributes} are provided, conflicting keys will be overwritten
   * by {@link typedSearchAttributes}.
   */
  typedSearchAttributes?: SearchAttributePair[] | TypedSearchAttributes;

  /**
   * The initial state of the schedule, right after creation or update.
   */
  state?: {
    /**
     * Start in paused state.
     *
     * @default false
     */
    paused?: boolean;

    /**
     * Informative human-readable message with contextual notes, e.g. the reason
     * a Schedule is paused. The system may overwrite this message on certain
     * conditions, e.g. when pause-on-failure happens.
     */
    note?: string;

    /**
     * Limit the number of Actions to take.
     *
     * This number is decremented after each Action is taken, and Actions are not
     * taken when the number is `0` (unless {@link ScheduleHandle.trigger} is called).
     *
     * If `undefined`, then no such limit applies.
     *
     * @default undefined, which allows for unlimited exections
     */
    remainingActions?: number;

    /**
     * Trigger one Action immediately on create.
     *
     * @default false
     */
    triggerImmediately?: boolean;

    /**
     * Runs though the specified time periods and takes Actions as if that time passed by right now, all at once. The
     * overlap policy can be overridden for the scope of the backfill.
     */
    backfill?: Backfill[];
  };
}

export type CompiledScheduleOptions = Replace<
  ScheduleOptions,
  {
    action: CompiledScheduleAction;
  }
>;

/**
 * The specification of an updated Schedule, as expected by {@link ScheduleHandle.update}.
 */
export type ScheduleUpdateOptions<A extends ScheduleOptionsAction = ScheduleOptionsAction> = Replace<
  Omit<ScheduleOptions, 'scheduleId' | 'memo'>,
  {
    action: A;
    state: Omit<ScheduleOptions['state'], 'triggerImmediately' | 'backfill'>;
  }
>;

export type CompiledScheduleUpdateOptions = Replace<
  ScheduleUpdateOptions,
  {
    action: CompiledScheduleAction;
  }
>;

/**
 * A summary description of an existing Schedule, as returned by {@link ScheduleClient.list}.
 *
 * Note that schedule listing is eventual consistent; some returned properties may therefore
 * be undefined or incorrect for some time after creating or modifying a schedule.
 */
export interface ScheduleSummary {
  /**
   * The Schedule Id. We recommend using a meaningful business identifier.
   */
  scheduleId: string;

  /**
   * When will Actions be taken.
   */
  spec?: ScheduleSpecDescription;

  /**
   * The Action that will be taken.
   */
  action?: ScheduleSummaryAction;

  /**
   * Additional non-indexed information attached to the Schedule.
   * The values can be anything that is serializable by the {@link DataConverter}.
   */
  memo?: Record<string, unknown>;

  /**
   * Additional indexed information attached to the Schedule. More info:
   * https://docs.temporal.io/docs/typescript/search-attributes
   *
   * Values are always converted using {@link JsonPayloadConverter}, even when a custom Data Converter is provided.
   *
   * @deprecated Use {@link typedSearchAttributes} instead.
   */
  searchAttributes?: SearchAttributes; // eslint-disable-line deprecation/deprecation

  /**
   * Additional indexed information attached to the Schedule. More info:
   * https://docs.temporal.io/docs/typescript/search-attributes
   *
   * Values are always converted using {@link JsonPayloadConverter}, even when a custom Data Converter is provided.
   */
  typedSearchAttributes?: TypedSearchAttributes;

  state: {
    /**
     * Whether Schedule is currently paused.
     */
    paused: boolean;

    /**
     * Informative human-readable message with contextual notes, e.g. the reason a Schedule is paused.
     * The system may overwrite this message on certain conditions, e.g. when pause-on-failure happens.
     */
    note?: string;
  };

  info: {
    /**
     * Most recent actions started (including manual triggers), sorted from older start time to newer.
     */
    recentActions: ScheduleExecutionResult[];

    /**
     * Next upcoming scheduled times of this Schedule
     */
    nextActionTimes: Date[];
  };
}

export interface ScheduleExecutionResult {
  /** Time that the Action was scheduled for, including jitter */
  scheduledAt: Date;

  /** Time that the Action was actually taken */
  takenAt: Date;

  /** The Action that was taken */
  action: ScheduleExecutionActionResult;
}

export type ScheduleExecutionActionResult = ScheduleExecutionStartWorkflowActionResult;

export interface ScheduleExecutionStartWorkflowActionResult {
  type: 'startWorkflow';
  workflow: {
    workflowId: string;

    /**
     * The Run Id of the original execution that was started by the Schedule. If the Workflow retried, did
     * Continue-As-New, or was Reset, the following runs would have different Run Ids.
     */
    firstExecutionRunId: string;
  };
}

/**
 * A detailed description of an exisiting Schedule, as returned by {@link ScheduleHandle.describe}.
 */
export type ScheduleDescription = {
  /**
   * The Schedule Id. We recommend using a meaningful business identifier.
   */
  scheduleId: string;

  /**
   * When will Actions be taken.
   */
  spec: ScheduleSpecDescription;

  /**
   * The Action that will be taken.
   */
  action: ScheduleDescriptionAction;

  policies: {
    /**
     * Controls what happens when an Action would be started by a Schedule at the same time that an older Action is still
     * running.
     */
    overlap: ScheduleOverlapPolicy;

    /**
     * The Temporal Server might be down or unavailable at the time when a Schedule should take an Action.
     * When the Server comes back up, `catchupWindow` controls which missed Actions should be taken at that point.
     * It takes those Actions according to the {@link ScheduleOverlapPolicy}. An outage that lasts longer than the
     * Catchup Window could lead to missed Actions. (But you can always {@link ScheduleHandle.backfill}.)
     *
     * Unit is miliseconds.
     */
    catchupWindow: number;

    /**
     * When an Action times out or reaches the end of its Retry Policy, {@link pause}.
     *
     * With {@link ScheduleOverlapPolicy.ALLOW_ALL}, this pause might not apply to the next Action, because the next Action
     * might have already started previous to the failed one finishing. Pausing applies only to Actions that are scheduled
     * to start after the failed one finishes.
     */
    pauseOnFailure: boolean;
  };

  /**
   * Additional non-indexed information attached to the Schedule.
   * The values can be anything that is serializable by the {@link DataConverter}.
   */
  memo?: Record<string, unknown>;

  /**
   * Additional indexed information attached to the Schedule. More info:
   * https://docs.temporal.io/docs/typescript/search-attributes
   *
   * Values are always converted using {@link JsonPayloadConverter}, even when a custom Data Converter is provided.
   *
   * @deprecated Use {@link typedSearchAttributes} instead.
   */
  searchAttributes: SearchAttributes; // eslint-disable-line deprecation/deprecation

  /**
   * Additional indexed information attached to the Schedule. More info:
   * https://docs.temporal.io/docs/typescript/search-attributes
   *
   * Values are always converted using {@link JsonPayloadConverter}, even when a custom Data Converter is provided.
   */
  typedSearchAttributes: TypedSearchAttributes;

  state: {
    /**
     * Whether Schedule is currently paused.
     */
    paused: boolean;

    /**
     * Informative human-readable message with contextual notes, e.g. the reason a Schedule is paused.
     * The system may overwrite this message on certain conditions, e.g. when pause-on-failure happens.
     */
    note?: string;

    /**
     * The Actions remaining in this Schedule.
     * Once this number hits `0`, no further Actions are taken (unless {@link ScheduleHandle.trigger} is called).
     *
     * If `undefined`, then no such limit applies.
     */
    remainingActions?: number;
  };

  info: {
    /**
     * Most recent actions started (including manual triggers), sorted from older start time to newer.
     */
    recentActions: ScheduleExecutionResult[];

    /**
     * Next upcoming scheduled times of this Schedule
     */
    nextActionTimes: Date[];

    /**
     * Number of Actions taken so far.
     */
    numActionsTaken: number;

    /**
     * Number of times a scheduled Action was skipped due to missing the catchup window.
     */
    numActionsMissedCatchupWindow: number;

    /**
     * Number of Actions skipped due to overlap.
     */
    numActionsSkippedOverlap: number;

    createdAt: Date;
    lastUpdatedAt: Date | undefined;

    /**
     * Currently-running workflows started by this schedule. (There might be
     * more than one if the overlap policy allows overlaps.)
     */
    runningActions: ScheduleExecutionActionResult[];
  };

  /** @internal */
  raw: temporal.api.workflowservice.v1.IDescribeScheduleResponse;
};

// Invariant: ScheduleDescription contains at least the same fields as ScheduleSummary
checkExtends<ScheduleSummary, ScheduleDescription>();

// Invariant: An existing ScheduleDescription can be used as template to create a new Schedule
checkExtends<ScheduleOptions, ScheduleDescription>();

// Invariant: An existing ScheduleDescription can be used as template to update that Schedule
checkExtends<ScheduleUpdateOptions, ScheduleDescription>();

/**
 * A complete description of a set of absolute times (possibly infinite) that an Action should occur at.
 * The times are the union of `calendars`, `intervals`, and `cronExpressions`, minus the `skip` times. These times
 * never change, except that the definition of a time zone can change over time (most commonly, when daylight saving
 * time policy changes for an area). To create a totally self-contained `ScheduleSpec`, use UTC.
 */
export interface ScheduleSpec {
  /** Calendar-based specifications of times. */
  calendars?: CalendarSpec[];

  /** Interval-based specifications of times. */
  intervals?: IntervalSpec[];

  /**
   * [Cron expressions](https://crontab.guru/). This is provided for easy migration from legacy Cron Workflows. For new
   * use cases, we recommend using {@link calendars} or {@link intervals} for readability and maintainability.
   *
   * For example, `0 12 * * MON-WED,FRI` is every M/Tu/W/F at noon, and is equivalent to this {@link CalendarSpec}:
   *
   * ```ts
   * {
   *   hour: 12,
   *   dayOfWeek: [{
   *     start: 'MONDAY'
   *     end: 'WEDNESDAY'
   *   }, 'FRIDAY']
   * }
   * ```
   *
   * The string can have 5, 6, or 7 fields, separated by spaces, and they are interpreted in the
   * same way as a {@link CalendarSpec}.
   *
   * - 5 fields:         minute, hour, day_of_month, month, day_of_week
   * - 6 fields:         minute, hour, day_of_month, month, day_of_week, year
   * - 7 fields: second, minute, hour, day_of_month, month, day_of_week, year
   *
   * Notes:
   *
   * - If year is not given, it defaults to *.
   * - If second is not given, it defaults to 0.
   * - Shorthands `@yearly`, `@monthly`, `@weekly`, `@daily`, and `@hourly` are also
   * accepted instead of the 5-7 time fields.
   * - `@every interval[/<phase>]` is accepted and gets compiled into an
   * IntervalSpec instead. `<interval>` and `<phase>` should be a decimal integer
   * with a unit suffix s, m, h, or d.
   * - Optionally, the string can be preceded by `CRON_TZ=<timezone name>` or
   * `TZ=<timezone name>`, which will get copied to {@link timezone}.
   * (In which case the {@link timezone} field should be left empty.)
   * - Optionally, "#" followed by a comment can appear at the end of the string.
   * - Note that the special case that some cron implementations have for
   * treating day_of_month and day_of_week as "or" instead of "and" when both
   * are set is not implemented.
   */
  cronExpressions?: string[];

  /**
   * Any matching times will be skipped.
   *
   * All aspects of the CalendarSpec—including seconds—must match a time for the time to be skipped.
   */
  skip?: CalendarSpec[];
  // TODO see if users want to be able to skip an IntervalSpec
  // https://github.com/temporalio/api/pull/230/files#r956434347

  /**
   * Any times before `startAt` will be skipped. Together, `startAt` and `endAt` make an inclusive interval.
   *
   * @default The beginning of time
   */
  startAt?: Date;

  /**
   * Any times after `endAt` will be skipped.
   *
   * @default The end of time
   */
  endAt?: Date;

  /**
   * All times will be incremented by a random value from 0 to this amount of jitter.
   *
   * @default 0
   * @format number of milliseconds or {@link https://www.npmjs.com/package/ms | ms-formatted string}
   */
  jitter?: Duration;

  /**
   * IANA timezone name, for example `US/Pacific`.
   *
   * https://en.wikipedia.org/wiki/List_of_tz_database_time_zones
   *
   * The definition will be loaded by Temporal Server from the environment it runs in.
   *
   * Calendar spec matching is based on literal matching of the clock time
   * with no special handling of DST: if you write a calendar spec that fires
   * at 2:30am and specify a time zone that follows DST, that action will not
   * be triggered on the day that has no 2:30am. Similarly, an action that
   * fires at 1:30am will be triggered twice on the day that has two 1:30s.
   *
   * Also note that no actions are taken on leap-seconds (e.g. 23:59:60 UTC).
   *
   * @default UTC
   */
  timezone?: string;
}

/**
 * The version of {@link ScheduleSpec} that you get back from {@link ScheduleHandle.describe} and {@link ScheduleClient.list}
 */
export type ScheduleSpecDescription = Omit<
  ScheduleSpec,
  'calendars' | 'intervals' | 'cronExpressions' | 'skip' | 'jitter'
> & {
  /** Calendar-based specifications of times. */
  calendars?: CalendarSpecDescription[];

  /** Interval-based specifications of times. */
  intervals?: IntervalSpecDescription[];

  /** Any matching times will be skipped. */
  skip?: CalendarSpecDescription[];

  /**
   * All times will be incremented by a random value from 0 to this amount of jitter.
   *
   * @default 1 second
   * @format number of milliseconds
   */
  jitter?: number;
};

// Invariant: An existing ScheduleSpec can be used as is to create or update a Schedule
checkExtends<ScheduleSpec, ScheduleSpecDescription>();

/**
 * An event specification relative to the calendar, similar to a traditional cron specification.
 *
 * A second in time matches if all fields match. This includes `dayOfMonth` and `dayOfWeek`.
 */
export interface CalendarSpec {
  /**
   * Valid values: 0–59
   *
   * @default 0
   */
  second?: LooseRange<number> | LooseRange<number>[] | '*';

  /**
   * Valid values: 0–59
   *
   * @default 0
   */
  minute?: LooseRange<number> | LooseRange<number>[] | '*';

  /**
   * Valid values: 0–23
   *
   * @default 0
   */
  hour?: LooseRange<number> | LooseRange<number>[] | '*';

  /**
   * Valid values: 1–31
   *
   * @default '*'
   */
  dayOfMonth?: LooseRange<number> | LooseRange<number>[] | '*';

  /**
   * @default '*'
   */
  month?: LooseRange<Month> | LooseRange<Month>[] | '*';

  /**
   * Use full years, like `2030`
   *
   * @default '*'
   */
  year?: LooseRange<number> | LooseRange<number>[] | '*';

  /**
   * @default '*'
   */
  dayOfWeek?: LooseRange<DayOfWeek> | LooseRange<DayOfWeek>[] | '*';

  /**
   * Description of the intention of this spec.
   */
  comment?: string;
}

/**
 * An event specification relative to the calendar, similar to a traditional cron specification.
 *
 * A second in time matches if all fields match. This includes `dayOfMonth` and `dayOfWeek`.
 */
export interface CalendarSpecDescription {
  /**
   * Valid values: 0–59
   *
   * @default Match only when second is 0 (ie. `[{ start: 0, end: 0, step: 0 }]`)
   */
  second: Range<number>[];

  /**
   * Valid values: 0–59
   *
   * @default Match only when minute is 0 (ie. `[{ start: 0, end: 0, step: 0 }]`)
   */
  minute: Range<number>[];

  /**
   * Valid values: 0–23
   *
   * @default Match only when hour is 0 (ie. `[{ start: 0, end: 0, step: 0 }]`)
   */
  hour: Range<number>[];

  /**
   * Valid values: 1–31
   *
   * @default Match on any day (ie. `[{ start: 1, end: 31, step: 1 }]`)
   */
  dayOfMonth: Range<number>[];

  /**
   * Valid values are 'JANUARY' to 'DECEMBER'.
   *
   * @default Match on any month (ie. `[{ start: 'JANUARY', end: 'DECEMBER', step: 1 }]`)
   */
  month: Range<Month>[];

  /**
   * Use full years, like `2030`
   *
   * @default Match on any year
   */
  year: Range<number>[];

  /**
   * Valid values are 'SUNDAY' to 'SATURDAY'.
   *
   * @default Match on any day of the week (ie. `[{ start: 'SUNDAY', end: 'SATURDAY', step: 1 }]`)
   */
  dayOfWeek: Range<DayOfWeek>[];

  /**
   * Description of the intention of this spec.
   */
  comment?: string;
}

/**
 * IntervalSpec matches times that can be expressed as:
 *
 * `Epoch + (n * every) + offset`
 *
 * where `n` is all integers ≥ 0.
 *
 * For example, an `every` of 1 hour with `offset` of zero would match every hour, on the hour. The same `every` but an `offset`
 * of 19 minutes would match every `xx:19:00`. An `every` of 28 days with `offset` zero would match `2022-02-17T00:00:00Z`
 * (among other times). The same `every` with `offset` of 3 days, 5 hours, and 23 minutes would match `2022-02-20T05:23:00Z`
 * instead.
 */
export interface IntervalSpec {
  /**
   * Value is rounded to the nearest second.
   *
   * @format number of milliseconds or {@link https://www.npmjs.com/package/ms | ms-formatted string}
   */
  every: Duration;

  /**
   * Value is rounded to the nearest second.
   *
   * @default 0
   * @format number of milliseconds or {@link https://www.npmjs.com/package/ms | ms-formatted string}
   */
  offset?: Duration;
}

/**
 * IntervalSpec matches times that can be expressed as:
 *
 * `Epoch + (n * every) + offset`
 *
 * where `n` is all integers ≥ 0.
 *
 * For example, an `every` of 1 hour with `offset` of zero would match every hour, on the hour. The same `every` but an `offset`
 * of 19 minutes would match every `xx:19:00`. An `every` of 28 days with `offset` zero would match `2022-02-17T00:00:00Z`
 * (among other times). The same `every` with `offset` of 3 days, 5 hours, and 23 minutes would match `2022-02-20T05:23:00Z`
 * instead.
 *
 * This is the version of {@link IntervalSpec} that you get back from {@link ScheduleHandle.describe} and {@link ScheduleClient.list}
 */
export interface IntervalSpecDescription {
  /**
   * Value is rounded to the nearest second.
   *
   * @format number of milliseconds
   */
  every: number;

  /**
   * Value is rounded to the nearest second.
   *
   * @format number of milliseconds
   */
  offset: number;
}

/**
 * Range represents a set of values, used to match fields of a calendar. If end < start, then end is
 * interpreted as equal to start. Similarly, if step is less than 1, then step is interpreted as 1.
 */
export interface Range<Unit> {
  /**
   * Start of range (inclusive)
   */
  start: Unit;

  /**
   * End of range (inclusive)
   *
   * @default `start`
   */
  end: Unit;

  /**
   * The step to take between each value.
   *
   * @default 1
   */
  step: number;
}

/**
 * A {@link Range} definition, with support for loose syntax.
 *
 * For example:
 * ```
 * 3 ➡️ 3
 * { start: 2 } ➡️ 2
 * { start: 2, end: 4 } ➡️ 2, 3, 4
 * { start: 2, end: 10, step: 3 } ➡️ 2, 5, 8
 * ```
 */
export type LooseRange<Unit> =
  | Range<Unit>
  | { start: Range<Unit>['start']; end?: Range<Unit>['end']; step?: never }
  | Unit;

export const MONTHS = [
  'JANUARY',
  'FEBRUARY',
  'MARCH',
  'APRIL',
  'MAY',
  'JUNE',
  'JULY',
  'AUGUST',
  'SEPTEMBER',
  'OCTOBER',
  'NOVEMBER',
  'DECEMBER',
] as const;

export type Month = (typeof MONTHS)[number];

export const DAYS_OF_WEEK = ['SUNDAY', 'MONDAY', 'TUESDAY', 'WEDNESDAY', 'THURSDAY', 'FRIDAY', 'SATURDAY'] as const;

export type DayOfWeek = (typeof DAYS_OF_WEEK)[number];

export type ScheduleOptionsAction = ScheduleOptionsStartWorkflowAction<Workflow>;

export type ScheduleOptionsStartWorkflowAction<W extends Workflow> = {
  type: 'startWorkflow';
  workflowType: string | W;
} & Pick<
  WorkflowStartOptions<W>,
  | 'taskQueue'
  | 'args'
  | 'memo'
  | 'searchAttributes'
  | 'typedSearchAttributes'
  | 'retry'
  | 'workflowExecutionTimeout'
  | 'workflowRunTimeout'
  | 'workflowTaskTimeout'
  | 'staticDetails'
  | 'staticSummary'
> & {
    /**
     * Workflow id to use when starting. Assign a meaningful business id.
     * This ID can be used to ensure starting Workflows is idempotent.
     *
     * @default `${scheduleId}-workflow`
     */
    workflowId?: string;
  };

export type ScheduleSummaryAction = ScheduleSummaryStartWorkflowAction;

export interface ScheduleSummaryStartWorkflowAction {
  type: 'startWorkflow';
  workflowType: string;
}

export type ScheduleDescriptionAction = ScheduleDescriptionStartWorkflowAction;

export type ScheduleDescriptionStartWorkflowAction = ScheduleSummaryStartWorkflowAction &
  Pick<
    WorkflowStartOptions<Workflow>,
    | 'taskQueue'
    | 'workflowId'
    | 'args'
    | 'memo'
    | 'searchAttributes'
    | 'typedSearchAttributes'
    | 'retry'
    | 'workflowExecutionTimeout'
    | 'workflowRunTimeout'
    | 'workflowTaskTimeout'
<<<<<<< HEAD
    | 'staticSummary'
    | 'staticDetails'
=======
    | 'priority'
>>>>>>> caae0a4e
  >;

// Invariant: an existing ScheduleDescriptionAction can be used as is to create or update a schedule
checkExtends<ScheduleOptionsAction, ScheduleDescriptionAction>();

export type CompiledScheduleAction = Replace<
  ScheduleDescriptionAction,
  {
    workflowType: string;
    args: unknown[];
  }
>;

/**
 * Policy for overlapping Actions.
 */
export const ScheduleOverlapPolicy = {
  /**
   * Don't start a new Action.
   * @default
   */
  SKIP: 'SKIP',

  /**
   * Start another Action as soon as the current Action completes, but only buffer one Action in this way. If another
   * Action is supposed to start, but one Action is running and one is already buffered, then only the buffered one will
   * be started after the running Action finishes.
   */
  BUFFER_ONE: 'BUFFER_ONE',

  /**
   * Allows an unlimited number of Actions to buffer. They are started sequentially.
   */
  BUFFER_ALL: 'BUFFER_ALL',

  /**
   * Cancels the running Action, and then starts the new Action once the cancelled one completes.
   */
  CANCEL_OTHER: 'CANCEL_OTHER',

  /**
   * Terminate the running Action and start the new Action immediately.
   */
  TERMINATE_OTHER: 'TERMINATE_OTHER',

  /**
   * Allow any number of Actions to start immediately.
   *
   * This is the only policy under which multiple Actions can run concurrently.
   */
  ALLOW_ALL: 'ALLOW_ALL',

  /**
   * Use server default (currently SKIP).
   *
   * @deprecated Either leave property `undefined`, or use {@link SKIP} instead.
   */
  UNSPECIFIED: undefined, // eslint-disable-line deprecation/deprecation
} as const;
export type ScheduleOverlapPolicy = (typeof ScheduleOverlapPolicy)[keyof typeof ScheduleOverlapPolicy];

export const [encodeScheduleOverlapPolicy, decodeScheduleOverlapPolicy] = makeProtoEnumConverters<
  temporal.api.enums.v1.ScheduleOverlapPolicy,
  typeof temporal.api.enums.v1.ScheduleOverlapPolicy,
  keyof typeof temporal.api.enums.v1.ScheduleOverlapPolicy,
  typeof ScheduleOverlapPolicy,
  'SCHEDULE_OVERLAP_POLICY_'
>(
  {
    [ScheduleOverlapPolicy.SKIP]: 1,
    [ScheduleOverlapPolicy.BUFFER_ONE]: 2,
    [ScheduleOverlapPolicy.BUFFER_ALL]: 3,
    [ScheduleOverlapPolicy.CANCEL_OTHER]: 4,
    [ScheduleOverlapPolicy.TERMINATE_OTHER]: 5,
    [ScheduleOverlapPolicy.ALLOW_ALL]: 6,
    UNSPECIFIED: 0,
  } as const,
  'SCHEDULE_OVERLAP_POLICY_'
);

export interface Backfill {
  /**
   * Start of the time range to evaluate Schedule in.
   */
  start: Date;

  /**
   * End of the time range to evaluate Schedule in.
   */
  end: Date;

  /**
   * Override the Overlap Policy for this request.
   *
   * @default SKIP
   */
  overlap?: ScheduleOverlapPolicy;
}<|MERGE_RESOLUTION|>--- conflicted
+++ resolved
@@ -817,12 +817,9 @@
     | 'workflowExecutionTimeout'
     | 'workflowRunTimeout'
     | 'workflowTaskTimeout'
-<<<<<<< HEAD
     | 'staticSummary'
     | 'staticDetails'
-=======
     | 'priority'
->>>>>>> caae0a4e
   >;
 
 // Invariant: an existing ScheduleDescriptionAction can be used as is to create or update a schedule
