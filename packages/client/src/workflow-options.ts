import { v4 as uuid4 } from 'uuid';
import { msToTs } from '@temporalio/workflow/lib/time';
import * as iface from '@temporalio/proto';

// Copied from https://github.com/temporalio/sdk-java/blob/master/temporal-sdk/src/main/java/io/temporal/client/WorkflowOptions.java
export interface BaseWorkflowOptions {
  /**
   * Workflow id to use when starting. If not specified a UUID is generated. Note that it is
   * dangerous as in case of client side retries no deduplication will happen based on the
   * generated id. So prefer assigning business meaningful ids if possible.
   */
  workflowId?: string;

  /**
   * Specifies server behavior if a completed workflow with the same id exists. Note that under no
   * conditions Temporal allows two workflows with the same namespace and workflow id run
   * simultaneously.
   *   ALLOW_DUPLICATE_FAILED_ONLY is a default value. It means that workflow can start if
   *   previous run failed or was canceled or terminated.
   *   ALLOW_DUPLICATE allows new run independently of the previous run closure status.
   *   REJECT_DUPLICATE doesn't allow new run independently of the previous run closure status.
   */
  workflowIdReusePolicy?: iface.temporal.api.enums.v1.WorkflowIdReusePolicy;

  /**
   * Task queue to use for workflow tasks. It should match a task queue specified when creating a
   * `Worker` that hosts the workflow code.
   */
  taskQueue: string;

  retryPolicy?: iface.temporal.api.common.v1.IRetryPolicy;

  /**
   * Optional cron schedule for Workflow. If a cron schedule is specified, the Workflow will run
   * as a cron based on the schedule. The scheduling will be based on UTC time. The schedule for the next run only happens
   * after the current run is completed/failed/timeout. If a RetryPolicy is also supplied, and the Workflow failed
   * or timed out, the Workflow will be retried based on the retry policy. While the Workflow is retrying, it won't
   * schedule its next run. If the next schedule is due while the Workflow is running (or retrying), then it will skip that
   * schedule. Cron Workflow will not stop until it is terminated or cancelled (by returning temporal.CanceledError).
   * https://crontab.guru/ is useful for testing your cron expressions.
   */
  cronSchedule?: string;

  /**
   * Specifies additional non-indexed information in result of list workflow. The type of value
   * can be any object that are serializable by `DataConverter`.
   */
  memo?: Record<string, any>;

  /**
   * Specifies additional indexed information in result of list workflow. The type of value should
   * be a primitive (e.g. string, number, boolean), for dates use Date.toISOString();
   */
  searchAttributes?: Record<string, string | number | boolean>;
}

export interface WorkflowDurationOptions {
  /**
   * The time after which workflow run is automatically terminated by Temporal service. Do not
   * rely on run timeout for business level timeouts. It is preferred to use in workflow timers
   * for this purpose.
   *
   * @format {@link https://www.npmjs.com/package/ms | ms} formatted string or number of milliseconds
   */
  workflowRunTimeout?: string | number;

  /**
   *
   * The time after which workflow execution (which includes run retries and continue as new) is
   * automatically terminated by Temporal service. Do not rely on execution timeout for business
   * level timeouts. It is preferred to use in workflow timers for this purpose.
   *
   * @format {@link https://www.npmjs.com/package/ms | ms} formatted string or number of milliseconds
   */
  workflowExecutionTimeout?: string | number;

  /**
   * Maximum execution time of a single workflow task. Default is 10 seconds.
   *
   * @format {@link https://www.npmjs.com/package/ms | ms} formatted string or number of milliseconds
   */
  workflowTaskTimeout?: string | number;
}

export type WorkflowOptions = BaseWorkflowOptions & WorkflowDurationOptions;

export type RequiredWorkflowOptions = Required<
  Pick<BaseWorkflowOptions, 'workflowId' | 'workflowIdReusePolicy' | 'taskQueue'>
>;

export type WorkflowOptionsWithDefaults = WorkflowOptions & RequiredWorkflowOptions;

export type CompiledWorkflowOptions = BaseWorkflowOptions &
  RequiredWorkflowOptions & {
    workflowExecutionTimeout?: iface.google.protobuf.IDuration;
    workflowRunTimeout?: iface.google.protobuf.IDuration;
    workflowTaskTimeout?: iface.google.protobuf.IDuration;
  };

/**
 * Adds default values to `workflowId` and `workflowIdReusePolicy` to given workflow options.
 */
export function addDefaults(opts: WorkflowOptions): WorkflowOptionsWithDefaults {
  return {
    workflowId: uuid4(),
    workflowIdReusePolicy:
      iface.temporal.api.enums.v1.WorkflowIdReusePolicy.WORKFLOW_ID_REUSE_POLICY_ALLOW_DUPLICATE_FAILED_ONLY,
    ...opts,
  };
}

export function compileWorkflowOptions({
  workflowExecutionTimeout,
  workflowRunTimeout,
  workflowTaskTimeout,
  ...rest
}: WorkflowOptionsWithDefaults): CompiledWorkflowOptions {
  return {
    ...rest,
<<<<<<< HEAD
    workflowExecutionTimeout: workflowExecutionTimeout ? msToTs(workflowExecutionTimeout) : undefined,
    workflowRunTimeout: workflowRunTimeout ? msToTs(workflowRunTimeout) : undefined,
    workflowTaskTimeout: workflowTaskTimeout ? msToTs(workflowTaskTimeout) : undefined,
    headers: new Map(),
=======
    workflowExecutionTimeout: workflowExecutionTimeout ? msToTs(ms(workflowExecutionTimeout)) : undefined,
    workflowRunTimeout: workflowRunTimeout ? msToTs(ms(workflowRunTimeout)) : undefined,
    workflowTaskTimeout: workflowTaskTimeout ? msToTs(ms(workflowTaskTimeout)) : undefined,
>>>>>>> 26074caa
  };
}<|MERGE_RESOLUTION|>--- conflicted
+++ resolved
@@ -117,15 +117,8 @@
 }: WorkflowOptionsWithDefaults): CompiledWorkflowOptions {
   return {
     ...rest,
-<<<<<<< HEAD
     workflowExecutionTimeout: workflowExecutionTimeout ? msToTs(workflowExecutionTimeout) : undefined,
     workflowRunTimeout: workflowRunTimeout ? msToTs(workflowRunTimeout) : undefined,
     workflowTaskTimeout: workflowTaskTimeout ? msToTs(workflowTaskTimeout) : undefined,
-    headers: new Map(),
-=======
-    workflowExecutionTimeout: workflowExecutionTimeout ? msToTs(ms(workflowExecutionTimeout)) : undefined,
-    workflowRunTimeout: workflowRunTimeout ? msToTs(ms(workflowRunTimeout)) : undefined,
-    workflowTaskTimeout: workflowTaskTimeout ? msToTs(ms(workflowTaskTimeout)) : undefined,
->>>>>>> 26074caa
   };
 }