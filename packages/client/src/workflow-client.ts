import { status as grpcStatus } from '@grpc/grpc-js';
import { v4 as uuid4 } from 'uuid';
import {
  BaseWorkflowHandle,
  CancelledFailure,
  compileRetryPolicy,
  HistoryAndWorkflowId,
  QueryDefinition,
  RetryState,
  SignalDefinition,
  UpdateDefinition,
  TerminatedFailure,
  TimeoutFailure,
  TimeoutType,
  WithWorkflowArgs,
  Workflow,
  WorkflowExecutionAlreadyStartedError,
  WorkflowNotFoundError,
  WorkflowResultType,
  extractWorkflowType,
  encodeWorkflowIdReusePolicy,
  decodeRetryState,
  encodeWorkflowIdConflictPolicy,
  WorkflowIdConflictPolicy,
  compilePriority,
} from '@temporalio/common';
import { encodeUnifiedSearchAttributes } from '@temporalio/common/lib/converter/payload-search-attributes';
import { composeInterceptors } from '@temporalio/common/lib/interceptors';
import { History } from '@temporalio/common/lib/proto-utils';
import { SymbolBasedInstanceOfError } from '@temporalio/common/lib/type-helpers';
import {
  decodeArrayFromPayloads,
  decodeFromPayloadsAtIndex,
  decodeOptionalFailureToOptionalError,
  decodeOptionalSinglePayload,
  encodeMapToPayloads,
  encodeOptionalToPayload,
  encodeToPayloads,
} from '@temporalio/common/lib/internal-non-workflow';
import { filterNullAndUndefined } from '@temporalio/common/lib/internal-workflow';
import { temporal } from '@temporalio/proto';
import {
  ServiceError,
  WorkflowContinuedAsNewError,
  WorkflowFailedError,
  WorkflowUpdateFailedError,
  WorkflowUpdateRPCTimeoutOrCancelledError,
  isGrpcServiceError,
} from './errors';
import {
  WorkflowCancelInput,
  WorkflowClientInterceptor,
  WorkflowClientInterceptors,
  WorkflowDescribeInput,
  WorkflowQueryInput,
  WorkflowSignalInput,
  WorkflowSignalWithStartInput,
  WorkflowStartInput,
  WorkflowTerminateInput,
  WorkflowStartUpdateInput,
  WorkflowStartUpdateOutput,
  WorkflowStartUpdateWithStartInput,
  WorkflowStartUpdateWithStartOutput,
} from './interceptors';
import {
  CountWorkflowExecution,
  DescribeWorkflowExecutionResponse,
  encodeQueryRejectCondition,
  GetWorkflowExecutionHistoryRequest,
  QueryRejectCondition,
  RequestCancelWorkflowExecutionResponse,
  StartWorkflowExecutionRequest,
  TerminateWorkflowExecutionResponse,
  WorkflowExecution,
  WorkflowExecutionDescription,
  WorkflowExecutionInfo,
  WorkflowService,
} from './types';
import {
  compileWorkflowOptions,
  WorkflowOptions,
  WorkflowSignalWithStartOptions,
  WorkflowStartOptions,
  WorkflowUpdateOptions,
} from './workflow-options';
import { decodeCountWorkflowExecutionsResponse, executionInfoFromRaw, rethrowKnownErrorTypes } from './helpers';
import {
  BaseClient,
  BaseClientOptions,
  defaultBaseClientOptions,
  LoadedWithDefaults,
  WithDefaults,
} from './base-client';
import { mapAsyncIterable } from './iterators-utils';
import { WorkflowUpdateStage, encodeWorkflowUpdateStage } from './workflow-update-stage';

const UpdateWorkflowExecutionLifecycleStage = temporal.api.enums.v1.UpdateWorkflowExecutionLifecycleStage;

/**
 * A client side handle to a single Workflow instance.
 * It can be used to start, signal, query, wait for completion, terminate and cancel a Workflow execution.
 *
 * Given the following Workflow definition:
 * ```ts
 * export const incrementSignal = defineSignal<[number]>('increment');
 * export const getValueQuery = defineQuery<number>('getValue');
 * export const incrementAndGetValueUpdate = defineUpdate<number, [number]>('incrementAndGetValue');
 * export async function counterWorkflow(initialValue: number): Promise<void>;
 * ```
 *
 * Create a handle for running and interacting with a single Workflow:
 * ```ts
 * const client = new WorkflowClient();
 * // Start the Workflow with initialValue of 2.
 * const handle = await client.start({
 *   workflowType: counterWorkflow,
 *   args: [2],
 *   taskQueue: 'tutorial',
 * });
 * await handle.signal(incrementSignal, 2);
 * const queryResult = await handle.query(getValueQuery); // 4
 * const firstUpdateResult = await handle.executeUpdate(incrementAndGetValueUpdate, { args: [2] }); // 6
 * const secondUpdateHandle = await handle.startUpdate(incrementAndGetValueUpdate, { args: [2] });
 * const secondUpdateResult = await secondUpdateHandle.result(); // 8
 * await handle.cancel();
 * await handle.result(); // throws a WorkflowFailedError with `cause` set to a CancelledFailure.
 * ```
 */
export interface WorkflowHandle<T extends Workflow = Workflow> extends BaseWorkflowHandle<T> {
  /**
   * Start an Update and wait for the result.
   *
   * @throws {@link WorkflowUpdateFailedError} if Update validation fails or if ApplicationFailure is thrown in the Update handler.
   * @throws {@link WorkflowUpdateRPCTimeoutOrCancelledError} if this Update call timed out or was cancelled. This doesn't
   *  mean the update itself was timed out or cancelled.
   * @param def an Update definition as returned from {@link defineUpdate}
   * @param options Update arguments
   *
   * @example
   * ```ts
   * const updateResult = await handle.executeUpdate(incrementAndGetValueUpdate, { args: [2] });
   * ```
   */
  executeUpdate<Ret, Args extends [any, ...any[]], Name extends string = string>(
    def: UpdateDefinition<Ret, Args, Name> | string,
    options: WorkflowUpdateOptions & { args: Args }
  ): Promise<Ret>;

  executeUpdate<Ret, Args extends [], Name extends string = string>(
    def: UpdateDefinition<Ret, Args, Name> | string,
    options?: WorkflowUpdateOptions & { args?: Args }
  ): Promise<Ret>;

  /**
   * Start an Update and receive a handle to the Update. The Update validator (if present) is run
   * before the handle is returned.
   *
   * @throws {@link WorkflowUpdateFailedError} if Update validation fails.
   * @throws {@link WorkflowUpdateRPCTimeoutOrCancelledError} if this Update call timed out or was cancelled. This doesn't
   *  mean the update itself was timed out or cancelled.
   *
   * @param def an Update definition as returned from {@link defineUpdate}
   * @param options update arguments, and update lifecycle stage to wait for
   *
   * Currently, startUpdate always waits until a worker is accepting tasks for the workflow and the
   * update is accepted or rejected, and the options object must be at least
   * ```ts
   * {
   *   waitForStage: WorkflowUpdateStage.ACCEPTED
   * }
   * ```
   * If the update takes arguments, then the options object must additionally contain an `args`
   * property with an array of argument values.
   *
   * @example
   * ```ts
   * const updateHandle = await handle.startUpdate(incrementAndGetValueUpdate, {
   *   args: [2],
   *   waitForStage: 'ACCEPTED',
   * });
   * const updateResult = await updateHandle.result();
   * ```
   */
  startUpdate<Ret, Args extends [any, ...any[]], Name extends string = string>(
    def: UpdateDefinition<Ret, Args, Name> | string,
    options: WorkflowUpdateOptions & {
      args: Args;
      waitForStage: 'ACCEPTED';
    }
  ): Promise<WorkflowUpdateHandle<Ret>>;

  startUpdate<Ret, Args extends [], Name extends string = string>(
    def: UpdateDefinition<Ret, Args, Name> | string,
    options: WorkflowUpdateOptions & {
      args?: Args;
      waitForStage: typeof WorkflowUpdateStage.ACCEPTED;
    }
  ): Promise<WorkflowUpdateHandle<Ret>>;

  /**
   * Get a handle to an Update of this Workflow.
   */
  getUpdateHandle<Ret>(updateId: string): WorkflowUpdateHandle<Ret>;

  /**
   * Query a running or completed Workflow.
   *
   * @param def a query definition as returned from {@link defineQuery} or query name (string)
   *
   * @example
   * ```ts
   * await handle.query(getValueQuery);
   * await handle.query<number, []>('getValue');
   * ```
   */
  query<Ret, Args extends any[] = []>(def: QueryDefinition<Ret, Args> | string, ...args: Args): Promise<Ret>;

  /**
   * Terminate a running Workflow
   */
  terminate(reason?: string): Promise<TerminateWorkflowExecutionResponse>;

  /**
   * Cancel a running Workflow.
   *
   * When a Workflow is cancelled, the root scope throws {@link CancelledFailure} with `message: 'Workflow canceled'`.
   * That means that all cancellable scopes will throw `CancelledFailure`.
   *
   * Cancellation may be propagated to Activities depending on {@link ActivityOptions#cancellationType}, after which
   * Activity calls may throw an {@link ActivityFailure}, and `isCancellation(error)` will be true (see {@link isCancellation}).
   *
   * Cancellation may be propagated to Child Workflows depending on {@link ChildWorkflowOptions#cancellationType}, after
   * which calls to {@link executeChild} and {@link ChildWorkflowHandle#result} will throw, and `isCancellation(error)`
   * will be true (see {@link isCancellation}).
   */
  cancel(): Promise<RequestCancelWorkflowExecutionResponse>;

  /**
   * Describe the current workflow execution
   */
  describe(): Promise<WorkflowExecutionDescription>;

  /**
   * Return a workflow execution's history
   */
  fetchHistory(): Promise<History>;

  /**
   * Readonly accessor to the underlying WorkflowClient
   */
  readonly client: WorkflowClient;
}

/**
 * This interface is exactly the same as {@link WorkflowHandle} except it
 * includes the `firstExecutionRunId` returned from {@link WorkflowClient.start}.
 */
export interface WorkflowHandleWithFirstExecutionRunId<T extends Workflow = Workflow> extends WorkflowHandle<T> {
  /**
   * Run Id of the first Execution in the Workflow Execution Chain.
   */
  readonly firstExecutionRunId: string;
}

/**
 * This interface is exactly the same as {@link WorkflowHandle} except it
 * includes the `signaledRunId` returned from `signalWithStart`.
 */
export interface WorkflowHandleWithSignaledRunId<T extends Workflow = Workflow> extends WorkflowHandle<T> {
  /**
   * The Run Id of the bound Workflow at the time of {@link WorkflowClient.signalWithStart}.
   *
   * Since `signalWithStart` may have signaled an existing Workflow Chain, `signaledRunId` might not be the
   * `firstExecutionRunId`.
   */
  readonly signaledRunId: string;
}

export interface WorkflowClientOptions extends BaseClientOptions {
  /**
   * Used to override and extend default Connection functionality
   *
   * Useful for injecting auth headers and tracing Workflow executions
   */
  // eslint-disable-next-line deprecation/deprecation
  interceptors?: WorkflowClientInterceptors | WorkflowClientInterceptor[];

  /**
   * Should a query be rejected by closed and failed workflows
   *
   * @default `undefined` which means that closed and failed workflows are still queryable
   */
  queryRejectCondition?: QueryRejectCondition;
}

export type LoadedWorkflowClientOptions = LoadedWithDefaults<WorkflowClientOptions>;

function defaultWorkflowClientOptions(): WithDefaults<WorkflowClientOptions> {
  return {
    ...defaultBaseClientOptions(),
    interceptors: [],
    queryRejectCondition: 'NONE',
  };
}

function assertRequiredWorkflowOptions(opts: WorkflowOptions): asserts opts is WorkflowOptions {
  if (!opts.taskQueue) {
    throw new TypeError('Missing WorkflowOptions.taskQueue');
  }
  if (!opts.workflowId) {
    throw new TypeError('Missing WorkflowOptions.workflowId');
  }
}

function ensureArgs<W extends Workflow, T extends WorkflowStartOptions<W>>(
  opts: T
): Omit<T, 'args'> & { args: unknown[] } {
  const { args, ...rest } = opts;
  return { args: (args as unknown[]) ?? [], ...rest };
}

/**
 * Options for getting a result of a Workflow execution.
 */
export interface WorkflowResultOptions {
  /**
   * If set to true, instructs the client to follow the chain of execution before returning a Workflow's result.
   *
   * Workflow execution is chained if the Workflow has a cron schedule or continues-as-new or configured to retry
   * after failure or timeout.
   *
   * @default true
   */
  followRuns?: boolean;
}

/**
 * Options for {@link WorkflowClient.getHandle}
 */
export interface GetWorkflowHandleOptions extends WorkflowResultOptions {
  /**
   * ID of the first execution in the Workflow execution chain.
   *
   * When getting a handle with no `runId`, pass this option to ensure some
   * {@link WorkflowHandle} methods (e.g. `terminate` and `cancel`) don't
   * affect executions from another chain.
   */
  firstExecutionRunId?: string;
}

interface WorkflowHandleOptions extends GetWorkflowHandleOptions {
  workflowId: string;
  runId?: string;
  interceptors: WorkflowClientInterceptor[];
  /**
   * A runId to use for getting the workflow's result.
   *
   * - When creating a handle using `getHandle`, uses the provided runId or firstExecutionRunId
   * - When creating a handle using `start`, uses the returned runId (first in the chain)
   * - When creating a handle using `signalWithStart`, uses the the returned runId
   */
  runIdForResult?: string;
}

/**
 * An iterable list of WorkflowExecution, as returned by {@link WorkflowClient.list}.
 */
export interface AsyncWorkflowListIterable extends AsyncIterable<WorkflowExecutionInfo> {
  /**
   * Return an iterable of histories corresponding to this iterable's WorkflowExecutions.
   * Workflow histories will be fetched concurrently.
   *
   * Useful in batch replaying
   */
  intoHistories: (intoHistoriesOptions?: IntoHistoriesOptions) => AsyncIterable<HistoryAndWorkflowId>;
}

/**
 * A client-side handle to an Update.
 */
export interface WorkflowUpdateHandle<Ret> {
  /**
   * The ID of this Update request.
   */
  updateId: string;

  /**
   * The ID of the Workflow being targeted by this Update request.
   */
  workflowId: string;

  /**
   * The ID of the Run of the Workflow being targeted by this Update request.
   */
  workflowRunId?: string;

  /**
   * Return the result of the Update.
   * @throws {@link WorkflowUpdateFailedError} if ApplicationFailure is thrown in the Update handler.
   */
  result(): Promise<Ret>;
}

/**
 * Options for {@link WorkflowHandle.getUpdateHandle}
 */
export interface GetWorkflowUpdateHandleOptions {
  /**
   * The ID of the Run of the Workflow targeted by the Update.
   */
  workflowRunId?: string;
}

/**
 * Options for {@link WorkflowClient.list}
 */
export interface ListOptions {
  /**
   * Maximum number of results to fetch per page.
   *
   * @default depends on server config, typically 1000
   */
  pageSize?: number;
  /**
   * Query string for matching and ordering the results
   */
  query?: string;
}

/**
 * Options for {@link WorkflowClient.list().intoHistories()}
 */
export interface IntoHistoriesOptions {
  /**
   * Maximum number of workflow histories to download concurrently.
   *
   * @default 5
   */
  concurrency?: number;

  /**
   * Maximum number of workflow histories to buffer ahead, ready for consumption.
   *
   * It is recommended to set `bufferLimit` to a rasonnably low number if it is expected that the
   * iterable may be stopped before reaching completion (for example, when implementing a fail fast
   * bach replay test).
   *
   * Ignored unless `concurrency > 1`. No limit applies if set to `undefined`.
   *
   * @default unlimited
   */
  bufferLimit?: number;
}

const withStartWorkflowOperationResolve: unique symbol = Symbol();
const withStartWorkflowOperationReject: unique symbol = Symbol();
const withStartWorkflowOperationUsed: unique symbol = Symbol();

/**
 * Define how to start a workflow when using {@link WorkflowClient.startUpdateWithStart} and
 * {@link WorkflowClient.executeUpdateWithStart}. `workflowIdConflictPolicy` is required in the options.
 *
 * @experimental Update-with-Start is an experimental feature and may be subject to change.
 */
export class WithStartWorkflowOperation<T extends Workflow> {
  private [withStartWorkflowOperationUsed]: boolean = false;
  private [withStartWorkflowOperationResolve]: ((handle: WorkflowHandle<T>) => void) | undefined = undefined;
  private [withStartWorkflowOperationReject]: ((error: any) => void) | undefined = undefined;
  private workflowHandlePromise: Promise<WorkflowHandle<T>>;

  constructor(
    public workflowTypeOrFunc: string | T,
    public options: WorkflowStartOptions<T> & { workflowIdConflictPolicy: WorkflowIdConflictPolicy }
  ) {
    this.workflowHandlePromise = new Promise<WorkflowHandle<T>>((resolve, reject) => {
      this[withStartWorkflowOperationResolve] = resolve;
      this[withStartWorkflowOperationReject] = reject;
    });
  }

  public async workflowHandle(): Promise<WorkflowHandle<T>> {
    return await this.workflowHandlePromise;
  }
}

/**
 * Client for starting Workflow executions and creating Workflow handles.
 *
 * Typically this client should not be instantiated directly, instead create the high level {@link Client} and use
 * {@link Client.workflow} to interact with Workflows.
 */
export class WorkflowClient extends BaseClient {
  public readonly options: LoadedWorkflowClientOptions;

  constructor(options?: WorkflowClientOptions) {
    super(options);
    this.options = {
      ...defaultWorkflowClientOptions(),
      ...filterNullAndUndefined(options ?? {}),
      loadedDataConverter: this.dataConverter,
    };
  }

  /**
   * Raw gRPC access to the Temporal service.
   *
   * **NOTE**: The namespace provided in {@link options} is **not** automatically set on requests made via this service
   * object.
   */
  get workflowService(): WorkflowService {
    return this.connection.workflowService;
  }

  protected async _start<T extends Workflow>(
    workflowTypeOrFunc: string | T,
    options: WorkflowStartOptions<T>,
    interceptors: WorkflowClientInterceptor[]
  ): Promise<string> {
    const workflowType = extractWorkflowType(workflowTypeOrFunc);
    assertRequiredWorkflowOptions(options);
    const compiledOptions = compileWorkflowOptions(ensureArgs(options));

    const start = composeInterceptors(interceptors, 'start', this._startWorkflowHandler.bind(this));

    return start({
      options: compiledOptions,
      headers: {},
      workflowType,
    });
  }

  protected async _signalWithStart<T extends Workflow, SA extends any[]>(
    workflowTypeOrFunc: string | T,
    options: WithWorkflowArgs<T, WorkflowSignalWithStartOptions<SA>>,
    interceptors: WorkflowClientInterceptor[]
  ): Promise<string> {
    const workflowType = extractWorkflowType(workflowTypeOrFunc);
    const { signal, signalArgs, ...rest } = options;
    assertRequiredWorkflowOptions(rest);
    const compiledOptions = compileWorkflowOptions(ensureArgs(rest));

    const signalWithStart = composeInterceptors(
      interceptors,
      'signalWithStart',
      this._signalWithStartWorkflowHandler.bind(this)
    );

    return signalWithStart({
      options: compiledOptions,
      headers: {},
      workflowType,
      signalName: typeof signal === 'string' ? signal : signal.name,
      signalArgs: signalArgs ?? [],
    });
  }

  /**
   * Start a new Workflow execution.
   *
   * @returns a {@link WorkflowHandle} to the started Workflow
   */
  public async start<T extends Workflow>(
    workflowTypeOrFunc: string | T,
    options: WorkflowStartOptions<T>
  ): Promise<WorkflowHandleWithFirstExecutionRunId<T>> {
    const { workflowId } = options;
    const interceptors = this.getOrMakeInterceptors(workflowId);
    const runId = await this._start(workflowTypeOrFunc, { ...options, workflowId }, interceptors);
    // runId is not used in handles created with `start*` calls because these
    // handles should allow interacting with the workflow if it continues as new.
    const handle = this._createWorkflowHandle({
      workflowId,
      runId: undefined,
      firstExecutionRunId: runId,
      runIdForResult: runId,
      interceptors,
      followRuns: options.followRuns ?? true,
    }) as WorkflowHandleWithFirstExecutionRunId<T>; // Cast is safe because we know we add the firstExecutionRunId below
    (handle as any) /* readonly */.firstExecutionRunId = runId;
    return handle;
  }

  /**
   * Start a new Workflow Execution and immediately send a Signal to that Workflow.
   *
   * The behavior of Signal-with-Start in the case where there is already a running Workflow with
   * the given Workflow ID depends on the {@link WorkflowIDConflictPolicy}. That is, if the policy
   * is `USE_EXISTING`, then the Signal is issued against the already existing Workflow Execution;
   * however, if the policy is `FAIL`, then an error is thrown. If no policy is specified,
   * Signal-with-Start defaults to `USE_EXISTING`.
   *
   * @returns a {@link WorkflowHandle} to the started Workflow
   */
  public async signalWithStart<WorkflowFn extends Workflow, SignalArgs extends any[] = []>(
    workflowTypeOrFunc: string | WorkflowFn,
    options: WithWorkflowArgs<WorkflowFn, WorkflowSignalWithStartOptions<SignalArgs>>
  ): Promise<WorkflowHandleWithSignaledRunId<WorkflowFn>> {
    const { workflowId } = options;
    const interceptors = this.getOrMakeInterceptors(workflowId);
    const runId = await this._signalWithStart(workflowTypeOrFunc, options, interceptors);
    // runId is not used in handles created with `start*` calls because these
    // handles should allow interacting with the workflow if it continues as new.
    const handle = this._createWorkflowHandle({
      workflowId,
      runId: undefined,
      firstExecutionRunId: undefined, // We don't know if this runId is first in the chain or not
      runIdForResult: runId,
      interceptors,
      followRuns: options.followRuns ?? true,
    }) as WorkflowHandleWithSignaledRunId<WorkflowFn>; // Cast is safe because we know we add the signaledRunId below
    (handle as any) /* readonly */.signaledRunId = runId;
    return handle;
  }

  /**
   * Start a new Workflow Execution and immediately send an Update to that Workflow,
   * then await and return the Update's result.
   *
   * The `updateOptions` object must contain a {@link WithStartWorkflowOperation}, which defines
   * the options for the Workflow execution to start (e.g. the Workflow's type, task queue, input
   * arguments, etc.)
   *
   * The behavior of Update-with-Start in the case where there is already a running Workflow with
   * the given Workflow ID depends on the specified {@link WorkflowIDConflictPolicy}. That is, if
   * the policy is `USE_EXISTING`, then the Update is issued against the already existing Workflow
   * Execution; however, if the policy is `FAIL`, then an error is thrown. Caller MUST specify
   * the desired WorkflowIDConflictPolicy.
   *
   * This call will block until the Update has completed. The Workflow handle can be retrieved by
   * awaiting on {@link WithStartWorkflowOperation.workflowHandle}, whether or not the Update
   * succeeds.
   *
   * @returns the Update result
   *
   * @experimental Update-with-Start is an experimental feature and may be subject to change.
   */
  public async executeUpdateWithStart<T extends Workflow, Ret, Args extends any[]>(
    updateDef: UpdateDefinition<Ret, Args> | string,
    updateOptions: WorkflowUpdateOptions & { args?: Args; startWorkflowOperation: WithStartWorkflowOperation<T> }
  ): Promise<Ret> {
    const handle = await this._startUpdateWithStart(updateDef, {
      ...updateOptions,
      waitForStage: WorkflowUpdateStage.COMPLETED,
    });
    return await handle.result();
  }

  /**
   * Start a new Workflow Execution and immediately send an Update to that Workflow,
   * then return a {@link WorkflowUpdateHandle} for that Update.
   *
   * The `updateOptions` object must contain a {@link WithStartWorkflowOperation}, which defines
   * the options for the Workflow execution to start (e.g. the Workflow's type, task queue, input
   * arguments, etc.)
   *
   * The behavior of Update-with-Start in the case where there is already a running Workflow with
   * the given Workflow ID depends on the specified {@link WorkflowIDConflictPolicy}. That is, if
   * the policy is `USE_EXISTING`, then the Update is issued against the already existing Workflow
   * Execution; however, if the policy is `FAIL`, then an error is thrown. Caller MUST specify
   * the desired WorkflowIDConflictPolicy.
   *
   * This call will block until the Update has reached the specified {@link WorkflowUpdateStage}.
   * Note that this means that the call will not return successfully until the Update has
   * been delivered to a Worker. The Workflow handle can be retrieved by awaiting on
   * {@link WithStartWorkflowOperation.workflowHandle}, whether or not the Update succeeds.
   *
   * @returns a {@link WorkflowUpdateHandle} to the started Update
   *
   * @experimental Update-with-Start is an experimental feature and may be subject to change.
   */
  public async startUpdateWithStart<T extends Workflow, Ret, Args extends any[]>(
    updateDef: UpdateDefinition<Ret, Args> | string,
    updateOptions: WorkflowUpdateOptions & {
      args?: Args;
      waitForStage: 'ACCEPTED';
      startWorkflowOperation: WithStartWorkflowOperation<T>;
    }
  ): Promise<WorkflowUpdateHandle<Ret>> {
    return this._startUpdateWithStart(updateDef, updateOptions);
  }

  protected async _startUpdateWithStart<T extends Workflow, Ret, Args extends any[]>(
    updateDef: UpdateDefinition<Ret, Args> | string,
    updateWithStartOptions: WorkflowUpdateOptions & {
      args?: Args;
      waitForStage: WorkflowUpdateStage;
      startWorkflowOperation: WithStartWorkflowOperation<T>;
    }
  ): Promise<WorkflowUpdateHandle<Ret>> {
    const { waitForStage, args, startWorkflowOperation, ...updateOptions } = updateWithStartOptions;
    const { workflowTypeOrFunc, options: workflowOptions } = startWorkflowOperation;
    const { workflowId } = workflowOptions;

    if (startWorkflowOperation[withStartWorkflowOperationUsed]) {
      throw new Error('This WithStartWorkflowOperation instance has already been executed.');
    }
    startWorkflowOperation[withStartWorkflowOperationUsed] = true;
    assertRequiredWorkflowOptions(workflowOptions);

    const startUpdateWithStartInput: WorkflowStartUpdateWithStartInput = {
      workflowType: extractWorkflowType(workflowTypeOrFunc),
      workflowStartOptions: compileWorkflowOptions(ensureArgs(workflowOptions)),
      workflowStartHeaders: {},
      updateName: typeof updateDef === 'string' ? updateDef : updateDef.name,
      updateArgs: args ?? [],
      updateOptions,
      updateHeaders: {},
    };

    const interceptors = this.getOrMakeInterceptors(workflowId);

    const onStart = (startResponse: temporal.api.workflowservice.v1.IStartWorkflowExecutionResponse) =>
      startWorkflowOperation[withStartWorkflowOperationResolve]!(
        this._createWorkflowHandle({
          workflowId,
          firstExecutionRunId: startResponse.runId ?? undefined,
          interceptors,
          followRuns: workflowOptions.followRuns ?? true,
        })
      );

    const onStartError = (err: any) => {
      startWorkflowOperation[withStartWorkflowOperationReject]!(err);
    };

    const fn = composeInterceptors(
      interceptors,
      'startUpdateWithStart',
      this._updateWithStartHandler.bind(this, waitForStage, onStart, onStartError)
    );
    const updateOutput = await fn(startUpdateWithStartInput);

    let outcome = updateOutput.updateOutcome;
    if (!outcome && waitForStage === WorkflowUpdateStage.COMPLETED) {
      outcome = await this._pollForUpdateOutcome(updateOutput.updateId, {
        workflowId,
        runId: updateOutput.workflowExecution.runId,
      });
    }

    return this.createWorkflowUpdateHandle<Ret>(
      updateOutput.updateId,
      workflowId,
      updateOutput.workflowExecution.runId,
      outcome
    );
  }

  /**
   * Start a new Workflow execution, then await for its completion and return that Workflow's result.
   *
   * @returns the result of the Workflow execution
   */
  public async execute<T extends Workflow>(
    workflowTypeOrFunc: string | T,
    options: WorkflowStartOptions<T>
  ): Promise<WorkflowResultType<T>> {
    const { workflowId } = options;
    const interceptors = this.getOrMakeInterceptors(workflowId);
    await this._start(workflowTypeOrFunc, options, interceptors);
    return await this.result(workflowId, undefined, {
      ...options,
      followRuns: options.followRuns ?? true,
    });
  }

  /**
   * Get the result of a Workflow execution.
   *
   * Follow the chain of execution in case Workflow continues as new, or has a cron schedule or retry policy.
   */
  public async result<T extends Workflow>(
    workflowId: string,
    runId?: string,
    opts?: WorkflowResultOptions
  ): Promise<WorkflowResultType<T>> {
    const followRuns = opts?.followRuns ?? true;
    const execution: temporal.api.common.v1.IWorkflowExecution = { workflowId, runId };
    const req: GetWorkflowExecutionHistoryRequest = {
      namespace: this.options.namespace,
      execution,
      skipArchival: true,
      waitNewEvent: true,
      historyEventFilterType: temporal.api.enums.v1.HistoryEventFilterType.HISTORY_EVENT_FILTER_TYPE_CLOSE_EVENT,
    };
    let ev: temporal.api.history.v1.IHistoryEvent;

    for (;;) {
      let res: temporal.api.workflowservice.v1.GetWorkflowExecutionHistoryResponse;
      try {
        res = await this.workflowService.getWorkflowExecutionHistory(req);
      } catch (err) {
        this.rethrowGrpcError(err, 'Failed to get Workflow execution history', { workflowId, runId });
      }
      const events = res.history?.events;

      if (events == null || events.length === 0) {
        req.nextPageToken = res.nextPageToken;
        continue;
      }
      if (events.length !== 1) {
        throw new Error(`Expected at most 1 close event(s), got: ${events.length}`);
      }
      ev = events[0];

      if (ev.workflowExecutionCompletedEventAttributes) {
        if (followRuns && ev.workflowExecutionCompletedEventAttributes.newExecutionRunId) {
          execution.runId = ev.workflowExecutionCompletedEventAttributes.newExecutionRunId;
          req.nextPageToken = undefined;
          continue;
        }
        // Note that we can only return one value from our workflow function in JS.
        // Ignore any other payloads in result
        const [result] = await decodeArrayFromPayloads(
          this.dataConverter,
          ev.workflowExecutionCompletedEventAttributes.result?.payloads
        );
        return result as any;
      } else if (ev.workflowExecutionFailedEventAttributes) {
        if (followRuns && ev.workflowExecutionFailedEventAttributes.newExecutionRunId) {
          execution.runId = ev.workflowExecutionFailedEventAttributes.newExecutionRunId;
          req.nextPageToken = undefined;
          continue;
        }
        const { failure, retryState } = ev.workflowExecutionFailedEventAttributes;
        throw new WorkflowFailedError(
          'Workflow execution failed',
          await decodeOptionalFailureToOptionalError(this.dataConverter, failure),
          decodeRetryState(retryState)
        );
      } else if (ev.workflowExecutionCanceledEventAttributes) {
        const failure = new CancelledFailure(
          'Workflow canceled',
          await decodeArrayFromPayloads(
            this.dataConverter,
            ev.workflowExecutionCanceledEventAttributes.details?.payloads
          )
        );
        failure.stack = '';
        throw new WorkflowFailedError('Workflow execution cancelled', failure, RetryState.NON_RETRYABLE_FAILURE);
      } else if (ev.workflowExecutionTerminatedEventAttributes) {
        const failure = new TerminatedFailure(
          ev.workflowExecutionTerminatedEventAttributes.reason || 'Workflow execution terminated'
        );
        failure.stack = '';
        throw new WorkflowFailedError(
          ev.workflowExecutionTerminatedEventAttributes.reason || 'Workflow execution terminated',
          failure,
          RetryState.NON_RETRYABLE_FAILURE
        );
      } else if (ev.workflowExecutionTimedOutEventAttributes) {
        if (followRuns && ev.workflowExecutionTimedOutEventAttributes.newExecutionRunId) {
          execution.runId = ev.workflowExecutionTimedOutEventAttributes.newExecutionRunId;
          req.nextPageToken = undefined;
          continue;
        }
        const failure = new TimeoutFailure('Workflow execution timed out', undefined, TimeoutType.START_TO_CLOSE);
        failure.stack = '';
        throw new WorkflowFailedError(
          'Workflow execution timed out',
          failure,
          decodeRetryState(ev.workflowExecutionTimedOutEventAttributes.retryState)
        );
      } else if (ev.workflowExecutionContinuedAsNewEventAttributes) {
        const { newExecutionRunId } = ev.workflowExecutionContinuedAsNewEventAttributes;
        if (!newExecutionRunId) {
          throw new TypeError('Expected service to return newExecutionRunId for WorkflowExecutionContinuedAsNewEvent');
        }
        if (!followRuns) {
          throw new WorkflowContinuedAsNewError('Workflow execution continued as new', newExecutionRunId);
        }
        execution.runId = newExecutionRunId;
        req.nextPageToken = undefined;
        continue;
      }
    }
  }

  protected rethrowUpdateGrpcError(
    err: unknown,
    fallbackMessage: string,
    workflowExecution?: WorkflowExecution
  ): never {
    if (isGrpcServiceError(err)) {
      if (err.code === grpcStatus.DEADLINE_EXCEEDED || err.code === grpcStatus.CANCELLED) {
        throw new WorkflowUpdateRPCTimeoutOrCancelledError(err.details ?? 'Workflow update call timeout or cancelled', {
          cause: err,
        });
      }
    }

    if (err instanceof CancelledFailure) {
      throw new WorkflowUpdateRPCTimeoutOrCancelledError(err.message ?? 'Workflow update call timeout or cancelled', {
        cause: err,
      });
    }

    this.rethrowGrpcError(err, fallbackMessage, workflowExecution);
  }

  protected rethrowGrpcError(err: unknown, fallbackMessage: string, workflowExecution?: WorkflowExecution): never {
    if (isGrpcServiceError(err)) {
      rethrowKnownErrorTypes(err);

      if (err.code === grpcStatus.NOT_FOUND) {
        throw new WorkflowNotFoundError(
          err.details ?? 'Workflow not found',
          workflowExecution?.workflowId ?? '',
          workflowExecution?.runId
        );
      }

      throw new ServiceError(fallbackMessage, { cause: err });
    }
    throw new ServiceError('Unexpected error while making gRPC request', { cause: err as Error });
  }

  /**
   * Use given input to make a queryWorkflow call to the service
   *
   * Used as the final function of the query interceptor chain
   */
  protected async _queryWorkflowHandler(input: WorkflowQueryInput): Promise<unknown> {
    const req: temporal.api.workflowservice.v1.IQueryWorkflowRequest = {
      queryRejectCondition: input.queryRejectCondition,
      namespace: this.options.namespace,
      execution: input.workflowExecution,
      query: {
        queryType: input.queryType,
        queryArgs: { payloads: await encodeToPayloads(this.dataConverter, ...input.args) },
        header: { fields: input.headers },
      },
    };
    let response: temporal.api.workflowservice.v1.QueryWorkflowResponse;
    try {
      response = await this.workflowService.queryWorkflow(req);
    } catch (err) {
      if (isGrpcServiceError(err)) {
        rethrowKnownErrorTypes(err);
        if (err.code === grpcStatus.INVALID_ARGUMENT) {
          throw new QueryNotRegisteredError(err.message.replace(/^3 INVALID_ARGUMENT: /, ''), err.code);
        }
      }
      this.rethrowGrpcError(err, 'Failed to query Workflow', input.workflowExecution);
    }
    if (response.queryRejected) {
      if (response.queryRejected.status === undefined || response.queryRejected.status === null) {
        throw new TypeError('Received queryRejected from server with no status');
      }
      throw new QueryRejectedError(response.queryRejected.status);
    }
    if (!response.queryResult) {
      throw new TypeError('Invalid response from server');
    }
    // We ignore anything but the first result
    return await decodeFromPayloadsAtIndex(this.dataConverter, 0, response.queryResult?.payloads);
  }

  protected async _createUpdateWorkflowRequest(
    lifecycleStage: temporal.api.enums.v1.UpdateWorkflowExecutionLifecycleStage,
    input: WorkflowStartUpdateInput
  ): Promise<temporal.api.workflowservice.v1.IUpdateWorkflowExecutionRequest> {
    const updateId = input.options?.updateId ?? uuid4();
    return {
      namespace: this.options.namespace,
      workflowExecution: input.workflowExecution,
      firstExecutionRunId: input.firstExecutionRunId,
      waitPolicy: {
        lifecycleStage,
      },
      request: {
        meta: {
          updateId,
          identity: this.options.identity,
        },
        input: {
          header: { fields: input.headers },
          name: input.updateName,
          args: { payloads: await encodeToPayloads(this.dataConverter, ...input.args) },
        },
      },
    };
  }

  /**
   * Start the Update.
   *
   * Used as the final function of the interceptor chain during startUpdate and executeUpdate.
   */
  protected async _startUpdateHandler(
    waitForStage: WorkflowUpdateStage,
    input: WorkflowStartUpdateInput
  ): Promise<WorkflowStartUpdateOutput> {
    let waitForStageProto: temporal.api.enums.v1.UpdateWorkflowExecutionLifecycleStage =
      encodeWorkflowUpdateStage(waitForStage) ??
      UpdateWorkflowExecutionLifecycleStage.UPDATE_WORKFLOW_EXECUTION_LIFECYCLE_STAGE_ACCEPTED;

    waitForStageProto =
      waitForStageProto >= UpdateWorkflowExecutionLifecycleStage.UPDATE_WORKFLOW_EXECUTION_LIFECYCLE_STAGE_ACCEPTED
        ? waitForStageProto
        : UpdateWorkflowExecutionLifecycleStage.UPDATE_WORKFLOW_EXECUTION_LIFECYCLE_STAGE_ACCEPTED;

    const request = await this._createUpdateWorkflowRequest(waitForStageProto, input);

    // Repeatedly send UpdateWorkflowExecution until update is durable (if the server receives a request with
    // an update ID that already exists, it responds with information for the existing update). If the
    // requested wait stage is COMPLETED, further polling is done before returning the UpdateHandle.
    let response: temporal.api.workflowservice.v1.UpdateWorkflowExecutionResponse;
    try {
      do {
        response = await this.workflowService.updateWorkflowExecution(request);
      } while (
        response.stage < UpdateWorkflowExecutionLifecycleStage.UPDATE_WORKFLOW_EXECUTION_LIFECYCLE_STAGE_ACCEPTED
      );
    } catch (err) {
      this.rethrowUpdateGrpcError(err, 'Workflow Update failed', input.workflowExecution);
    }
    return {
      updateId: request.request!.meta!.updateId!,
      // eslint-disable-next-line @typescript-eslint/no-non-null-assertion
      workflowRunId: response.updateRef!.workflowExecution!.runId!,
      outcome: response.outcome ?? undefined,
    };
  }

  /**
   * Send the Update-With-Start MultiOperation request.
   *
   * Used as the final function of the interceptor chain during
   * startUpdateWithStart and executeUpdateWithStart.
   */
  protected async _updateWithStartHandler(
    waitForStage: WorkflowUpdateStage,
    onStart: (startResponse: temporal.api.workflowservice.v1.IStartWorkflowExecutionResponse) => void,
    onStartError: (err: any) => void,
    input: WorkflowStartUpdateWithStartInput
  ): Promise<WorkflowStartUpdateWithStartOutput> {
    const startInput: WorkflowStartInput = {
      workflowType: input.workflowType,
      options: input.workflowStartOptions,
      headers: input.workflowStartHeaders,
    };
    const updateInput: WorkflowStartUpdateInput = {
      updateName: input.updateName,
      args: input.updateArgs,
      workflowExecution: {
        workflowId: input.workflowStartOptions.workflowId,
      },
      options: input.updateOptions,
      headers: input.updateHeaders,
    };
    let seenStart = false;
    try {
      const startRequest = await this.createStartWorkflowRequest(startInput);
      const waitForStageProto = encodeWorkflowUpdateStage(waitForStage)!;
      const updateRequest = await this._createUpdateWorkflowRequest(waitForStageProto, updateInput);
      const multiOpReq: temporal.api.workflowservice.v1.IExecuteMultiOperationRequest = {
        namespace: this.options.namespace,
        operations: [
          {
            startWorkflow: startRequest,
          },
          {
            updateWorkflow: updateRequest,
          },
        ],
      };

      let multiOpResp: temporal.api.workflowservice.v1.IExecuteMultiOperationResponse;
      let startResp: temporal.api.workflowservice.v1.IStartWorkflowExecutionResponse;
      let updateResp: temporal.api.workflowservice.v1.IUpdateWorkflowExecutionResponse;
      let reachedStage: temporal.api.enums.v1.UpdateWorkflowExecutionLifecycleStage;
      // Repeatedly send ExecuteMultiOperation until update is durable (if the server receives a request with
      // an update ID that already exists, it responds with information for the existing update). If the
      // requested wait stage is COMPLETED, further polling is done before returning the UpdateHandle.
      do {
        multiOpResp = await this.workflowService.executeMultiOperation(multiOpReq);
        startResp = multiOpResp.responses?.[0]
          ?.startWorkflow as temporal.api.workflowservice.v1.IStartWorkflowExecutionResponse;
        if (!seenStart) {
          onStart(startResp);
          seenStart = true;
        }
        updateResp = multiOpResp.responses?.[1]
          ?.updateWorkflow as temporal.api.workflowservice.v1.IUpdateWorkflowExecutionResponse;
        reachedStage =
          updateResp.stage ??
          UpdateWorkflowExecutionLifecycleStage.UPDATE_WORKFLOW_EXECUTION_LIFECYCLE_STAGE_UNSPECIFIED;
      } while (reachedStage < UpdateWorkflowExecutionLifecycleStage.UPDATE_WORKFLOW_EXECUTION_LIFECYCLE_STAGE_ACCEPTED);
      return {
        workflowExecution: {
          workflowId: updateResp.updateRef!.workflowExecution!.workflowId!,
          runId: updateResp.updateRef!.workflowExecution!.runId!,
        },
        updateId: updateRequest.request!.meta!.updateId!,
        updateOutcome: updateResp.outcome ?? undefined,
      };
    } catch (thrownError) {
      let err = thrownError;
      if (isGrpcServiceError(err) && err.code === grpcStatus.ALREADY_EXISTS) {
        err = new WorkflowExecutionAlreadyStartedError(
          'Workflow execution already started',
          input.workflowStartOptions.workflowId,
          input.workflowType
        );
      }
      if (!seenStart) {
        onStartError(err);
      }
      if (isGrpcServiceError(err)) {
        this.rethrowUpdateGrpcError(err, 'Update-With-Start failed', updateInput.workflowExecution);
      }
      throw err;
    }
  }

  protected createWorkflowUpdateHandle<Ret>(
    updateId: string,
    workflowId: string,
    workflowRunId?: string,
    outcome?: temporal.api.update.v1.IOutcome
  ): WorkflowUpdateHandle<Ret> {
    return {
      updateId,
      workflowId,
      workflowRunId,
      result: async () => {
        const completedOutcome =
          outcome ?? (await this._pollForUpdateOutcome(updateId, { workflowId, runId: workflowRunId }));
        if (completedOutcome.failure) {
          throw new WorkflowUpdateFailedError(
            'Workflow Update failed',
            await decodeOptionalFailureToOptionalError(this.dataConverter, completedOutcome.failure)
          );
        } else {
          return await decodeFromPayloadsAtIndex<Ret>(this.dataConverter, 0, completedOutcome.success?.payloads);
        }
      },
    };
  }

  /**
   * Poll Update until a response with an outcome is received; return that outcome.
   * This is used directly; no interceptor is available.
   */
  protected async _pollForUpdateOutcome(
    updateId: string,
    workflowExecution: temporal.api.common.v1.IWorkflowExecution
  ): Promise<temporal.api.update.v1.IOutcome> {
    const req: temporal.api.workflowservice.v1.IPollWorkflowExecutionUpdateRequest = {
      namespace: this.options.namespace,
      updateRef: { workflowExecution, updateId },
      identity: this.options.identity,
      waitPolicy: {
        lifecycleStage: encodeWorkflowUpdateStage(WorkflowUpdateStage.COMPLETED),
      },
    };
    for (;;) {
      try {
        const response = await this.workflowService.pollWorkflowExecutionUpdate(req);
        if (response.outcome) {
          return response.outcome;
        }
      } catch (err) {
        const wE = typeof workflowExecution.workflowId === 'string' ? workflowExecution : undefined;
        this.rethrowUpdateGrpcError(err, 'Workflow Update Poll failed', wE as WorkflowExecution);
      }
    }
  }

  /**
   * Use given input to make a signalWorkflowExecution call to the service
   *
   * Used as the final function of the signal interceptor chain
   */
  protected async _signalWorkflowHandler(input: WorkflowSignalInput): Promise<void> {
    const req: temporal.api.workflowservice.v1.ISignalWorkflowExecutionRequest = {
      identity: this.options.identity,
      namespace: this.options.namespace,
      workflowExecution: input.workflowExecution,
      requestId: uuid4(),
      // control is unused,
      signalName: input.signalName,
      header: { fields: input.headers },
      input: { payloads: await encodeToPayloads(this.dataConverter, ...input.args) },
    };
    try {
      await this.workflowService.signalWorkflowExecution(req);
    } catch (err) {
      this.rethrowGrpcError(err, 'Failed to signal Workflow', input.workflowExecution);
    }
  }

  /**
   * Use given input to make a signalWithStartWorkflowExecution call to the service
   *
   * Used as the final function of the signalWithStart interceptor chain
   */
  protected async _signalWithStartWorkflowHandler(input: WorkflowSignalWithStartInput): Promise<string> {
    const { identity } = this.options;
    const { options, workflowType, signalName, signalArgs, headers } = input;
    const req: temporal.api.workflowservice.v1.ISignalWithStartWorkflowExecutionRequest = {
      namespace: this.options.namespace,
      identity,
      requestId: uuid4(),
      workflowId: options.workflowId,
      workflowIdReusePolicy: encodeWorkflowIdReusePolicy(options.workflowIdReusePolicy),
      workflowIdConflictPolicy: encodeWorkflowIdConflictPolicy(options.workflowIdConflictPolicy),
      workflowType: { name: workflowType },
      input: { payloads: await encodeToPayloads(this.dataConverter, ...options.args) },
      signalName,
      signalInput: { payloads: await encodeToPayloads(this.dataConverter, ...signalArgs) },
      taskQueue: {
        kind: temporal.api.enums.v1.TaskQueueKind.TASK_QUEUE_KIND_NORMAL,
        name: options.taskQueue,
      },
      workflowExecutionTimeout: options.workflowExecutionTimeout,
      workflowRunTimeout: options.workflowRunTimeout,
      workflowTaskTimeout: options.workflowTaskTimeout,
      workflowStartDelay: options.startDelay,
      retryPolicy: options.retry ? compileRetryPolicy(options.retry) : undefined,
      memo: options.memo ? { fields: await encodeMapToPayloads(this.dataConverter, options.memo) } : undefined,
      searchAttributes:
        options.searchAttributes || options.typedSearchAttributes // eslint-disable-line deprecation/deprecation
          ? {
              indexedFields: encodeUnifiedSearchAttributes(options.searchAttributes, options.typedSearchAttributes), // eslint-disable-line deprecation/deprecation
            }
          : undefined,
      cronSchedule: options.cronSchedule,
      header: { fields: headers },
<<<<<<< HEAD
      userMetadata: {
        summary: await encodeOptionalToPayload(this.dataConverter, options?.staticSummary),
        details: await encodeOptionalToPayload(this.dataConverter, options?.staticDetails),
      },
=======
      priority: options.priority ? compilePriority(options.priority) : undefined,
      versioningOverride: options.versioningOverride ?? undefined,
>>>>>>> caae0a4e
    };
    try {
      return (await this.workflowService.signalWithStartWorkflowExecution(req)).runId;
    } catch (err: any) {
      if (err.code === grpcStatus.ALREADY_EXISTS) {
        throw new WorkflowExecutionAlreadyStartedError(
          'Workflow execution already started',
          options.workflowId,
          workflowType
        );
      }
      this.rethrowGrpcError(err, 'Failed to signalWithStart Workflow', { workflowId: options.workflowId });
    }
  }

  /**
   * Use given input to make startWorkflowExecution call to the service
   *
   * Used as the final function of the start interceptor chain
   */
  protected async _startWorkflowHandler(input: WorkflowStartInput): Promise<string> {
    const req = await this.createStartWorkflowRequest(input);
    const { options: opts, workflowType } = input;
    try {
      return (await this.workflowService.startWorkflowExecution(req)).runId;
    } catch (err: any) {
      if (err.code === grpcStatus.ALREADY_EXISTS) {
        throw new WorkflowExecutionAlreadyStartedError(
          'Workflow execution already started',
          opts.workflowId,
          workflowType
        );
      }
      this.rethrowGrpcError(err, 'Failed to start Workflow', { workflowId: opts.workflowId });
    }
  }

  protected async createStartWorkflowRequest(input: WorkflowStartInput): Promise<StartWorkflowExecutionRequest> {
    const { options: opts, workflowType, headers } = input;
    const { identity, namespace } = this.options;
    return {
      namespace,
      identity,
      requestId: uuid4(),
      workflowId: opts.workflowId,
      workflowIdReusePolicy: encodeWorkflowIdReusePolicy(opts.workflowIdReusePolicy),
      workflowIdConflictPolicy: encodeWorkflowIdConflictPolicy(opts.workflowIdConflictPolicy),
      workflowType: { name: workflowType },
      input: { payloads: await encodeToPayloads(this.dataConverter, ...opts.args) },
      taskQueue: {
        kind: temporal.api.enums.v1.TaskQueueKind.TASK_QUEUE_KIND_NORMAL,
        name: opts.taskQueue,
      },
      workflowExecutionTimeout: opts.workflowExecutionTimeout,
      workflowRunTimeout: opts.workflowRunTimeout,
      workflowTaskTimeout: opts.workflowTaskTimeout,
      workflowStartDelay: opts.startDelay,
      retryPolicy: opts.retry ? compileRetryPolicy(opts.retry) : undefined,
      memo: opts.memo ? { fields: await encodeMapToPayloads(this.dataConverter, opts.memo) } : undefined,
      searchAttributes:
        opts.searchAttributes || opts.typedSearchAttributes // eslint-disable-line deprecation/deprecation
          ? {
              indexedFields: encodeUnifiedSearchAttributes(opts.searchAttributes, opts.typedSearchAttributes), // eslint-disable-line deprecation/deprecation
            }
          : undefined,
      cronSchedule: opts.cronSchedule,
      header: { fields: headers },
<<<<<<< HEAD
      userMetadata: {
        summary: await encodeOptionalToPayload(this.dataConverter, opts?.staticSummary),
        details: await encodeOptionalToPayload(this.dataConverter, opts?.staticDetails),
      },
=======
      priority: opts.priority ? compilePriority(opts.priority) : undefined,
      versioningOverride: opts.versioningOverride ?? undefined,
>>>>>>> caae0a4e
    };
  }

  /**
   * Use given input to make terminateWorkflowExecution call to the service
   *
   * Used as the final function of the terminate interceptor chain
   */
  protected async _terminateWorkflowHandler(
    input: WorkflowTerminateInput
  ): Promise<TerminateWorkflowExecutionResponse> {
    const req: temporal.api.workflowservice.v1.ITerminateWorkflowExecutionRequest = {
      namespace: this.options.namespace,
      identity: this.options.identity,
      ...input,
      details: {
        payloads: input.details ? await encodeToPayloads(this.dataConverter, ...input.details) : undefined,
      },
      firstExecutionRunId: input.firstExecutionRunId,
    };
    try {
      return await this.workflowService.terminateWorkflowExecution(req);
    } catch (err) {
      this.rethrowGrpcError(err, 'Failed to terminate Workflow', input.workflowExecution);
    }
  }

  /**
   * Uses given input to make requestCancelWorkflowExecution call to the service
   *
   * Used as the final function of the cancel interceptor chain
   */
  protected async _cancelWorkflowHandler(input: WorkflowCancelInput): Promise<RequestCancelWorkflowExecutionResponse> {
    try {
      return await this.workflowService.requestCancelWorkflowExecution({
        namespace: this.options.namespace,
        identity: this.options.identity,
        requestId: uuid4(),
        workflowExecution: input.workflowExecution,
        firstExecutionRunId: input.firstExecutionRunId,
      });
    } catch (err) {
      this.rethrowGrpcError(err, 'Failed to cancel workflow', input.workflowExecution);
    }
  }

  /**
   * Uses given input to make describeWorkflowExecution call to the service
   *
   * Used as the final function of the describe interceptor chain
   */
  protected async _describeWorkflowHandler(input: WorkflowDescribeInput): Promise<DescribeWorkflowExecutionResponse> {
    try {
      return await this.workflowService.describeWorkflowExecution({
        namespace: this.options.namespace,
        execution: input.workflowExecution,
      });
    } catch (err) {
      this.rethrowGrpcError(err, 'Failed to describe workflow', input.workflowExecution);
    }
  }

  /**
   * Create a new workflow handle for new or existing Workflow execution
   */
  protected _createWorkflowHandle<T extends Workflow>({
    workflowId,
    runId,
    firstExecutionRunId,
    interceptors,
    runIdForResult,
    ...resultOptions
  }: WorkflowHandleOptions): WorkflowHandle<T> {
    const _startUpdate = async <Ret, Args extends unknown[]>(
      def: UpdateDefinition<Ret, Args> | string,
      waitForStage: WorkflowUpdateStage,
      options?: WorkflowUpdateOptions & { args?: Args }
    ): Promise<WorkflowUpdateHandle<Ret>> => {
      const next = this._startUpdateHandler.bind(this, waitForStage);
      const fn = composeInterceptors(interceptors, 'startUpdate', next);
      const { args, ...opts } = options ?? {};
      const input = {
        workflowExecution: { workflowId, runId },
        firstExecutionRunId,
        updateName: typeof def === 'string' ? def : def.name,
        args: args ?? [],
        waitForStage,
        headers: {},
        options: opts,
      };
      const output = await fn(input);
      const handle = this.createWorkflowUpdateHandle<Ret>(
        output.updateId,
        input.workflowExecution.workflowId,
        output.workflowRunId,
        output.outcome
      );
      if (!output.outcome && waitForStage === WorkflowUpdateStage.COMPLETED) {
        await this._pollForUpdateOutcome(handle.updateId, input.workflowExecution);
      }
      return handle;
    };

    return {
      client: this,
      workflowId,
      async result(): Promise<WorkflowResultType<T>> {
        return this.client.result(workflowId, runIdForResult, resultOptions);
      },
      async terminate(reason?: string) {
        const next = this.client._terminateWorkflowHandler.bind(this.client);
        const fn = composeInterceptors(interceptors, 'terminate', next);
        return await fn({
          workflowExecution: { workflowId, runId },
          reason,
          firstExecutionRunId,
        });
      },
      async cancel() {
        const next = this.client._cancelWorkflowHandler.bind(this.client);
        const fn = composeInterceptors(interceptors, 'cancel', next);
        return await fn({
          workflowExecution: { workflowId, runId },
          firstExecutionRunId,
        });
      },
      async describe() {
        const next = this.client._describeWorkflowHandler.bind(this.client);
        const fn = composeInterceptors(interceptors, 'describe', next);
        const raw = await fn({
          workflowExecution: { workflowId, runId },
        });
        const info = await executionInfoFromRaw(raw.workflowExecutionInfo ?? {}, this.client.dataConverter, raw);
        const userMetadata = raw.executionConfig?.userMetadata;
        return {
          ...info,
          staticDetails: async () =>
            (await decodeOptionalSinglePayload(this.client.dataConverter, userMetadata?.details)) ?? undefined,
          staticSummary: async () =>
            (await decodeOptionalSinglePayload(this.client.dataConverter, userMetadata?.summary)) ?? undefined,
          raw,
        };
      },
      async fetchHistory() {
        let nextPageToken: Uint8Array | undefined = undefined;
        const events = Array<temporal.api.history.v1.IHistoryEvent>();
        for (;;) {
          const response: temporal.api.workflowservice.v1.GetWorkflowExecutionHistoryResponse =
            await this.client.workflowService.getWorkflowExecutionHistory({
              nextPageToken,
              namespace: this.client.options.namespace,
              execution: { workflowId, runId },
            });
          events.push(...(response.history?.events ?? []));
          nextPageToken = response.nextPageToken;
          if (nextPageToken == null || nextPageToken.length === 0) break;
        }
        return temporal.api.history.v1.History.create({ events });
      },
      async startUpdate<Ret, Args extends any[]>(
        def: UpdateDefinition<Ret, Args> | string,
        options: WorkflowUpdateOptions & {
          args?: Args;
          waitForStage: typeof WorkflowUpdateStage.ACCEPTED;
        }
      ): Promise<WorkflowUpdateHandle<Ret>> {
        return await _startUpdate(def, options.waitForStage, options);
      },
      async executeUpdate<Ret, Args extends any[]>(
        def: UpdateDefinition<Ret, Args> | string,
        options?: WorkflowUpdateOptions & { args?: Args }
      ): Promise<Ret> {
        const handle = await _startUpdate(def, WorkflowUpdateStage.COMPLETED, options);
        return await handle.result();
      },
      getUpdateHandle<Ret>(updateId: string): WorkflowUpdateHandle<Ret> {
        return this.client.createWorkflowUpdateHandle(updateId, workflowId, runId);
      },
      async signal<Args extends any[]>(def: SignalDefinition<Args> | string, ...args: Args): Promise<void> {
        const next = this.client._signalWorkflowHandler.bind(this.client);
        const fn = composeInterceptors(interceptors, 'signal', next);
        await fn({
          workflowExecution: { workflowId, runId },
          signalName: typeof def === 'string' ? def : def.name,
          args,
          headers: {},
        });
      },
      async query<Ret, Args extends any[]>(def: QueryDefinition<Ret, Args> | string, ...args: Args): Promise<Ret> {
        const next = this.client._queryWorkflowHandler.bind(this.client);
        const fn = composeInterceptors(interceptors, 'query', next);
        return fn({
          workflowExecution: { workflowId, runId },
          queryRejectCondition: encodeQueryRejectCondition(this.client.options.queryRejectCondition),
          queryType: typeof def === 'string' ? def : def.name,
          args,
          headers: {},
        }) as Promise<Ret>;
      },
    };
  }

  /**
   * Create a handle to an existing Workflow.
   *
   * - If only `workflowId` is passed, and there are multiple Workflow Executions with that ID, the handle will refer to
   *   the most recent one.
   * - If `workflowId` and `runId` are passed, the handle will refer to the specific Workflow Execution with that Run
   *   ID.
   * - If `workflowId` and {@link GetWorkflowHandleOptions.firstExecutionRunId} are passed, the handle will refer to the
   *   most recent Workflow Execution in the *Chain* that started with `firstExecutionRunId`.
   *
   * A *Chain* is a series of Workflow Executions that share the same Workflow ID and are connected by:
   * - Being part of the same {@link https://docs.temporal.io/typescript/clients#scheduling-cron-workflows | Cron}
   * - {@link https://docs.temporal.io/typescript/workflows#continueasnew | Continue As New}
   * - {@link https://typescript.temporal.io/api/interfaces/client.workflowoptions/#retry | Retries}
   *
   * This method does not validate `workflowId`. If there is no Workflow Execution with the given `workflowId`, handle
   * methods like `handle.describe()` will throw a {@link WorkflowNotFoundError} error.
   */
  public getHandle<T extends Workflow>(
    workflowId: string,
    runId?: string,
    options?: GetWorkflowHandleOptions
  ): WorkflowHandle<T> {
    const interceptors = this.getOrMakeInterceptors(workflowId, runId);

    return this._createWorkflowHandle({
      workflowId,
      runId,
      firstExecutionRunId: options?.firstExecutionRunId,
      runIdForResult: runId ?? options?.firstExecutionRunId,
      interceptors,
      followRuns: options?.followRuns ?? true,
    });
  }

  protected async *_list(options?: ListOptions): AsyncIterable<WorkflowExecutionInfo> {
    let nextPageToken: Uint8Array = Buffer.alloc(0);
    for (;;) {
      let response: temporal.api.workflowservice.v1.ListWorkflowExecutionsResponse;
      try {
        response = await this.workflowService.listWorkflowExecutions({
          namespace: this.options.namespace,
          query: options?.query,
          nextPageToken,
          pageSize: options?.pageSize,
        });
      } catch (e) {
        this.rethrowGrpcError(e, 'Failed to list workflows', undefined);
      }
      // Not decoding memo payloads concurrently even though we could have to keep the lazy nature of this iterator.
      // Decoding is done for `memo` fields which tend to be small.
      // We might decide to change that based on user feedback.
      for (const raw of response.executions) {
        yield await executionInfoFromRaw(raw, this.dataConverter, raw);
      }
      nextPageToken = response.nextPageToken;
      if (nextPageToken == null || nextPageToken.length === 0) break;
    }
  }

  /**
   * Return a list of Workflow Executions matching the given `query`.
   *
   * Note that the list of Workflow Executions returned is approximate and eventually consistent.
   *
   * More info on the concept of "visibility" and the query syntax on the Temporal documentation site:
   * https://docs.temporal.io/visibility
   */
  public list(options?: ListOptions): AsyncWorkflowListIterable {
    return {
      [Symbol.asyncIterator]: () => this._list(options)[Symbol.asyncIterator](),
      intoHistories: (intoHistoriesOptions?: IntoHistoriesOptions) => {
        return mapAsyncIterable(
          this._list(options),
          async ({ workflowId, runId }) => ({
            workflowId,
            history: await this.getHandle(workflowId, runId).fetchHistory(),
          }),
          { concurrency: intoHistoriesOptions?.concurrency ?? 5 }
        );
      },
    };
  }

  /**
   * Return the number of Workflow Executions matching the given `query`. If no `query` is provided, then return the
   * total number of Workflow Executions for this namespace.
   *
   * Note that the number of Workflow Executions returned is approximate and eventually consistent.
   *
   * More info on the concept of "visibility" and the query syntax on the Temporal documentation site:
   * https://docs.temporal.io/visibility
   */
  public async count(query?: string): Promise<CountWorkflowExecution> {
    let response: temporal.api.workflowservice.v1.CountWorkflowExecutionsResponse;
    try {
      response = await this.workflowService.countWorkflowExecutions({
        namespace: this.options.namespace,
        query,
      });
    } catch (e) {
      this.rethrowGrpcError(e, 'Failed to count workflows');
    }

    return decodeCountWorkflowExecutionsResponse(response);
  }

  protected getOrMakeInterceptors(workflowId: string, runId?: string): WorkflowClientInterceptor[] {
    if (typeof this.options.interceptors === 'object' && 'calls' in this.options.interceptors) {
      // eslint-disable-next-line deprecation/deprecation
      const factories = (this.options.interceptors as WorkflowClientInterceptors).calls ?? [];
      return factories.map((ctor) => ctor({ workflowId, runId }));
    }
    return Array.isArray(this.options.interceptors) ? (this.options.interceptors as WorkflowClientInterceptor[]) : [];
  }
}

@SymbolBasedInstanceOfError('QueryRejectedError')
export class QueryRejectedError extends Error {
  constructor(public readonly status: temporal.api.enums.v1.WorkflowExecutionStatus) {
    super('Query rejected');
  }
}

@SymbolBasedInstanceOfError('QueryNotRegisteredError')
export class QueryNotRegisteredError extends Error {
  constructor(
    message: string,
    public readonly code: grpcStatus
  ) {
    super(message);
  }
}<|MERGE_RESOLUTION|>--- conflicted
+++ resolved
@@ -1228,15 +1228,12 @@
           : undefined,
       cronSchedule: options.cronSchedule,
       header: { fields: headers },
-<<<<<<< HEAD
       userMetadata: {
         summary: await encodeOptionalToPayload(this.dataConverter, options?.staticSummary),
         details: await encodeOptionalToPayload(this.dataConverter, options?.staticDetails),
       },
-=======
       priority: options.priority ? compilePriority(options.priority) : undefined,
       versioningOverride: options.versioningOverride ?? undefined,
->>>>>>> caae0a4e
     };
     try {
       return (await this.workflowService.signalWithStartWorkflowExecution(req)).runId;
@@ -1304,15 +1301,12 @@
           : undefined,
       cronSchedule: opts.cronSchedule,
       header: { fields: headers },
-<<<<<<< HEAD
       userMetadata: {
         summary: await encodeOptionalToPayload(this.dataConverter, opts?.staticSummary),
         details: await encodeOptionalToPayload(this.dataConverter, opts?.staticDetails),
       },
-=======
       priority: opts.priority ? compilePriority(opts.priority) : undefined,
       versioningOverride: opts.versioningOverride ?? undefined,
->>>>>>> caae0a4e
     };
   }
 
