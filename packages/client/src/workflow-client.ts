import { status as grpcStatus } from '@grpc/grpc-js';
import {
  CancelledFailure,
  DataConverter,
  LoadedDataConverter,
  mapFromPayloads,
  mapToPayloads,
  RetryState,
  searchAttributePayloadConverter,
  TerminatedFailure,
  TimeoutFailure,
  TimeoutType,

  BaseWorkflowHandle,
  compileRetryPolicy,
  QueryDefinition,
  SearchAttributes,
  SignalDefinition,
  WithWorkflowArgs,
  Workflow,
  WorkflowExecutionAlreadyStartedError,
  WorkflowNotFoundError,
  WorkflowResultType,
} from '@temporalio/common';
<<<<<<< HEAD
import {
  decodeArrayFromPayloads,
  decodeFromPayloadsAtIndex,
  decodeMapFromPayloads,
  decodeOptionalFailureToOptionalError,
  encodeMapToPayloads,
  encodeToPayloads,
  filterNullAndUndefined,
  isLoadedDataConverter,
  loadDataConverter,
} from '@temporalio/common/lib/internal-non-workflow';
=======
import { optionalTsToDate, tsToDate } from '@temporalio/common/lib/time';
>>>>>>> 71d10a82
import { composeInterceptors } from '@temporalio/common/lib/interceptors';
import { Replace } from '@temporalio/common/lib/type-helpers';
import { temporal } from '@temporalio/proto';
import os from 'os';
import { v4 as uuid4 } from 'uuid';
import { Connection } from './connection';
import { isServerErrorResponse, ServiceError, WorkflowContinuedAsNewError, WorkflowFailedError } from './errors';
import {
  WorkflowCancelInput,
  WorkflowClientCallsInterceptor,
  WorkflowClientInterceptors,
  WorkflowDescribeInput,
  WorkflowQueryInput,
  WorkflowSignalInput,
  WorkflowSignalWithStartInput,
  WorkflowStartInput,
  WorkflowTerminateInput,
} from './interceptors';
import {
  ConnectionLike,
  DescribeWorkflowExecutionResponse,
  GetWorkflowExecutionHistoryRequest,
  Metadata,
  RequestCancelWorkflowExecutionResponse,
  StartWorkflowExecutionRequest,
  TerminateWorkflowExecutionResponse,
  WorkflowExecution,
  WorkflowExecutionDescription,
  WorkflowExecutionStatusName,
  WorkflowService,
} from './types';
import { compileWorkflowOptions, WorkflowOptions, WorkflowSignalWithStartOptions } from './workflow-options';

/**
 * A client side handle to a single Workflow instance.
 * It can be used to start, signal, query, wait for completion, terminate and cancel a Workflow execution.
 *
 * Given the following Workflow definition:
 * ```ts
 * export const incrementSignal = defineSignal('increment');
 * export const getValueQuery = defineQuery<number>('getValue');
 * export async function counterWorkflow(initialValue: number): Promise<void>;
 * ```
 *
 * Create a handle for running and interacting with a single Workflow:
 * ```ts
 * const client = new WorkflowClient();
 * // Start the Workflow with initialValue of 2.
 * const handle = await client.start({
 *   workflowType: counterWorkflow,
 *   args: [2],
 *   taskQueue: 'tutorial',
 * });
 * await handle.signal(incrementSignal, 2);
 * await handle.query(getValueQuery); // 4
 * await handle.cancel();
 * await handle.result(); // throws WorkflowExecutionCancelledError
 * ```
 */
export interface WorkflowHandle<T extends Workflow = Workflow> extends BaseWorkflowHandle<T> {
  /**
   * Query a running or completed Workflow.
   *
   * @param def a query definition as returned from {@link defineQuery} or query name (string)
   *
   * @example
   * ```ts
   * await handle.query(getValueQuery);
   * await handle.query<number, []>('getValue');
   * ```
   */
  query<Ret, Args extends any[] = []>(def: QueryDefinition<Ret, Args> | string, ...args: Args): Promise<Ret>;

  /**
   * Terminate a running Workflow
   */
  terminate(reason?: string): Promise<TerminateWorkflowExecutionResponse>;

  /**
   * Cancel a running Workflow.
   *
   * When a Workflow is cancelled, the root scope throws {@link CancelledFailure} with `message: 'Workflow canceled'`.
   * That means that all cancellable scopes will throw `CancelledFailure`.
   *
   * Cancellation may be propagated to Activities depending on {@link ActivityOptions#cancellationType}, after which
   * Activity calls may throw an {@link ActivityFailure}, and `isCancellation(error)` will be true (see {@link isCancellation}).
   *
   * Cancellation may be propagated to Child Workflows depending on {@link ChildWorkflowOptions#cancellationType}, after
   * which calls to {@link executeChild} and {@link ChildWorkflowHandle#result} will throw, and `isCancellation(error)`
   * will be true (see {@link isCancellation}).
   */
  cancel(): Promise<RequestCancelWorkflowExecutionResponse>;

  /**
   * Describe the current workflow execution
   */
  describe(): Promise<WorkflowExecutionDescription>;

  /**
   * Readonly accessor to the underlying WorkflowClient
   */
  readonly client: WorkflowClient;
}

/**
 * This interface is exactly the same as {@link WorkflowHandle} except it
 * includes the `firstExecutionRunId` returned from {@link WorkflowClient.start}.
 */
export interface WorkflowHandleWithFirstExecutionRunId<T extends Workflow = Workflow> extends WorkflowHandle<T> {
  /**
   * Run Id of the first Execution in the Workflow Execution Chain.
   */
  readonly firstExecutionRunId: string;
}

/**
 * This interface is exactly the same as {@link WorkflowHandle} except it
 * includes the `signaledRunId` returned from `signalWithStart`.
 */
export interface WorkflowHandleWithSignaledRunId<T extends Workflow = Workflow> extends WorkflowHandle<T> {
  /**
   * The Run Id of the bound Workflow at the time of {@link WorkflowClient.signalWithStart}.
   *
   * Since `signalWithStart` may have signaled an existing Workflow Chain, `signaledRunId` might not be the
   * `firstExecutionRunId`.
   */
  readonly signaledRunId: string;
}

export interface WorkflowClientOptions {
  /**
   * {@link DataConverter} or {@link LoadedDataConverter} to use for serializing and deserializing payloads
   */
  dataConverter?: DataConverter | LoadedDataConverter;

  /**
   * Used to override and extend default Connection functionality
   *
   * Useful for injecting auth headers and tracing Workflow executions
   */
  interceptors?: WorkflowClientInterceptors;

  /**
   * Identity to report to the server
   *
   * @default `${process.pid}@${os.hostname()}`
   */
  identity?: string;

  /**
   * Connection to use to communicate with the server.
   *
   * By default `WorkflowClient` connects to localhost.
   *
   * Connections are expensive to construct and should be reused.
   */
  connection?: ConnectionLike;

  /**
   * Server namespace
   *
   * @default default
   */
  namespace?: string;

  /**
   * Should a query be rejected by closed and failed workflows
   *
   * @default QUERY_REJECT_CONDITION_UNSPECIFIED which means that closed and failed workflows are still queryable
   */
  queryRejectCondition?: temporal.api.enums.v1.QueryRejectCondition;
}

export type WorkflowClientOptionsWithDefaults = Replace<
  Required<WorkflowClientOptions>,
  {
    connection?: ConnectionLike;
  }
>;
export type LoadedWorkflowClientOptions = WorkflowClientOptionsWithDefaults & {
  loadedDataConverter: LoadedDataConverter;
};

export function defaultWorkflowClientOptions(): WorkflowClientOptionsWithDefaults {
  return {
    dataConverter: {},
    // The equivalent in Java is ManagementFactory.getRuntimeMXBean().getName()
    identity: `${process.pid}@${os.hostname()}`,
    interceptors: {},
    namespace: 'default',
    queryRejectCondition: temporal.api.enums.v1.QueryRejectCondition.QUERY_REJECT_CONDITION_UNSPECIFIED,
  };
}

function assertRequiredWorkflowOptions(opts: WorkflowOptions): void {
  if (!opts.taskQueue) {
    throw new TypeError('Missing WorkflowOptions.taskQueue');
  }
  if (!opts.workflowId) {
    throw new TypeError('Missing WorkflowOptions.workflowId');
  }
}

function ensureArgs<W extends Workflow, T extends WorkflowStartOptions<W>>(
  opts: T
): Omit<T, 'args'> & { args: unknown[] } {
  const { args, ...rest } = opts;
  return { args: args ?? [], ...rest };
}

/**
 * Options for getting a result of a Workflow execution.
 */
export interface WorkflowResultOptions {
  /**
   * If set to true, instructs the client to follow the chain of execution before returning a Workflow's result.
   *
   * Workflow execution is chained if the Workflow has a cron schedule or continues-as-new or configured to retry
   * after failure or timeout.
   *
   * @default true
   */
  followRuns?: boolean;
}

export interface GetWorkflowHandleOptions extends WorkflowResultOptions {
  /**
   * ID of the first execution in the Workflow execution chain.
   *
   * When getting a handle with no `runId`, pass this option to ensure some
   * {@link WorkflowHandle} methods (e.g. `terminate` and `cancel`) don't
   * affect executions from another chain.
   */
  firstExecutionRunId?: string;
}

interface WorkflowHandleOptions extends GetWorkflowHandleOptions {
  workflowId: string;
  runId?: string;
  interceptors: WorkflowClientCallsInterceptor[];
  /**
   * A runId to use for getting the workflow's result.
   *
   * - When creating a handle using `getHandle`, uses the provided runId or firstExecutionRunId
   * - When creating a handle using `start`, uses the returned runId (first in the chain)
   * - When creating a handle using `signalWithStart`, uses the the returned runId
   */
  runIdForResult?: string;
}

/**
 * Options for starting a Workflow
 */
export type WorkflowStartOptions<T extends Workflow = Workflow> = WithWorkflowArgs<T, WorkflowOptions>;

/**
 * Client for starting Workflow executions and creating Workflow handles.
 *
 * Typically this client should not be instantiated directly, instead create the high level {@link Client} and use
 * {@link Client.workflow} to interact with Workflows.
 */
export class WorkflowClient {
  public readonly options: LoadedWorkflowClientOptions;
  public readonly connection: ConnectionLike;

  constructor(options?: WorkflowClientOptions) {
    this.connection = options?.connection ?? Connection.lazy();
    const dataConverter = options?.dataConverter;
    const loadedDataConverter = isLoadedDataConverter(dataConverter) ? dataConverter : loadDataConverter(dataConverter);
    this.options = {
      ...defaultWorkflowClientOptions(),
      ...filterNullAndUndefined(options ?? {}),
      loadedDataConverter,
    };
  }

  /**
   * Raw gRPC access to the Temporal service.
   *
   * **NOTE**: The namespace provided in {@link options} is **not** automatically set on requests made via this service
   * object.
   */
  get workflowService(): WorkflowService {
    return this.connection.workflowService;
  }

  protected get dataConverter(): LoadedDataConverter {
    return this.options.loadedDataConverter;
  }

  /**
   * Set the deadline for any service requests executed in `fn`'s scope.
   */
  async withDeadline<R>(deadline: number | Date, fn: () => Promise<R>): Promise<R> {
    return await this.connection.withDeadline(deadline, fn);
  }

  /**
   * Set metadata for any service requests executed in `fn`'s scope.
   *
   * @returns returned value of `fn`
   *
   * @see {@link Connection.withMetadata}
   */
  async withMetadata<R>(metadata: Metadata, fn: () => Promise<R>): Promise<R> {
    return await this.connection.withMetadata(metadata, fn);
  }

  /**
   * Start a new Workflow execution.
   *
   * @returns the execution's `runId`.
   */
  protected async _start<T extends Workflow>(
    workflowTypeOrFunc: string | T,
    options: WithWorkflowArgs<T, WorkflowOptions>,
    interceptors: WorkflowClientCallsInterceptor[]
  ): Promise<string> {
    const workflowType = typeof workflowTypeOrFunc === 'string' ? workflowTypeOrFunc : workflowTypeOrFunc.name;
    assertRequiredWorkflowOptions(options);
    const compiledOptions = compileWorkflowOptions(ensureArgs(options));

    const start = composeInterceptors(interceptors, 'start', this._startWorkflowHandler.bind(this));

    return start({
      options: compiledOptions,
      headers: {},
      workflowType,
    });
  }

  /**
   * Sends a signal to a running Workflow or starts a new one if not already running and immediately signals it.
   * Useful when you're unsure of the Workflows' run state.
   *
   * @returns the runId of the Workflow
   */
  protected async _signalWithStart<T extends Workflow, SA extends any[]>(
    workflowTypeOrFunc: string | T,
    options: WithWorkflowArgs<T, WorkflowSignalWithStartOptions<SA>>,
    interceptors: WorkflowClientCallsInterceptor[]
  ): Promise<string> {
    const workflowType = typeof workflowTypeOrFunc === 'string' ? workflowTypeOrFunc : workflowTypeOrFunc.name;
    const { signal, signalArgs, ...rest } = options;
    assertRequiredWorkflowOptions(rest);
    const compiledOptions = compileWorkflowOptions(ensureArgs(rest));

    const signalWithStart = composeInterceptors(
      interceptors,
      'signalWithStart',
      this._signalWithStartWorkflowHandler.bind(this)
    );

    return signalWithStart({
      options: compiledOptions,
      headers: {},
      workflowType,
      signalName: typeof signal === 'string' ? signal : signal.name,
      signalArgs: signalArgs ?? [],
    });
  }

  /**
   * Start a new Workflow execution.
   *
   * @returns a WorkflowHandle to the started Workflow
   */
  public async start<T extends Workflow>(
    workflowTypeOrFunc: string | T,
    options: WorkflowStartOptions<T>
  ): Promise<WorkflowHandleWithFirstExecutionRunId<T>> {
    const { workflowId } = options;
    // Cast is needed because it's impossible to deduce the type in this situation
    const interceptors = (this.options.interceptors.calls ?? []).map((ctor) => ctor({ workflowId }));
    const runId = await this._start(workflowTypeOrFunc, { ...options, workflowId }, interceptors);
    // runId is not used in handles created with `start*` calls because these
    // handles should allow interacting with the workflow if it continues as new.
    const handle = this._createWorkflowHandle({
      workflowId,
      runId: undefined,
      firstExecutionRunId: runId,
      runIdForResult: runId,
      interceptors,
      followRuns: options.followRuns ?? true,
    }) as WorkflowHandleWithFirstExecutionRunId<T>; // Cast is safe because we know we add the firstExecutionRunId below
    (handle as any) /* readonly */.firstExecutionRunId = runId;
    return handle;
  }

  /**
   * Sends a Signal to a running Workflow or starts a new one if not already running and immediately Signals it.
   * Useful when you're unsure whether the Workflow has been started.
   *
   * @returns a {@link WorkflowHandle} to the started Workflow
   */
  public async signalWithStart<WorkflowFn extends Workflow, SignalArgs extends any[] = []>(
    workflowTypeOrFunc: string | WorkflowFn,
    options: WithWorkflowArgs<WorkflowFn, WorkflowSignalWithStartOptions<SignalArgs>>
  ): Promise<WorkflowHandleWithSignaledRunId<WorkflowFn>> {
    const { workflowId } = options;
    const interceptors = (this.options.interceptors.calls ?? []).map((ctor) => ctor({ workflowId }));
    const runId = await this._signalWithStart(workflowTypeOrFunc, options, interceptors);
    // runId is not used in handles created with `start*` calls because these
    // handles should allow interacting with the workflow if it continues as new.
    const handle = this._createWorkflowHandle({
      workflowId,
      runId: undefined,
      firstExecutionRunId: undefined, // We don't know if this runId is first in the chain or not
      runIdForResult: runId,
      interceptors,
      followRuns: options.followRuns ?? true,
    }) as WorkflowHandleWithSignaledRunId<WorkflowFn>; // Cast is safe because we know we add the signaledRunId below
    (handle as any) /* readonly */.signaledRunId = runId;
    return handle;
  }

  /**
   * Starts a new Workflow execution and awaits its completion.
   *
   * @returns the result of the Workflow execution
   */
  public async execute<T extends Workflow>(
    workflowTypeOrFunc: string | T,
    options: WorkflowStartOptions<T>
  ): Promise<WorkflowResultType<T>> {
    const { workflowId } = options;
    const interceptors = (this.options.interceptors.calls ?? []).map((ctor) => ctor({ workflowId }));
    await this._start(workflowTypeOrFunc, options, interceptors);
    return await this.result(workflowId, undefined, {
      ...options,
      followRuns: options.followRuns ?? true,
    });
  }

  /**
   * Gets the result of a Workflow execution.
   *
   * Follows the chain of execution in case Workflow continues as new, or has a cron schedule or retry policy.
   */
  public async result<T extends Workflow>(
    workflowId: string,
    runId?: string,
    opts?: WorkflowResultOptions
  ): Promise<WorkflowResultType<T>> {
    const followRuns = opts?.followRuns ?? true;
    const execution: temporal.api.common.v1.IWorkflowExecution = { workflowId, runId };
    const req: GetWorkflowExecutionHistoryRequest = {
      namespace: this.options.namespace,
      execution,
      skipArchival: true,
      waitNewEvent: true,
      historyEventFilterType: temporal.api.enums.v1.HistoryEventFilterType.HISTORY_EVENT_FILTER_TYPE_CLOSE_EVENT,
    };
    let ev: temporal.api.history.v1.IHistoryEvent;

    for (;;) {
      let res: temporal.api.workflowservice.v1.GetWorkflowExecutionHistoryResponse;
      try {
        res = await this.workflowService.getWorkflowExecutionHistory(req);
      } catch (err) {
        this.rethrowGrpcError(err, { workflowId, runId }, 'Failed to get Workflow execution history');
      }
      if (!res.history) {
        throw new Error('No history returned by service');
      }
      const { events } = res.history;
      if (!events) {
        throw new Error('No events in history returned by service');
      }
      if (events.length === 0) {
        req.nextPageToken = res.nextPageToken;
        continue;
      }
      if (events.length !== 1) {
        throw new Error(`Expected at most 1 close event(s), got: ${events.length}`);
      }
      ev = events[0];

      if (ev.workflowExecutionCompletedEventAttributes) {
        if (followRuns && ev.workflowExecutionCompletedEventAttributes.newExecutionRunId) {
          execution.runId = ev.workflowExecutionCompletedEventAttributes.newExecutionRunId;
          req.nextPageToken = undefined;
          continue;
        }
        // Note that we can only return one value from our workflow function in JS.
        // Ignore any other payloads in result
        const [result] = await decodeArrayFromPayloads(
          this.dataConverter,
          ev.workflowExecutionCompletedEventAttributes.result?.payloads
        );
        return result as any;
      } else if (ev.workflowExecutionFailedEventAttributes) {
        if (followRuns && ev.workflowExecutionFailedEventAttributes.newExecutionRunId) {
          execution.runId = ev.workflowExecutionFailedEventAttributes.newExecutionRunId;
          req.nextPageToken = undefined;
          continue;
        }
        const { failure, retryState } = ev.workflowExecutionFailedEventAttributes;
        throw new WorkflowFailedError(
          'Workflow execution failed',
          await decodeOptionalFailureToOptionalError(this.dataConverter, failure),
          retryState ?? RetryState.RETRY_STATE_UNSPECIFIED
        );
      } else if (ev.workflowExecutionCanceledEventAttributes) {
        const failure = new CancelledFailure(
          'Workflow canceled',
          await decodeArrayFromPayloads(
            this.dataConverter,
            ev.workflowExecutionCanceledEventAttributes.details?.payloads
          )
        );
        failure.stack = '';
        throw new WorkflowFailedError(
          'Workflow execution cancelled',
          failure,
          RetryState.RETRY_STATE_NON_RETRYABLE_FAILURE
        );
      } else if (ev.workflowExecutionTerminatedEventAttributes) {
        const failure = new TerminatedFailure(
          ev.workflowExecutionTerminatedEventAttributes.reason || 'Workflow execution terminated'
        );
        failure.stack = '';
        throw new WorkflowFailedError(
          ev.workflowExecutionTerminatedEventAttributes.reason || 'Workflow execution terminated',
          failure,
          RetryState.RETRY_STATE_NON_RETRYABLE_FAILURE
        );
      } else if (ev.workflowExecutionTimedOutEventAttributes) {
        if (followRuns && ev.workflowExecutionTimedOutEventAttributes.newExecutionRunId) {
          execution.runId = ev.workflowExecutionTimedOutEventAttributes.newExecutionRunId;
          req.nextPageToken = undefined;
          continue;
        }
        const failure = new TimeoutFailure(
          'Workflow execution timed out',
          undefined,
          TimeoutType.TIMEOUT_TYPE_START_TO_CLOSE
        );
        failure.stack = '';
        throw new WorkflowFailedError(
          'Workflow execution timed out',
          failure,
          ev.workflowExecutionTimedOutEventAttributes.retryState || 0
        );
      } else if (ev.workflowExecutionContinuedAsNewEventAttributes) {
        const { newExecutionRunId } = ev.workflowExecutionContinuedAsNewEventAttributes;
        if (!newExecutionRunId) {
          throw new TypeError('Expected service to return newExecutionRunId for WorkflowExecutionContinuedAsNewEvent');
        }
        if (!followRuns) {
          throw new WorkflowContinuedAsNewError('Workflow execution continued as new', newExecutionRunId);
        }
        execution.runId = newExecutionRunId;
        req.nextPageToken = undefined;
        continue;
      }
    }
  }

  protected rethrowGrpcError(err: unknown, workflowExecution: WorkflowExecution, fallbackMessage: string): never {
    if (isServerErrorResponse(err)) {
      if (err.code === grpcStatus.NOT_FOUND) {
        throw new WorkflowNotFoundError(
          err.details ?? 'Workflow not found',
          workflowExecution.workflowId,
          workflowExecution.runId
        );
      }
      throw new ServiceError(fallbackMessage, { cause: err });
    }
    throw new ServiceError('Unexpected error while making gRPC request');
  }

  /**
   * Uses given input to make a queryWorkflow call to the service
   *
   * Used as the final function of the query interceptor chain
   */
  protected async _queryWorkflowHandler(input: WorkflowQueryInput): Promise<unknown> {
    let response: temporal.api.workflowservice.v1.QueryWorkflowResponse;
    try {
      response = await this.workflowService.queryWorkflow({
        queryRejectCondition: input.queryRejectCondition,
        namespace: this.options.namespace,
        execution: input.workflowExecution,
        query: {
          queryType: input.queryType,
          queryArgs: { payloads: await encodeToPayloads(this.dataConverter, ...input.args) },
          header: { fields: input.headers },
        },
      });
    } catch (err) {
      if (isServerErrorResponse(err) && err.code === grpcStatus.INVALID_ARGUMENT) {
        throw new QueryNotRegisteredError(err.message.replace(/^3 INVALID_ARGUMENT: /, ''), err.code);
      }
      this.rethrowGrpcError(err, input.workflowExecution, 'Failed to query Workflow');
    }
    if (response.queryRejected) {
      if (response.queryRejected.status === undefined || response.queryRejected.status === null) {
        throw new TypeError('Received queryRejected from server with no status');
      }
      throw new QueryRejectedError(response.queryRejected.status);
    }
    if (!response.queryResult) {
      throw new TypeError('Invalid response from server');
    }
    // We ignore anything but the first result
    return await decodeFromPayloadsAtIndex(this.dataConverter, 0, response.queryResult?.payloads);
  }

  /**
   * Uses given input to make a signalWorkflowExecution call to the service
   *
   * Used as the final function of the signal interceptor chain
   */
  protected async _signalWorkflowHandler(input: WorkflowSignalInput): Promise<void> {
    try {
      await this.workflowService.signalWorkflowExecution({
        identity: this.options.identity,
        namespace: this.options.namespace,
        workflowExecution: input.workflowExecution,
        requestId: uuid4(),
        // control is unused,
        signalName: input.signalName,
        header: { fields: input.headers },
        input: { payloads: await encodeToPayloads(this.dataConverter, ...input.args) },
      });
    } catch (err) {
      this.rethrowGrpcError(err, input.workflowExecution, 'Failed to signal Workflow');
    }
  }

  /**
   * Uses given input to make a signalWithStartWorkflowExecution call to the service
   *
   * Used as the final function of the signalWithStart interceptor chain
   */
  protected async _signalWithStartWorkflowHandler(input: WorkflowSignalWithStartInput): Promise<string> {
    const { identity } = this.options;
    const { options, workflowType, signalName, signalArgs, headers } = input;
    try {
      const { runId } = await this.workflowService.signalWithStartWorkflowExecution({
        namespace: this.options.namespace,
        identity,
        requestId: uuid4(),
        workflowId: options.workflowId,
        workflowIdReusePolicy: options.workflowIdReusePolicy,
        workflowType: { name: workflowType },
        input: { payloads: await encodeToPayloads(this.dataConverter, ...options.args) },
        signalName,
        signalInput: { payloads: await encodeToPayloads(this.dataConverter, ...signalArgs) },
        taskQueue: {
          kind: temporal.api.enums.v1.TaskQueueKind.TASK_QUEUE_KIND_UNSPECIFIED,
          name: options.taskQueue,
        },
        workflowExecutionTimeout: options.workflowExecutionTimeout,
        workflowRunTimeout: options.workflowRunTimeout,
        workflowTaskTimeout: options.workflowTaskTimeout,
        retryPolicy: options.retry ? compileRetryPolicy(options.retry) : undefined,
        memo: options.memo ? { fields: await encodeMapToPayloads(this.dataConverter, options.memo) } : undefined,
        searchAttributes: options.searchAttributes
          ? {
              indexedFields: mapToPayloads(searchAttributePayloadConverter, options.searchAttributes),
            }
          : undefined,
        cronSchedule: options.cronSchedule,
        header: { fields: headers },
      });
      return runId;
    } catch (err) {
      this.rethrowGrpcError(err, { workflowId: options.workflowId }, 'Failed to signalWithStart Workflow');
    }
  }

  /**
   * Uses given input to make startWorkflowExecution call to the service
   *
   * Used as the final function of the start interceptor chain
   */
  protected async _startWorkflowHandler(input: WorkflowStartInput): Promise<string> {
    const { options: opts, workflowType, headers } = input;
    const { identity } = this.options;
    const req: StartWorkflowExecutionRequest = {
      namespace: this.options.namespace,
      identity,
      requestId: uuid4(),
      workflowId: opts.workflowId,
      workflowIdReusePolicy: opts.workflowIdReusePolicy,
      workflowType: { name: workflowType },
      input: { payloads: await encodeToPayloads(this.dataConverter, ...opts.args) },
      taskQueue: {
        kind: temporal.api.enums.v1.TaskQueueKind.TASK_QUEUE_KIND_UNSPECIFIED,
        name: opts.taskQueue,
      },
      workflowExecutionTimeout: opts.workflowExecutionTimeout,
      workflowRunTimeout: opts.workflowRunTimeout,
      workflowTaskTimeout: opts.workflowTaskTimeout,
      retryPolicy: opts.retry ? compileRetryPolicy(opts.retry) : undefined,
      memo: opts.memo ? { fields: await encodeMapToPayloads(this.dataConverter, opts.memo) } : undefined,
      searchAttributes: opts.searchAttributes
        ? {
            indexedFields: mapToPayloads(searchAttributePayloadConverter, opts.searchAttributes),
          }
        : undefined,
      cronSchedule: opts.cronSchedule,
      header: { fields: headers },
    };
    try {
      const res = await this.workflowService.startWorkflowExecution(req);
      return res.runId;
    } catch (err: any) {
      if (err.code === grpcStatus.ALREADY_EXISTS) {
        throw new WorkflowExecutionAlreadyStartedError(
          'Workflow execution already started',
          opts.workflowId,
          workflowType
        );
      }
      this.rethrowGrpcError(err, { workflowId: opts.workflowId }, 'Failed to start Workflow');
    }
  }

  /**
   * Uses given input to make terminateWorkflowExecution call to the service
   *
   * Used as the final function of the terminate interceptor chain
   */
  protected async _terminateWorkflowHandler(
    input: WorkflowTerminateInput
  ): Promise<TerminateWorkflowExecutionResponse> {
    try {
      return await this.workflowService.terminateWorkflowExecution({
        namespace: this.options.namespace,
        identity: this.options.identity,
        ...input,
        details: {
          payloads: input.details ? await encodeToPayloads(this.dataConverter, ...input.details) : undefined,
        },
        firstExecutionRunId: input.firstExecutionRunId,
      });
    } catch (err) {
      this.rethrowGrpcError(err, input.workflowExecution, 'Failed to terminate Workflow');
    }
  }

  /**
   * Uses given input to make requestCancelWorkflowExecution call to the service
   *
   * Used as the final function of the cancel interceptor chain
   */
  protected async _cancelWorkflowHandler(input: WorkflowCancelInput): Promise<RequestCancelWorkflowExecutionResponse> {
    try {
      return await this.workflowService.requestCancelWorkflowExecution({
        namespace: this.options.namespace,
        identity: this.options.identity,
        requestId: uuid4(),
        workflowExecution: input.workflowExecution,
        firstExecutionRunId: input.firstExecutionRunId,
      });
    } catch (err) {
      this.rethrowGrpcError(err, input.workflowExecution, 'Failed to cancel workflow');
    }
  }

  /**
   * Uses given input to make describeWorkflowExecution call to the service
   *
   * Used as the final function of the describe interceptor chain
   */
  protected async _describeWorkflowHandler(input: WorkflowDescribeInput): Promise<DescribeWorkflowExecutionResponse> {
    try {
      return await this.workflowService.describeWorkflowExecution({
        namespace: this.options.namespace,
        execution: input.workflowExecution,
      });
    } catch (err) {
      this.rethrowGrpcError(err, input.workflowExecution, 'Failed to describe workflow');
    }
  }

  /**
   * Create a new workflow handle for new or existing Workflow execution
   */
  protected _createWorkflowHandle<T extends Workflow>({
    workflowId,
    runId,
    firstExecutionRunId,
    interceptors,
    runIdForResult,
    ...resultOptions
  }: WorkflowHandleOptions): WorkflowHandle<T> {
    return {
      client: this,
      workflowId,
      async result(): Promise<WorkflowResultType<T>> {
        return this.client.result(workflowId, runIdForResult, resultOptions);
      },
      async terminate(reason?: string) {
        const next = this.client._terminateWorkflowHandler.bind(this.client);
        const fn = interceptors.length ? composeInterceptors(interceptors, 'terminate', next) : next;
        return await fn({
          workflowExecution: { workflowId, runId },
          reason,
          firstExecutionRunId,
        });
      },
      async cancel() {
        const next = this.client._cancelWorkflowHandler.bind(this.client);
        const fn = interceptors.length ? composeInterceptors(interceptors, 'cancel', next) : next;
        return await fn({
          workflowExecution: { workflowId, runId },
          firstExecutionRunId,
        });
      },
      async describe() {
        const next = this.client._describeWorkflowHandler.bind(this.client);
        const fn = interceptors.length ? composeInterceptors(interceptors, 'describe', next) : next;
        const raw = await fn({
          workflowExecution: { workflowId, runId },
        });
        return {
          /* eslint-disable @typescript-eslint/no-non-null-assertion */
          type: raw.workflowExecutionInfo!.type!.name!,
          workflowId: raw.workflowExecutionInfo!.execution!.workflowId!,
          runId: raw.workflowExecutionInfo!.execution!.runId!,
          taskQueue: raw.workflowExecutionInfo!.taskQueue!,
          status: {
            code: raw.workflowExecutionInfo!.status!,
            name: workflowStatusCodeToName(raw.workflowExecutionInfo!.status!),
          },
          // Safe to convert to number, max history length is 50k, which is much less than Number.MAX_SAFE_INTEGER
          historyLength: raw.workflowExecutionInfo!.historyLength!.toNumber(),
          startTime: tsToDate(raw.workflowExecutionInfo!.startTime!),
          executionTime: optionalTsToDate(raw.workflowExecutionInfo!.executionTime),
          closeTime: optionalTsToDate(raw.workflowExecutionInfo!.closeTime),
          memo: await decodeMapFromPayloads(this.client.dataConverter, raw.workflowExecutionInfo!.memo?.fields),
          searchAttributes: Object.fromEntries(
            Object.entries(
              mapFromPayloads(
                searchAttributePayloadConverter,
                raw.workflowExecutionInfo!.searchAttributes?.indexedFields ?? {}
              ) as SearchAttributes
            ).filter(([_, v]) => v && v.length > 0) // Filter out empty arrays returned by pre 1.18 servers
          ),
          parentExecution: raw.workflowExecutionInfo?.parentExecution
            ? {
                workflowId: raw.workflowExecutionInfo.parentExecution.workflowId!,
                runId: raw.workflowExecutionInfo.parentExecution.runId!,
              }
            : undefined,
          raw,
        };
      },
      async signal<Args extends any[]>(def: SignalDefinition<Args> | string, ...args: Args): Promise<void> {
        const next = this.client._signalWorkflowHandler.bind(this.client);
        const fn = interceptors.length ? composeInterceptors(interceptors, 'signal', next) : next;
        await fn({
          workflowExecution: { workflowId, runId },
          signalName: typeof def === 'string' ? def : def.name,
          args,
          headers: {},
        });
      },
      async query<Ret, Args extends any[]>(def: QueryDefinition<Ret, Args> | string, ...args: Args): Promise<Ret> {
        const next = this.client._queryWorkflowHandler.bind(this.client);
        const fn = interceptors.length ? composeInterceptors(interceptors, 'query', next) : next;
        return fn({
          workflowExecution: { workflowId, runId },
          queryRejectCondition: this.client.options.queryRejectCondition,
          queryType: typeof def === 'string' ? def : def.name,
          args,
          headers: {},
        }) as Promise<Ret>;
      },
    };
  }

  /**
   * Create a handle to an existing Workflow.
   *
   * - If only `workflowId` is passed, and there are multiple Workflow Executions with that ID, the handle will refer to
   *   the most recent one.
   * - If `workflowId` and `runId` are passed, the handle will refer to the specific Workflow Execution with that Run
   *   ID.
   * - If `workflowId` and {@link GetWorkflowHandleOptions.firstExecutionRunId} are passed, the handle will refer to the
   *   most recent Workflow Execution in the *Chain* that started with `firstExecutionRunId`.
   *
   * A *Chain* is a series of Workflow Executions that share the same Workflow ID and are connected by:
   * - Being part of the same {@link https://docs.temporal.io/typescript/clients#scheduling-cron-workflows | Cron}
   * - {@link https://docs.temporal.io/typescript/workflows#continueasnew | Continue As New}
   * - {@link https://typescript.temporal.io/api/interfaces/client.workflowoptions/#retry | Retries}
   *
   * This method does not validate `workflowId`. If there is no Workflow Execution with the given `workflowId`, handle
   * methods like `handle.describe()` will throw a {@link WorkflowNotFoundError} error.
   */
  public getHandle<T extends Workflow>(
    workflowId: string,
    runId?: string,
    options?: GetWorkflowHandleOptions
  ): WorkflowHandle<T> {
    const interceptors = (this.options.interceptors.calls ?? []).map((ctor) => ctor({ workflowId, runId }));

    return this._createWorkflowHandle({
      workflowId,
      runId,
      firstExecutionRunId: options?.firstExecutionRunId,
      runIdForResult: runId ?? options?.firstExecutionRunId,
      interceptors,
      followRuns: options?.followRuns ?? true,
    });
  }
}

export class QueryRejectedError extends Error {
  public readonly name: string = 'QueryRejectedError';
  constructor(public readonly status: temporal.api.enums.v1.WorkflowExecutionStatus) {
    super('Query rejected');
  }
}

export class QueryNotRegisteredError extends Error {
  public readonly name: string = 'QueryNotRegisteredError';
  constructor(message: string, public readonly code: grpcStatus) {
    super(message);
  }
}

function workflowStatusCodeToName(code: temporal.api.enums.v1.WorkflowExecutionStatus): WorkflowExecutionStatusName {
  return workflowStatusCodeToNameInternal(code) ?? 'UNKNOWN';
}

/**
 * Intentionally leave out `default` branch to get compilation errors when new values are added
 */
function workflowStatusCodeToNameInternal(
  code: temporal.api.enums.v1.WorkflowExecutionStatus
): WorkflowExecutionStatusName {
  switch (code) {
    case temporal.api.enums.v1.WorkflowExecutionStatus.WORKFLOW_EXECUTION_STATUS_UNSPECIFIED:
      return 'UNSPECIFIED';
    case temporal.api.enums.v1.WorkflowExecutionStatus.WORKFLOW_EXECUTION_STATUS_RUNNING:
      return 'RUNNING';
    case temporal.api.enums.v1.WorkflowExecutionStatus.WORKFLOW_EXECUTION_STATUS_FAILED:
      return 'FAILED';
    case temporal.api.enums.v1.WorkflowExecutionStatus.WORKFLOW_EXECUTION_STATUS_TIMED_OUT:
      return 'TIMED_OUT';
    case temporal.api.enums.v1.WorkflowExecutionStatus.WORKFLOW_EXECUTION_STATUS_CANCELED:
      return 'CANCELLED';
    case temporal.api.enums.v1.WorkflowExecutionStatus.WORKFLOW_EXECUTION_STATUS_TERMINATED:
      return 'TERMINATED';
    case temporal.api.enums.v1.WorkflowExecutionStatus.WORKFLOW_EXECUTION_STATUS_COMPLETED:
      return 'COMPLETED';
    case temporal.api.enums.v1.WorkflowExecutionStatus.WORKFLOW_EXECUTION_STATUS_CONTINUED_AS_NEW:
      return 'CONTINUED_AS_NEW';
  }
}<|MERGE_RESOLUTION|>--- conflicted
+++ resolved
@@ -1,28 +1,29 @@
 import { status as grpcStatus } from '@grpc/grpc-js';
 import {
+  BaseWorkflowHandle,
   CancelledFailure,
+  compileRetryPolicy,
   DataConverter,
   LoadedDataConverter,
   mapFromPayloads,
   mapToPayloads,
+  optionalTsToDate,
+  QueryDefinition,
   RetryState,
   searchAttributePayloadConverter,
+  SearchAttributes,
+  SignalDefinition,
   TerminatedFailure,
   TimeoutFailure,
   TimeoutType,
-
-  BaseWorkflowHandle,
-  compileRetryPolicy,
-  QueryDefinition,
-  SearchAttributes,
-  SignalDefinition,
+  tsToDate,
   WithWorkflowArgs,
   Workflow,
   WorkflowExecutionAlreadyStartedError,
   WorkflowNotFoundError,
   WorkflowResultType,
 } from '@temporalio/common';
-<<<<<<< HEAD
+import { composeInterceptors } from '@temporalio/common/lib/interceptors';
 import {
   decodeArrayFromPayloads,
   decodeFromPayloadsAtIndex,
@@ -34,10 +35,6 @@
   isLoadedDataConverter,
   loadDataConverter,
 } from '@temporalio/common/lib/internal-non-workflow';
-=======
-import { optionalTsToDate, tsToDate } from '@temporalio/common/lib/time';
->>>>>>> 71d10a82
-import { composeInterceptors } from '@temporalio/common/lib/interceptors';
 import { Replace } from '@temporalio/common/lib/type-helpers';
 import { temporal } from '@temporalio/proto';
 import os from 'os';
