import { status as grpcStatus } from '@grpc/grpc-js';
import { v4 as uuid4 } from 'uuid';
import {
  BaseWorkflowHandle,
  CancelledFailure,
  compileRetryPolicy,
  HistoryAndWorkflowId,
  QueryDefinition,
  RetryState,
  SignalDefinition,
  UpdateDefinition,
  TerminatedFailure,
  TimeoutFailure,
  TimeoutType,
  WithWorkflowArgs,
  Workflow,
  WorkflowExecutionAlreadyStartedError,
  WorkflowNotFoundError,
  WorkflowResultType,
  extractWorkflowType,
  encodeWorkflowIdReusePolicy,
  decodeRetryState,
  encodeWorkflowIdConflictPolicy,
  WorkflowIdConflictPolicy,
  compilePriority,
} from '@temporalio/common';
import { encodeUserMetadata } from '@temporalio/common/lib/user-metadata';
import { encodeUnifiedSearchAttributes } from '@temporalio/common/lib/converter/payload-search-attributes';
import { composeInterceptors } from '@temporalio/common/lib/interceptors';
import { History } from '@temporalio/common/lib/proto-utils';
import { SymbolBasedInstanceOfError } from '@temporalio/common/lib/type-helpers';
import {
  decodeArrayFromPayloads,
  decodeFromPayloadsAtIndex,
  decodeOptionalFailureToOptionalError,
  decodeOptionalSinglePayload,
  encodeMapToPayloads,
  encodeToPayloads,
} from '@temporalio/common/lib/internal-non-workflow';
import { filterNullAndUndefined } from '@temporalio/common/lib/internal-workflow';
import { temporal } from '@temporalio/proto';
import {
  ServiceError,
  WorkflowContinuedAsNewError,
  WorkflowFailedError,
  WorkflowUpdateFailedError,
  WorkflowUpdateRPCTimeoutOrCancelledError,
  isGrpcServiceError,
} from './errors';
import {
  WorkflowCancelInput,
  WorkflowClientInterceptor,
  WorkflowClientInterceptors,
  WorkflowDescribeInput,
  WorkflowQueryInput,
  WorkflowSignalInput,
  WorkflowSignalWithStartInput,
  WorkflowStartInput,
  WorkflowTerminateInput,
  WorkflowStartUpdateInput,
  WorkflowStartUpdateOutput,
  WorkflowStartUpdateWithStartInput,
  WorkflowStartUpdateWithStartOutput,
} from './interceptors';
import {
  CountWorkflowExecution,
  DescribeWorkflowExecutionResponse,
  encodeQueryRejectCondition,
  GetWorkflowExecutionHistoryRequest,
  QueryRejectCondition,
  RequestCancelWorkflowExecutionResponse,
  StartWorkflowExecutionRequest,
  TerminateWorkflowExecutionResponse,
  WorkflowExecution,
  WorkflowExecutionDescription,
  WorkflowExecutionInfo,
  WorkflowService,
} from './types';
import {
  compileWorkflowOptions,
  WorkflowOptions,
  WorkflowSignalWithStartOptions,
  WorkflowStartOptions,
  WorkflowUpdateOptions,
} from './workflow-options';
import { decodeCountWorkflowExecutionsResponse, executionInfoFromRaw, rethrowKnownErrorTypes } from './helpers';
import {
  BaseClient,
  BaseClientOptions,
  defaultBaseClientOptions,
  LoadedWithDefaults,
  WithDefaults,
} from './base-client';
import { mapAsyncIterable } from './iterators-utils';
import { WorkflowUpdateStage, encodeWorkflowUpdateStage } from './workflow-update-stage';
import { InternalWorkflowStartOptions, InternalWorkflowStartOptionsKey } from './internal';

const UpdateWorkflowExecutionLifecycleStage = temporal.api.enums.v1.UpdateWorkflowExecutionLifecycleStage;

/**
 * A client side handle to a single Workflow instance.
 * It can be used to start, signal, query, wait for completion, terminate and cancel a Workflow execution.
 *
 * Given the following Workflow definition:
 * ```ts
 * export const incrementSignal = defineSignal<[number]>('increment');
 * export const getValueQuery = defineQuery<number>('getValue');
 * export const incrementAndGetValueUpdate = defineUpdate<number, [number]>('incrementAndGetValue');
 * export async function counterWorkflow(initialValue: number): Promise<void>;
 * ```
 *
 * Create a handle for running and interacting with a single Workflow:
 * ```ts
 * const client = new WorkflowClient();
 * // Start the Workflow with initialValue of 2.
 * const handle = await client.start({
 *   workflowType: counterWorkflow,
 *   args: [2],
 *   taskQueue: 'tutorial',
 * });
 * await handle.signal(incrementSignal, 2);
 * const queryResult = await handle.query(getValueQuery); // 4
 * const firstUpdateResult = await handle.executeUpdate(incrementAndGetValueUpdate, { args: [2] }); // 6
 * const secondUpdateHandle = await handle.startUpdate(incrementAndGetValueUpdate, { args: [2] });
 * const secondUpdateResult = await secondUpdateHandle.result(); // 8
 * await handle.cancel();
 * await handle.result(); // throws a WorkflowFailedError with `cause` set to a CancelledFailure.
 * ```
 */
export interface WorkflowHandle<T extends Workflow = Workflow> extends BaseWorkflowHandle<T> {
  /**
   * Start an Update and wait for the result.
   *
   * @throws {@link WorkflowUpdateFailedError} if Update validation fails or if ApplicationFailure is thrown in the Update handler.
   * @throws {@link WorkflowUpdateRPCTimeoutOrCancelledError} if this Update call timed out or was cancelled. This doesn't
   *  mean the update itself was timed out or cancelled.
   * @param def an Update definition as returned from {@link defineUpdate}
   * @param options Update arguments
   *
   * @example
   * ```ts
   * const updateResult = await handle.executeUpdate(incrementAndGetValueUpdate, { args: [2] });
   * ```
   */
  executeUpdate<Ret, Args extends [any, ...any[]], Name extends string = string>(
    def: UpdateDefinition<Ret, Args, Name> | string,
    options: WorkflowUpdateOptions & { args: Args }
  ): Promise<Ret>;

  executeUpdate<Ret, Args extends [], Name extends string = string>(
    def: UpdateDefinition<Ret, Args, Name> | string,
    options?: WorkflowUpdateOptions & { args?: Args }
  ): Promise<Ret>;

  /**
   * Start an Update and receive a handle to the Update. The Update validator (if present) is run
   * before the handle is returned.
   *
   * @throws {@link WorkflowUpdateFailedError} if Update validation fails.
   * @throws {@link WorkflowUpdateRPCTimeoutOrCancelledError} if this Update call timed out or was cancelled. This doesn't
   *  mean the update itself was timed out or cancelled.
   *
   * @param def an Update definition as returned from {@link defineUpdate}
   * @param options update arguments, and update lifecycle stage to wait for
   *
   * Currently, startUpdate always waits until a worker is accepting tasks for the workflow and the
   * update is accepted or rejected, and the options object must be at least
   * ```ts
   * {
   *   waitForStage: WorkflowUpdateStage.ACCEPTED
   * }
   * ```
   * If the update takes arguments, then the options object must additionally contain an `args`
   * property with an array of argument values.
   *
   * @example
   * ```ts
   * const updateHandle = await handle.startUpdate(incrementAndGetValueUpdate, {
   *   args: [2],
   *   waitForStage: 'ACCEPTED',
   * });
   * const updateResult = await updateHandle.result();
   * ```
   */
  startUpdate<Ret, Args extends [any, ...any[]], Name extends string = string>(
    def: UpdateDefinition<Ret, Args, Name> | string,
    options: WorkflowUpdateOptions & {
      args: Args;
      waitForStage: 'ACCEPTED';
    }
  ): Promise<WorkflowUpdateHandle<Ret>>;

  startUpdate<Ret, Args extends [], Name extends string = string>(
    def: UpdateDefinition<Ret, Args, Name> | string,
    options: WorkflowUpdateOptions & {
      args?: Args;
      waitForStage: typeof WorkflowUpdateStage.ACCEPTED;
    }
  ): Promise<WorkflowUpdateHandle<Ret>>;

  /**
   * Get a handle to an Update of this Workflow.
   */
  getUpdateHandle<Ret>(updateId: string): WorkflowUpdateHandle<Ret>;

  /**
   * Query a running or completed Workflow.
   *
   * @param def a query definition as returned from {@link defineQuery} or query name (string)
   *
   * @example
   * ```ts
   * await handle.query(getValueQuery);
   * await handle.query<number, []>('getValue');
   * ```
   */
  query<Ret, Args extends any[] = []>(def: QueryDefinition<Ret, Args> | string, ...args: Args): Promise<Ret>;

  /**
   * Terminate a running Workflow
   */
  terminate(reason?: string): Promise<TerminateWorkflowExecutionResponse>;

  /**
   * Cancel a running Workflow.
   *
   * When a Workflow is cancelled, the root scope throws {@link CancelledFailure} with `message: 'Workflow canceled'`.
   * That means that all cancellable scopes will throw `CancelledFailure`.
   *
   * Cancellation may be propagated to Activities depending on {@link ActivityOptions#cancellationType}, after which
   * Activity calls may throw an {@link ActivityFailure}, and `isCancellation(error)` will be true (see {@link isCancellation}).
   *
   * Cancellation may be propagated to Child Workflows depending on {@link ChildWorkflowOptions#cancellationType}, after
   * which calls to {@link executeChild} and {@link ChildWorkflowHandle#result} will throw, and `isCancellation(error)`
   * will be true (see {@link isCancellation}).
   */
  cancel(): Promise<RequestCancelWorkflowExecutionResponse>;

  /**
   * Describe the current workflow execution
   */
  describe(): Promise<WorkflowExecutionDescription>;

  /**
   * Return a workflow execution's history
   */
  fetchHistory(): Promise<History>;

  /**
   * Readonly accessor to the underlying WorkflowClient
   */
  readonly client: WorkflowClient;
}

/**
 * This interface is exactly the same as {@link WorkflowHandle} except it
 * includes the `firstExecutionRunId` returned from {@link WorkflowClient.start}.
 */
export interface WorkflowHandleWithFirstExecutionRunId<T extends Workflow = Workflow> extends WorkflowHandle<T> {
  /**
   * Run Id of the first Execution in the Workflow Execution Chain.
   */
  readonly firstExecutionRunId: string;
}

/**
 * This interface is exactly the same as {@link WorkflowHandle} except it
 * includes the `signaledRunId` returned from `signalWithStart`.
 */
export interface WorkflowHandleWithSignaledRunId<T extends Workflow = Workflow> extends WorkflowHandle<T> {
  /**
   * The Run Id of the bound Workflow at the time of {@link WorkflowClient.signalWithStart}.
   *
   * Since `signalWithStart` may have signaled an existing Workflow Chain, `signaledRunId` might not be the
   * `firstExecutionRunId`.
   */
  readonly signaledRunId: string;
}

export interface WorkflowClientOptions extends BaseClientOptions {
  /**
   * Used to override and extend default Connection functionality
   *
   * Useful for injecting auth headers and tracing Workflow executions
   */
  // eslint-disable-next-line deprecation/deprecation
  interceptors?: WorkflowClientInterceptors | WorkflowClientInterceptor[];

  /**
   * Should a query be rejected by closed and failed workflows
   *
   * @default `undefined` which means that closed and failed workflows are still queryable
   */
  queryRejectCondition?: QueryRejectCondition;
}

export type LoadedWorkflowClientOptions = LoadedWithDefaults<WorkflowClientOptions>;

function defaultWorkflowClientOptions(): WithDefaults<WorkflowClientOptions> {
  return {
    ...defaultBaseClientOptions(),
    interceptors: [],
    queryRejectCondition: 'NONE',
  };
}

function assertRequiredWorkflowOptions(opts: WorkflowOptions): asserts opts is WorkflowOptions {
  if (!opts.taskQueue) {
    throw new TypeError('Missing WorkflowOptions.taskQueue');
  }
  if (!opts.workflowId) {
    throw new TypeError('Missing WorkflowOptions.workflowId');
  }
}

function ensureArgs<W extends Workflow, T extends WorkflowStartOptions<W>>(
  opts: T
): Omit<T, 'args'> & { args: unknown[] } {
  const { args, ...rest } = opts;
  return { args: (args as unknown[]) ?? [], ...rest };
}

/**
 * Options for getting a result of a Workflow execution.
 */
export interface WorkflowResultOptions {
  /**
   * If set to true, instructs the client to follow the chain of execution before returning a Workflow's result.
   *
   * Workflow execution is chained if the Workflow has a cron schedule or continues-as-new or configured to retry
   * after failure or timeout.
   *
   * @default true
   */
  followRuns?: boolean;
}

/**
 * Options for {@link WorkflowClient.getHandle}
 */
export interface GetWorkflowHandleOptions extends WorkflowResultOptions {
  /**
   * ID of the first execution in the Workflow execution chain.
   *
   * When getting a handle with no `runId`, pass this option to ensure some
   * {@link WorkflowHandle} methods (e.g. `terminate` and `cancel`) don't
   * affect executions from another chain.
   */
  firstExecutionRunId?: string;
}

interface WorkflowHandleOptions extends GetWorkflowHandleOptions {
  workflowId: string;
  runId?: string;
  interceptors: WorkflowClientInterceptor[];
  /**
   * A runId to use for getting the workflow's result.
   *
   * - When creating a handle using `getHandle`, uses the provided runId or firstExecutionRunId
   * - When creating a handle using `start`, uses the returned runId (first in the chain)
   * - When creating a handle using `signalWithStart`, uses the the returned runId
   */
  runIdForResult?: string;
}

/**
 * An iterable list of WorkflowExecution, as returned by {@link WorkflowClient.list}.
 */
export interface AsyncWorkflowListIterable extends AsyncIterable<WorkflowExecutionInfo> {
  /**
   * Return an iterable of histories corresponding to this iterable's WorkflowExecutions.
   * Workflow histories will be fetched concurrently.
   *
   * Useful in batch replaying
   */
  intoHistories: (intoHistoriesOptions?: IntoHistoriesOptions) => AsyncIterable<HistoryAndWorkflowId>;
}

/**
 * A client-side handle to an Update.
 */
export interface WorkflowUpdateHandle<Ret> {
  /**
   * The ID of this Update request.
   */
  updateId: string;

  /**
   * The ID of the Workflow being targeted by this Update request.
   */
  workflowId: string;

  /**
   * The ID of the Run of the Workflow being targeted by this Update request.
   */
  workflowRunId?: string;

  /**
   * Return the result of the Update.
   * @throws {@link WorkflowUpdateFailedError} if ApplicationFailure is thrown in the Update handler.
   */
  result(): Promise<Ret>;
}

/**
 * Options for {@link WorkflowHandle.getUpdateHandle}
 */
export interface GetWorkflowUpdateHandleOptions {
  /**
   * The ID of the Run of the Workflow targeted by the Update.
   */
  workflowRunId?: string;
}

/**
 * Options for {@link WorkflowClient.list}
 */
export interface ListOptions {
  /**
   * Maximum number of results to fetch per page.
   *
   * @default depends on server config, typically 1000
   */
  pageSize?: number;
  /**
   * Query string for matching and ordering the results
   */
  query?: string;
}

/**
 * Options for {@link WorkflowClient.list().intoHistories()}
 */
export interface IntoHistoriesOptions {
  /**
   * Maximum number of workflow histories to download concurrently.
   *
   * @default 5
   */
  concurrency?: number;

  /**
   * Maximum number of workflow histories to buffer ahead, ready for consumption.
   *
   * It is recommended to set `bufferLimit` to a rasonnably low number if it is expected that the
   * iterable may be stopped before reaching completion (for example, when implementing a fail fast
   * bach replay test).
   *
   * Ignored unless `concurrency > 1`. No limit applies if set to `undefined`.
   *
   * @default unlimited
   */
  bufferLimit?: number;
}

const withStartWorkflowOperationResolve: unique symbol = Symbol();
const withStartWorkflowOperationReject: unique symbol = Symbol();
const withStartWorkflowOperationUsed: unique symbol = Symbol();

/**
 * Define how to start a workflow when using {@link WorkflowClient.startUpdateWithStart} and
 * {@link WorkflowClient.executeUpdateWithStart}. `workflowIdConflictPolicy` is required in the options.
 */
export class WithStartWorkflowOperation<T extends Workflow> {
  private [withStartWorkflowOperationUsed]: boolean = false;
  private [withStartWorkflowOperationResolve]: ((handle: WorkflowHandle<T>) => void) | undefined = undefined;
  private [withStartWorkflowOperationReject]: ((error: any) => void) | undefined = undefined;
  private workflowHandlePromise: Promise<WorkflowHandle<T>>;

  constructor(
    public workflowTypeOrFunc: string | T,
    public options: WorkflowStartOptions<T> & { workflowIdConflictPolicy: WorkflowIdConflictPolicy }
  ) {
    this.workflowHandlePromise = new Promise<WorkflowHandle<T>>((resolve, reject) => {
      this[withStartWorkflowOperationResolve] = resolve;
      this[withStartWorkflowOperationReject] = reject;
    });
  }

  public async workflowHandle(): Promise<WorkflowHandle<T>> {
    return await this.workflowHandlePromise;
  }
}

/**
 * Client for starting Workflow executions and creating Workflow handles.
 *
 * Typically this client should not be instantiated directly, instead create the high level {@link Client} and use
 * {@link Client.workflow} to interact with Workflows.
 */
export class WorkflowClient extends BaseClient {
  public readonly options: LoadedWorkflowClientOptions;

  constructor(options?: WorkflowClientOptions) {
    super(options);
    this.options = {
      ...defaultWorkflowClientOptions(),
      ...filterNullAndUndefined(options ?? {}),
      loadedDataConverter: this.dataConverter,
    };
  }

  /**
   * Raw gRPC access to the Temporal service.
   *
   * **NOTE**: The namespace provided in {@link options} is **not** automatically set on requests made via this service
   * object.
   */
  get workflowService(): WorkflowService {
    return this.connection.workflowService;
  }

  protected async _start<T extends Workflow>(
    workflowTypeOrFunc: string | T,
    options: WorkflowStartOptions<T>,
    interceptors: WorkflowClientInterceptor[]
  ): Promise<string> {
    const workflowType = extractWorkflowType(workflowTypeOrFunc);
    assertRequiredWorkflowOptions(options);
    const compiledOptions = compileWorkflowOptions(ensureArgs(options));

    const start = composeInterceptors(interceptors, 'start', this._startWorkflowHandler.bind(this));

    return start({
      options: compiledOptions,
      headers: {},
      workflowType,
    });
  }

  protected async _signalWithStart<T extends Workflow, SA extends any[]>(
    workflowTypeOrFunc: string | T,
    options: WithWorkflowArgs<T, WorkflowSignalWithStartOptions<SA>>,
    interceptors: WorkflowClientInterceptor[]
  ): Promise<string> {
    const workflowType = extractWorkflowType(workflowTypeOrFunc);
    const { signal, signalArgs, ...rest } = options;
    assertRequiredWorkflowOptions(rest);
    const compiledOptions = compileWorkflowOptions(ensureArgs(rest));

    const signalWithStart = composeInterceptors(
      interceptors,
      'signalWithStart',
      this._signalWithStartWorkflowHandler.bind(this)
    );

    return signalWithStart({
      options: compiledOptions,
      headers: {},
      workflowType,
      signalName: typeof signal === 'string' ? signal : signal.name,
      signalArgs: signalArgs ?? [],
    });
  }

  /**
   * Start a new Workflow execution.
   *
   * @returns a {@link WorkflowHandle} to the started Workflow
   */
  public async start<T extends Workflow>(
    workflowTypeOrFunc: string | T,
    options: WorkflowStartOptions<T>
  ): Promise<WorkflowHandleWithFirstExecutionRunId<T>> {
    const { workflowId } = options;
    const interceptors = this.getOrMakeInterceptors(workflowId);
    const runId = await this._start(workflowTypeOrFunc, { ...options, workflowId }, interceptors);
    // runId is not used in handles created with `start*` calls because these
    // handles should allow interacting with the workflow if it continues as new.
    const handle = this._createWorkflowHandle({
      workflowId,
      runId: undefined,
      firstExecutionRunId: runId,
      runIdForResult: runId,
      interceptors,
      followRuns: options.followRuns ?? true,
    }) as WorkflowHandleWithFirstExecutionRunId<T>; // Cast is safe because we know we add the firstExecutionRunId below
    (handle as any) /* readonly */.firstExecutionRunId = runId;
    return handle;
  }

  /**
   * Start a new Workflow Execution and immediately send a Signal to that Workflow.
   *
   * The behavior of Signal-with-Start in the case where there is already a running Workflow with
   * the given Workflow ID depends on the {@link WorkflowIDConflictPolicy}. That is, if the policy
   * is `USE_EXISTING`, then the Signal is issued against the already existing Workflow Execution;
   * however, if the policy is `FAIL`, then an error is thrown. If no policy is specified,
   * Signal-with-Start defaults to `USE_EXISTING`.
   *
   * @returns a {@link WorkflowHandle} to the started Workflow
   */
  public async signalWithStart<WorkflowFn extends Workflow, SignalArgs extends any[] = []>(
    workflowTypeOrFunc: string | WorkflowFn,
    options: WithWorkflowArgs<WorkflowFn, WorkflowSignalWithStartOptions<SignalArgs>>
  ): Promise<WorkflowHandleWithSignaledRunId<WorkflowFn>> {
    const { workflowId } = options;
    const interceptors = this.getOrMakeInterceptors(workflowId);
    const runId = await this._signalWithStart(workflowTypeOrFunc, options, interceptors);
    // runId is not used in handles created with `start*` calls because these
    // handles should allow interacting with the workflow if it continues as new.
    const handle = this._createWorkflowHandle({
      workflowId,
      runId: undefined,
      firstExecutionRunId: undefined, // We don't know if this runId is first in the chain or not
      runIdForResult: runId,
      interceptors,
      followRuns: options.followRuns ?? true,
    }) as WorkflowHandleWithSignaledRunId<WorkflowFn>; // Cast is safe because we know we add the signaledRunId below
    (handle as any) /* readonly */.signaledRunId = runId;
    return handle;
  }

  /**
   * Start a new Workflow Execution and immediately send an Update to that Workflow,
   * then await and return the Update's result.
   *
   * The `updateOptions` object must contain a {@link WithStartWorkflowOperation}, which defines
   * the options for the Workflow execution to start (e.g. the Workflow's type, task queue, input
   * arguments, etc.)
   *
   * The behavior of Update-with-Start in the case where there is already a running Workflow with
   * the given Workflow ID depends on the specified {@link WorkflowIDConflictPolicy}. That is, if
   * the policy is `USE_EXISTING`, then the Update is issued against the already existing Workflow
   * Execution; however, if the policy is `FAIL`, then an error is thrown. Caller MUST specify
   * the desired WorkflowIDConflictPolicy.
   *
   * This call will block until the Update has completed. The Workflow handle can be retrieved by
   * awaiting on {@link WithStartWorkflowOperation.workflowHandle}, whether or not the Update
   * succeeds.
   *
   * @returns the Update result
   */
  public async executeUpdateWithStart<T extends Workflow, Ret, Args extends any[]>(
    updateDef: UpdateDefinition<Ret, Args> | string,
    updateOptions: WorkflowUpdateOptions & { args?: Args; startWorkflowOperation: WithStartWorkflowOperation<T> }
  ): Promise<Ret> {
    const handle = await this._startUpdateWithStart(updateDef, {
      ...updateOptions,
      waitForStage: WorkflowUpdateStage.COMPLETED,
    });
    return await handle.result();
  }

  /**
   * Start a new Workflow Execution and immediately send an Update to that Workflow,
   * then return a {@link WorkflowUpdateHandle} for that Update.
   *
   * The `updateOptions` object must contain a {@link WithStartWorkflowOperation}, which defines
   * the options for the Workflow execution to start (e.g. the Workflow's type, task queue, input
   * arguments, etc.)
   *
   * The behavior of Update-with-Start in the case where there is already a running Workflow with
   * the given Workflow ID depends on the specified {@link WorkflowIDConflictPolicy}. That is, if
   * the policy is `USE_EXISTING`, then the Update is issued against the already existing Workflow
   * Execution; however, if the policy is `FAIL`, then an error is thrown. Caller MUST specify
   * the desired WorkflowIDConflictPolicy.
   *
   * This call will block until the Update has reached the specified {@link WorkflowUpdateStage}.
   * Note that this means that the call will not return successfully until the Update has
   * been delivered to a Worker. The Workflow handle can be retrieved by awaiting on
   * {@link WithStartWorkflowOperation.workflowHandle}, whether or not the Update succeeds.
   *
   * @returns a {@link WorkflowUpdateHandle} to the started Update
   */
  public async startUpdateWithStart<T extends Workflow, Ret, Args extends any[]>(
    updateDef: UpdateDefinition<Ret, Args> | string,
    updateOptions: WorkflowUpdateOptions & {
      args?: Args;
      waitForStage: 'ACCEPTED';
      startWorkflowOperation: WithStartWorkflowOperation<T>;
    }
  ): Promise<WorkflowUpdateHandle<Ret>> {
    return this._startUpdateWithStart(updateDef, updateOptions);
  }

  protected async _startUpdateWithStart<T extends Workflow, Ret, Args extends any[]>(
    updateDef: UpdateDefinition<Ret, Args> | string,
    updateWithStartOptions: WorkflowUpdateOptions & {
      args?: Args;
      waitForStage: WorkflowUpdateStage;
      startWorkflowOperation: WithStartWorkflowOperation<T>;
    }
  ): Promise<WorkflowUpdateHandle<Ret>> {
    const { waitForStage, args, startWorkflowOperation, ...updateOptions } = updateWithStartOptions;
    const { workflowTypeOrFunc, options: workflowOptions } = startWorkflowOperation;
    const { workflowId } = workflowOptions;

    if (startWorkflowOperation[withStartWorkflowOperationUsed]) {
      throw new Error('This WithStartWorkflowOperation instance has already been executed.');
    }
    startWorkflowOperation[withStartWorkflowOperationUsed] = true;
    assertRequiredWorkflowOptions(workflowOptions);

    const startUpdateWithStartInput: WorkflowStartUpdateWithStartInput = {
      workflowType: extractWorkflowType(workflowTypeOrFunc),
      workflowStartOptions: compileWorkflowOptions(ensureArgs(workflowOptions)),
      workflowStartHeaders: {},
      updateName: typeof updateDef === 'string' ? updateDef : updateDef.name,
      updateArgs: args ?? [],
      updateOptions,
      updateHeaders: {},
    };

    const interceptors = this.getOrMakeInterceptors(workflowId);

    const onStart = (startResponse: temporal.api.workflowservice.v1.IStartWorkflowExecutionResponse) =>
      startWorkflowOperation[withStartWorkflowOperationResolve]!(
        this._createWorkflowHandle({
          workflowId,
          firstExecutionRunId: startResponse.runId ?? undefined,
          interceptors,
          followRuns: workflowOptions.followRuns ?? true,
        })
      );

    const onStartError = (err: any) => {
      startWorkflowOperation[withStartWorkflowOperationReject]!(err);
    };

    const fn = composeInterceptors(
      interceptors,
      'startUpdateWithStart',
      this._updateWithStartHandler.bind(this, waitForStage, onStart, onStartError)
    );
    const updateOutput = await fn(startUpdateWithStartInput);

    let outcome = updateOutput.updateOutcome;
    if (!outcome && waitForStage === WorkflowUpdateStage.COMPLETED) {
      outcome = await this._pollForUpdateOutcome(updateOutput.updateId, {
        workflowId,
        runId: updateOutput.workflowExecution.runId,
      });
    }

    return this.createWorkflowUpdateHandle<Ret>(
      updateOutput.updateId,
      workflowId,
      updateOutput.workflowExecution.runId,
      outcome
    );
  }

  /**
   * Start a new Workflow execution, then await for its completion and return that Workflow's result.
   *
   * @returns the result of the Workflow execution
   */
  public async execute<T extends Workflow>(
    workflowTypeOrFunc: string | T,
    options: WorkflowStartOptions<T>
  ): Promise<WorkflowResultType<T>> {
    const { workflowId } = options;
    const interceptors = this.getOrMakeInterceptors(workflowId);
    await this._start(workflowTypeOrFunc, options, interceptors);
    return await this.result(workflowId, undefined, {
      ...options,
      followRuns: options.followRuns ?? true,
    });
  }

  /**
   * Get the result of a Workflow execution.
   *
   * Follow the chain of execution in case Workflow continues as new, or has a cron schedule or retry policy.
   */
  public async result<T extends Workflow>(
    workflowId: string,
    runId?: string,
    opts?: WorkflowResultOptions
  ): Promise<WorkflowResultType<T>> {
    const followRuns = opts?.followRuns ?? true;
    const execution: temporal.api.common.v1.IWorkflowExecution = { workflowId, runId };
    const req: GetWorkflowExecutionHistoryRequest = {
      namespace: this.options.namespace,
      execution,
      skipArchival: true,
      waitNewEvent: true,
      historyEventFilterType: temporal.api.enums.v1.HistoryEventFilterType.HISTORY_EVENT_FILTER_TYPE_CLOSE_EVENT,
    };
    let ev: temporal.api.history.v1.IHistoryEvent;

    for (;;) {
      let res: temporal.api.workflowservice.v1.GetWorkflowExecutionHistoryResponse;
      try {
        res = await this.workflowService.getWorkflowExecutionHistory(req);
      } catch (err) {
        this.rethrowGrpcError(err, 'Failed to get Workflow execution history', { workflowId, runId });
      }
      const events = res.history?.events;

      if (events == null || events.length === 0) {
        req.nextPageToken = res.nextPageToken;
        continue;
      }
      if (events.length !== 1) {
        throw new Error(`Expected at most 1 close event(s), got: ${events.length}`);
      }
      ev = events[0];

      if (ev.workflowExecutionCompletedEventAttributes) {
        if (followRuns && ev.workflowExecutionCompletedEventAttributes.newExecutionRunId) {
          execution.runId = ev.workflowExecutionCompletedEventAttributes.newExecutionRunId;
          req.nextPageToken = undefined;
          continue;
        }
        // Note that we can only return one value from our workflow function in JS.
        // Ignore any other payloads in result
        const [result] = await decodeArrayFromPayloads(
          this.dataConverter,
          ev.workflowExecutionCompletedEventAttributes.result?.payloads
        );
        return result as any;
      } else if (ev.workflowExecutionFailedEventAttributes) {
        if (followRuns && ev.workflowExecutionFailedEventAttributes.newExecutionRunId) {
          execution.runId = ev.workflowExecutionFailedEventAttributes.newExecutionRunId;
          req.nextPageToken = undefined;
          continue;
        }
        const { failure, retryState } = ev.workflowExecutionFailedEventAttributes;
        throw new WorkflowFailedError(
          'Workflow execution failed',
          await decodeOptionalFailureToOptionalError(this.dataConverter, failure),
          decodeRetryState(retryState)
        );
      } else if (ev.workflowExecutionCanceledEventAttributes) {
        const failure = new CancelledFailure(
          'Workflow canceled',
          await decodeArrayFromPayloads(
            this.dataConverter,
            ev.workflowExecutionCanceledEventAttributes.details?.payloads
          )
        );
        failure.stack = '';
        throw new WorkflowFailedError('Workflow execution cancelled', failure, RetryState.NON_RETRYABLE_FAILURE);
      } else if (ev.workflowExecutionTerminatedEventAttributes) {
        const failure = new TerminatedFailure(
          ev.workflowExecutionTerminatedEventAttributes.reason || 'Workflow execution terminated'
        );
        failure.stack = '';
        throw new WorkflowFailedError(
          ev.workflowExecutionTerminatedEventAttributes.reason || 'Workflow execution terminated',
          failure,
          RetryState.NON_RETRYABLE_FAILURE
        );
      } else if (ev.workflowExecutionTimedOutEventAttributes) {
        if (followRuns && ev.workflowExecutionTimedOutEventAttributes.newExecutionRunId) {
          execution.runId = ev.workflowExecutionTimedOutEventAttributes.newExecutionRunId;
          req.nextPageToken = undefined;
          continue;
        }
        const failure = new TimeoutFailure('Workflow execution timed out', undefined, TimeoutType.START_TO_CLOSE);
        failure.stack = '';
        throw new WorkflowFailedError(
          'Workflow execution timed out',
          failure,
          decodeRetryState(ev.workflowExecutionTimedOutEventAttributes.retryState)
        );
      } else if (ev.workflowExecutionContinuedAsNewEventAttributes) {
        const { newExecutionRunId } = ev.workflowExecutionContinuedAsNewEventAttributes;
        if (!newExecutionRunId) {
          throw new TypeError('Expected service to return newExecutionRunId for WorkflowExecutionContinuedAsNewEvent');
        }
        if (!followRuns) {
          throw new WorkflowContinuedAsNewError('Workflow execution continued as new', newExecutionRunId);
        }
        execution.runId = newExecutionRunId;
        req.nextPageToken = undefined;
        continue;
      }
    }
  }

  protected rethrowUpdateGrpcError(
    err: unknown,
    fallbackMessage: string,
    workflowExecution?: WorkflowExecution
  ): never {
    if (isGrpcServiceError(err)) {
      if (err.code === grpcStatus.DEADLINE_EXCEEDED || err.code === grpcStatus.CANCELLED) {
        throw new WorkflowUpdateRPCTimeoutOrCancelledError(err.details ?? 'Workflow update call timeout or cancelled', {
          cause: err,
        });
      }
    }

    if (err instanceof CancelledFailure) {
      throw new WorkflowUpdateRPCTimeoutOrCancelledError(err.message ?? 'Workflow update call timeout or cancelled', {
        cause: err,
      });
    }

    this.rethrowGrpcError(err, fallbackMessage, workflowExecution);
  }

  protected rethrowGrpcError(err: unknown, fallbackMessage: string, workflowExecution?: WorkflowExecution): never {
    if (isGrpcServiceError(err)) {
      rethrowKnownErrorTypes(err);

      if (err.code === grpcStatus.NOT_FOUND) {
        throw new WorkflowNotFoundError(
          err.details ?? 'Workflow not found',
          workflowExecution?.workflowId ?? '',
          workflowExecution?.runId
        );
      }

      throw new ServiceError(fallbackMessage, { cause: err });
    }
    throw new ServiceError('Unexpected error while making gRPC request', { cause: err as Error });
  }

  /**
   * Use given input to make a queryWorkflow call to the service
   *
   * Used as the final function of the query interceptor chain
   */
  protected async _queryWorkflowHandler(input: WorkflowQueryInput): Promise<unknown> {
    const req: temporal.api.workflowservice.v1.IQueryWorkflowRequest = {
      queryRejectCondition: input.queryRejectCondition,
      namespace: this.options.namespace,
      execution: input.workflowExecution,
      query: {
        queryType: input.queryType,
        queryArgs: { payloads: await encodeToPayloads(this.dataConverter, ...input.args) },
        header: { fields: input.headers },
      },
    };
    let response: temporal.api.workflowservice.v1.QueryWorkflowResponse;
    try {
      response = await this.workflowService.queryWorkflow(req);
    } catch (err) {
      if (isGrpcServiceError(err)) {
        rethrowKnownErrorTypes(err);
        if (err.code === grpcStatus.INVALID_ARGUMENT) {
          throw new QueryNotRegisteredError(err.message.replace(/^3 INVALID_ARGUMENT: /, ''), err.code);
        }
      }
      this.rethrowGrpcError(err, 'Failed to query Workflow', input.workflowExecution);
    }
    if (response.queryRejected) {
      if (response.queryRejected.status === undefined || response.queryRejected.status === null) {
        throw new TypeError('Received queryRejected from server with no status');
      }
      throw new QueryRejectedError(response.queryRejected.status);
    }
    if (!response.queryResult) {
      throw new TypeError('Invalid response from server');
    }
    // We ignore anything but the first result
    return await decodeFromPayloadsAtIndex(this.dataConverter, 0, response.queryResult?.payloads);
  }

  protected async _createUpdateWorkflowRequest(
    lifecycleStage: temporal.api.enums.v1.UpdateWorkflowExecutionLifecycleStage,
    input: WorkflowStartUpdateInput
  ): Promise<temporal.api.workflowservice.v1.IUpdateWorkflowExecutionRequest> {
    const updateId = input.options?.updateId ?? uuid4();
    return {
      namespace: this.options.namespace,
      workflowExecution: input.workflowExecution,
      firstExecutionRunId: input.firstExecutionRunId,
      waitPolicy: {
        lifecycleStage,
      },
      request: {
        meta: {
          updateId,
          identity: this.options.identity,
        },
        input: {
          header: { fields: input.headers },
          name: input.updateName,
          args: { payloads: await encodeToPayloads(this.dataConverter, ...input.args) },
        },
      },
    };
  }

  /**
   * Start the Update.
   *
   * Used as the final function of the interceptor chain during startUpdate and executeUpdate.
   */
  protected async _startUpdateHandler(
    waitForStage: WorkflowUpdateStage,
    input: WorkflowStartUpdateInput
  ): Promise<WorkflowStartUpdateOutput> {
    let waitForStageProto: temporal.api.enums.v1.UpdateWorkflowExecutionLifecycleStage =
      encodeWorkflowUpdateStage(waitForStage) ??
      UpdateWorkflowExecutionLifecycleStage.UPDATE_WORKFLOW_EXECUTION_LIFECYCLE_STAGE_ACCEPTED;

    waitForStageProto =
      waitForStageProto >= UpdateWorkflowExecutionLifecycleStage.UPDATE_WORKFLOW_EXECUTION_LIFECYCLE_STAGE_ACCEPTED
        ? waitForStageProto
        : UpdateWorkflowExecutionLifecycleStage.UPDATE_WORKFLOW_EXECUTION_LIFECYCLE_STAGE_ACCEPTED;

    const request = await this._createUpdateWorkflowRequest(waitForStageProto, input);

    // Repeatedly send UpdateWorkflowExecution until update is durable (if the server receives a request with
    // an update ID that already exists, it responds with information for the existing update). If the
    // requested wait stage is COMPLETED, further polling is done before returning the UpdateHandle.
    let response: temporal.api.workflowservice.v1.UpdateWorkflowExecutionResponse;
    try {
      do {
        response = await this.workflowService.updateWorkflowExecution(request);
      } while (
        response.stage < UpdateWorkflowExecutionLifecycleStage.UPDATE_WORKFLOW_EXECUTION_LIFECYCLE_STAGE_ACCEPTED
      );
    } catch (err) {
      this.rethrowUpdateGrpcError(err, 'Workflow Update failed', input.workflowExecution);
    }
    return {
      updateId: request.request!.meta!.updateId!,
      // eslint-disable-next-line @typescript-eslint/no-non-null-assertion
      workflowRunId: response.updateRef!.workflowExecution!.runId!,
      outcome: response.outcome ?? undefined,
    };
  }

  /**
   * Send the Update-With-Start MultiOperation request.
   *
   * Used as the final function of the interceptor chain during
   * startUpdateWithStart and executeUpdateWithStart.
   */
  protected async _updateWithStartHandler(
    waitForStage: WorkflowUpdateStage,
    onStart: (startResponse: temporal.api.workflowservice.v1.IStartWorkflowExecutionResponse) => void,
    onStartError: (err: any) => void,
    input: WorkflowStartUpdateWithStartInput
  ): Promise<WorkflowStartUpdateWithStartOutput> {
    const startInput: WorkflowStartInput = {
      workflowType: input.workflowType,
      options: input.workflowStartOptions,
      headers: input.workflowStartHeaders,
    };
    const updateInput: WorkflowStartUpdateInput = {
      updateName: input.updateName,
      args: input.updateArgs,
      workflowExecution: {
        workflowId: input.workflowStartOptions.workflowId,
      },
      options: input.updateOptions,
      headers: input.updateHeaders,
    };
    let seenStart = false;
    try {
      const startRequest = await this.createStartWorkflowRequest(startInput);
      const waitForStageProto = encodeWorkflowUpdateStage(waitForStage)!;
      const updateRequest = await this._createUpdateWorkflowRequest(waitForStageProto, updateInput);
      const multiOpReq: temporal.api.workflowservice.v1.IExecuteMultiOperationRequest = {
        namespace: this.options.namespace,
        operations: [
          {
            startWorkflow: startRequest,
          },
          {
            updateWorkflow: updateRequest,
          },
        ],
      };

      let multiOpResp: temporal.api.workflowservice.v1.IExecuteMultiOperationResponse;
      let startResp: temporal.api.workflowservice.v1.IStartWorkflowExecutionResponse;
      let updateResp: temporal.api.workflowservice.v1.IUpdateWorkflowExecutionResponse;
      let reachedStage: temporal.api.enums.v1.UpdateWorkflowExecutionLifecycleStage;
      // Repeatedly send ExecuteMultiOperation until update is durable (if the server receives a request with
      // an update ID that already exists, it responds with information for the existing update). If the
      // requested wait stage is COMPLETED, further polling is done before returning the UpdateHandle.
      do {
        multiOpResp = await this.workflowService.executeMultiOperation(multiOpReq);
        startResp = multiOpResp.responses?.[0]
          ?.startWorkflow as temporal.api.workflowservice.v1.IStartWorkflowExecutionResponse;
        if (!seenStart) {
          onStart(startResp);
          seenStart = true;
        }
        updateResp = multiOpResp.responses?.[1]
          ?.updateWorkflow as temporal.api.workflowservice.v1.IUpdateWorkflowExecutionResponse;
        reachedStage =
          updateResp.stage ??
          UpdateWorkflowExecutionLifecycleStage.UPDATE_WORKFLOW_EXECUTION_LIFECYCLE_STAGE_UNSPECIFIED;
      } while (reachedStage < UpdateWorkflowExecutionLifecycleStage.UPDATE_WORKFLOW_EXECUTION_LIFECYCLE_STAGE_ACCEPTED);
      return {
        workflowExecution: {
          workflowId: updateResp.updateRef!.workflowExecution!.workflowId!,
          runId: updateResp.updateRef!.workflowExecution!.runId!,
        },
        updateId: updateRequest.request!.meta!.updateId!,
        updateOutcome: updateResp.outcome ?? undefined,
      };
    } catch (thrownError) {
      let err = thrownError;
      if (isGrpcServiceError(err) && err.code === grpcStatus.ALREADY_EXISTS) {
        err = new WorkflowExecutionAlreadyStartedError(
          'Workflow execution already started',
          input.workflowStartOptions.workflowId,
          input.workflowType
        );
      }
      if (!seenStart) {
        onStartError(err);
      }
      if (isGrpcServiceError(err)) {
        this.rethrowUpdateGrpcError(err, 'Update-With-Start failed', updateInput.workflowExecution);
      }
      throw err;
    }
  }

  protected createWorkflowUpdateHandle<Ret>(
    updateId: string,
    workflowId: string,
    workflowRunId?: string,
    outcome?: temporal.api.update.v1.IOutcome
  ): WorkflowUpdateHandle<Ret> {
    return {
      updateId,
      workflowId,
      workflowRunId,
      result: async () => {
        const completedOutcome =
          outcome ?? (await this._pollForUpdateOutcome(updateId, { workflowId, runId: workflowRunId }));
        if (completedOutcome.failure) {
          throw new WorkflowUpdateFailedError(
            'Workflow Update failed',
            await decodeOptionalFailureToOptionalError(this.dataConverter, completedOutcome.failure)
          );
        } else {
          return await decodeFromPayloadsAtIndex<Ret>(this.dataConverter, 0, completedOutcome.success?.payloads);
        }
      },
    };
  }

  /**
   * Poll Update until a response with an outcome is received; return that outcome.
   * This is used directly; no interceptor is available.
   */
  protected async _pollForUpdateOutcome(
    updateId: string,
    workflowExecution: temporal.api.common.v1.IWorkflowExecution
  ): Promise<temporal.api.update.v1.IOutcome> {
    const req: temporal.api.workflowservice.v1.IPollWorkflowExecutionUpdateRequest = {
      namespace: this.options.namespace,
      updateRef: { workflowExecution, updateId },
      identity: this.options.identity,
      waitPolicy: {
        lifecycleStage: encodeWorkflowUpdateStage(WorkflowUpdateStage.COMPLETED),
      },
    };
    for (;;) {
      try {
        const response = await this.workflowService.pollWorkflowExecutionUpdate(req);
        if (response.outcome) {
          return response.outcome;
        }
      } catch (err) {
        const wE = typeof workflowExecution.workflowId === 'string' ? workflowExecution : undefined;
        this.rethrowUpdateGrpcError(err, 'Workflow Update Poll failed', wE as WorkflowExecution);
      }
    }
  }

  /**
   * Use given input to make a signalWorkflowExecution call to the service
   *
   * Used as the final function of the signal interceptor chain
   */
  protected async _signalWorkflowHandler(input: WorkflowSignalInput): Promise<void> {
    const req: temporal.api.workflowservice.v1.ISignalWorkflowExecutionRequest = {
      identity: this.options.identity,
      namespace: this.options.namespace,
      workflowExecution: input.workflowExecution,
      requestId: uuid4(),
      // control is unused,
      signalName: input.signalName,
      header: { fields: input.headers },
      input: { payloads: await encodeToPayloads(this.dataConverter, ...input.args) },
    };
    try {
      await this.workflowService.signalWorkflowExecution(req);
    } catch (err) {
      this.rethrowGrpcError(err, 'Failed to signal Workflow', input.workflowExecution);
    }
  }

  /**
   * Use given input to make a signalWithStartWorkflowExecution call to the service
   *
   * Used as the final function of the signalWithStart interceptor chain
   */
  protected async _signalWithStartWorkflowHandler(input: WorkflowSignalWithStartInput): Promise<string> {
    const { identity } = this.options;
    const { options, workflowType, signalName, signalArgs, headers } = input;
    const req: temporal.api.workflowservice.v1.ISignalWithStartWorkflowExecutionRequest = {
      namespace: this.options.namespace,
      identity,
      requestId: uuid4(),
      workflowId: options.workflowId,
      workflowIdReusePolicy: encodeWorkflowIdReusePolicy(options.workflowIdReusePolicy),
      workflowIdConflictPolicy: encodeWorkflowIdConflictPolicy(options.workflowIdConflictPolicy),
      workflowType: { name: workflowType },
      input: { payloads: await encodeToPayloads(this.dataConverter, ...options.args) },
      signalName,
      signalInput: { payloads: await encodeToPayloads(this.dataConverter, ...signalArgs) },
      taskQueue: {
        kind: temporal.api.enums.v1.TaskQueueKind.TASK_QUEUE_KIND_NORMAL,
        name: options.taskQueue,
      },
      workflowExecutionTimeout: options.workflowExecutionTimeout,
      workflowRunTimeout: options.workflowRunTimeout,
      workflowTaskTimeout: options.workflowTaskTimeout,
      workflowStartDelay: options.startDelay,
      retryPolicy: options.retry ? compileRetryPolicy(options.retry) : undefined,
      memo: options.memo ? { fields: await encodeMapToPayloads(this.dataConverter, options.memo) } : undefined,
      searchAttributes:
        options.searchAttributes || options.typedSearchAttributes // eslint-disable-line deprecation/deprecation
          ? {
              indexedFields: encodeUnifiedSearchAttributes(options.searchAttributes, options.typedSearchAttributes), // eslint-disable-line deprecation/deprecation
            }
          : undefined,
      cronSchedule: options.cronSchedule,
      header: { fields: headers },
      userMetadata: await encodeUserMetadata(this.dataConverter, options.staticSummary, options.staticDetails),
      priority: options.priority ? compilePriority(options.priority) : undefined,
      versioningOverride: options.versioningOverride ?? undefined,
    };
    try {
      return (await this.workflowService.signalWithStartWorkflowExecution(req)).runId;
    } catch (err: any) {
      if (err.code === grpcStatus.ALREADY_EXISTS) {
        throw new WorkflowExecutionAlreadyStartedError(
          'Workflow execution already started',
          options.workflowId,
          workflowType
        );
      }
      this.rethrowGrpcError(err, 'Failed to signalWithStart Workflow', { workflowId: options.workflowId });
    }
  }

  /**
   * Use given input to make startWorkflowExecution call to the service
   *
   * Used as the final function of the start interceptor chain
   */
  protected async _startWorkflowHandler(input: WorkflowStartInput): Promise<string> {
    const req = await this.createStartWorkflowRequest(input);
    const { options: opts, workflowType } = input;
    try {
      const response = await this.workflowService.startWorkflowExecution(req);
      const internalOptions = (opts as any)[InternalWorkflowStartOptionsKey] as
        | InternalWorkflowStartOptions
        | undefined;
      if (internalOptions != null) {
        internalOptions.backLink = response.link ?? undefined;
      }
      return response.runId;
    } catch (err: any) {
      if (err.code === grpcStatus.ALREADY_EXISTS) {
        throw new WorkflowExecutionAlreadyStartedError(
          'Workflow execution already started',
          opts.workflowId,
          workflowType
        );
      }
      this.rethrowGrpcError(err, 'Failed to start Workflow', { workflowId: opts.workflowId });
    }
  }

  protected async createStartWorkflowRequest(input: WorkflowStartInput): Promise<StartWorkflowExecutionRequest> {
    const { options: opts, workflowType, headers } = input;
    const { identity, namespace } = this.options;
<<<<<<< HEAD
    const internalOptions = (opts as any)[InternalWorkflowStartOptionsKey] as InternalWorkflowStartOptions | undefined;

=======
>>>>>>> 0c587463
    return {
      namespace,
      identity,
      requestId: internalOptions?.requestId ?? uuid4(),
      workflowId: opts.workflowId,
      workflowIdReusePolicy: encodeWorkflowIdReusePolicy(opts.workflowIdReusePolicy),
      workflowIdConflictPolicy: encodeWorkflowIdConflictPolicy(opts.workflowIdConflictPolicy),
      workflowType: { name: workflowType },
      input: { payloads: await encodeToPayloads(this.dataConverter, ...opts.args) },
      taskQueue: {
        kind: temporal.api.enums.v1.TaskQueueKind.TASK_QUEUE_KIND_NORMAL,
        name: opts.taskQueue,
      },
      workflowExecutionTimeout: opts.workflowExecutionTimeout,
      workflowRunTimeout: opts.workflowRunTimeout,
      workflowTaskTimeout: opts.workflowTaskTimeout,
      workflowStartDelay: opts.startDelay,
      retryPolicy: opts.retry ? compileRetryPolicy(opts.retry) : undefined,
      memo: opts.memo ? { fields: await encodeMapToPayloads(this.dataConverter, opts.memo) } : undefined,
      searchAttributes:
        opts.searchAttributes || opts.typedSearchAttributes // eslint-disable-line deprecation/deprecation
          ? {
              indexedFields: encodeUnifiedSearchAttributes(opts.searchAttributes, opts.typedSearchAttributes), // eslint-disable-line deprecation/deprecation
            }
          : undefined,
      cronSchedule: opts.cronSchedule,
      header: { fields: headers },
      userMetadata: await encodeUserMetadata(this.dataConverter, opts.staticSummary, opts.staticDetails),
      priority: opts.priority ? compilePriority(opts.priority) : undefined,
      versioningOverride: opts.versioningOverride ?? undefined,
      ...internalOptions,
    };
  }

  /**
   * Use given input to make terminateWorkflowExecution call to the service
   *
   * Used as the final function of the terminate interceptor chain
   */
  protected async _terminateWorkflowHandler(
    input: WorkflowTerminateInput
  ): Promise<TerminateWorkflowExecutionResponse> {
    const req: temporal.api.workflowservice.v1.ITerminateWorkflowExecutionRequest = {
      namespace: this.options.namespace,
      identity: this.options.identity,
      ...input,
      details: {
        payloads: input.details ? await encodeToPayloads(this.dataConverter, ...input.details) : undefined,
      },
      firstExecutionRunId: input.firstExecutionRunId,
    };
    try {
      return await this.workflowService.terminateWorkflowExecution(req);
    } catch (err) {
      this.rethrowGrpcError(err, 'Failed to terminate Workflow', input.workflowExecution);
    }
  }

  /**
   * Uses given input to make requestCancelWorkflowExecution call to the service
   *
   * Used as the final function of the cancel interceptor chain
   */
  protected async _cancelWorkflowHandler(input: WorkflowCancelInput): Promise<RequestCancelWorkflowExecutionResponse> {
    try {
      return await this.workflowService.requestCancelWorkflowExecution({
        namespace: this.options.namespace,
        identity: this.options.identity,
        requestId: uuid4(),
        workflowExecution: input.workflowExecution,
        firstExecutionRunId: input.firstExecutionRunId,
      });
    } catch (err) {
      this.rethrowGrpcError(err, 'Failed to cancel workflow', input.workflowExecution);
    }
  }

  /**
   * Uses given input to make describeWorkflowExecution call to the service
   *
   * Used as the final function of the describe interceptor chain
   */
  protected async _describeWorkflowHandler(input: WorkflowDescribeInput): Promise<DescribeWorkflowExecutionResponse> {
    try {
      return await this.workflowService.describeWorkflowExecution({
        namespace: this.options.namespace,
        execution: input.workflowExecution,
      });
    } catch (err) {
      this.rethrowGrpcError(err, 'Failed to describe workflow', input.workflowExecution);
    }
  }

  /**
   * Create a new workflow handle for new or existing Workflow execution
   */
  protected _createWorkflowHandle<T extends Workflow>({
    workflowId,
    runId,
    firstExecutionRunId,
    interceptors,
    runIdForResult,
    ...resultOptions
  }: WorkflowHandleOptions): WorkflowHandle<T> {
    const _startUpdate = async <Ret, Args extends unknown[]>(
      def: UpdateDefinition<Ret, Args> | string,
      waitForStage: WorkflowUpdateStage,
      options?: WorkflowUpdateOptions & { args?: Args }
    ): Promise<WorkflowUpdateHandle<Ret>> => {
      const next = this._startUpdateHandler.bind(this, waitForStage);
      const fn = composeInterceptors(interceptors, 'startUpdate', next);
      const { args, ...opts } = options ?? {};
      const input = {
        workflowExecution: { workflowId, runId },
        firstExecutionRunId,
        updateName: typeof def === 'string' ? def : def.name,
        args: args ?? [],
        waitForStage,
        headers: {},
        options: opts,
      };
      const output = await fn(input);
      const handle = this.createWorkflowUpdateHandle<Ret>(
        output.updateId,
        input.workflowExecution.workflowId,
        output.workflowRunId,
        output.outcome
      );
      if (!output.outcome && waitForStage === WorkflowUpdateStage.COMPLETED) {
        await this._pollForUpdateOutcome(handle.updateId, input.workflowExecution);
      }
      return handle;
    };

    return {
      client: this,
      workflowId,
      async result(): Promise<WorkflowResultType<T>> {
        return this.client.result(workflowId, runIdForResult, resultOptions);
      },
      async terminate(reason?: string) {
        const next = this.client._terminateWorkflowHandler.bind(this.client);
        const fn = composeInterceptors(interceptors, 'terminate', next);
        return await fn({
          workflowExecution: { workflowId, runId },
          reason,
          firstExecutionRunId,
        });
      },
      async cancel() {
        const next = this.client._cancelWorkflowHandler.bind(this.client);
        const fn = composeInterceptors(interceptors, 'cancel', next);
        return await fn({
          workflowExecution: { workflowId, runId },
          firstExecutionRunId,
        });
      },
      async describe() {
        const next = this.client._describeWorkflowHandler.bind(this.client);
        const fn = composeInterceptors(interceptors, 'describe', next);
        const raw = await fn({
          workflowExecution: { workflowId, runId },
        });
        const info = await executionInfoFromRaw(raw.workflowExecutionInfo ?? {}, this.client.dataConverter, raw);
        const userMetadata = raw.executionConfig?.userMetadata;
        return {
          ...info,
          staticDetails: async () =>
            (await decodeOptionalSinglePayload(this.client.dataConverter, userMetadata?.details)) ?? undefined,
          staticSummary: async () =>
            (await decodeOptionalSinglePayload(this.client.dataConverter, userMetadata?.summary)) ?? undefined,
          raw,
        };
      },
      async fetchHistory() {
        let nextPageToken: Uint8Array | undefined = undefined;
        const events = Array<temporal.api.history.v1.IHistoryEvent>();
        for (;;) {
          const response: temporal.api.workflowservice.v1.GetWorkflowExecutionHistoryResponse =
            await this.client.workflowService.getWorkflowExecutionHistory({
              nextPageToken,
              namespace: this.client.options.namespace,
              execution: { workflowId, runId },
            });
          events.push(...(response.history?.events ?? []));
          nextPageToken = response.nextPageToken;
          if (nextPageToken == null || nextPageToken.length === 0) break;
        }
        return temporal.api.history.v1.History.create({ events });
      },
      async startUpdate<Ret, Args extends any[]>(
        def: UpdateDefinition<Ret, Args> | string,
        options: WorkflowUpdateOptions & {
          args?: Args;
          waitForStage: typeof WorkflowUpdateStage.ACCEPTED;
        }
      ): Promise<WorkflowUpdateHandle<Ret>> {
        return await _startUpdate(def, options.waitForStage, options);
      },
      async executeUpdate<Ret, Args extends any[]>(
        def: UpdateDefinition<Ret, Args> | string,
        options?: WorkflowUpdateOptions & { args?: Args }
      ): Promise<Ret> {
        const handle = await _startUpdate(def, WorkflowUpdateStage.COMPLETED, options);
        return await handle.result();
      },
      getUpdateHandle<Ret>(updateId: string): WorkflowUpdateHandle<Ret> {
        return this.client.createWorkflowUpdateHandle(updateId, workflowId, runId);
      },
      async signal<Args extends any[]>(def: SignalDefinition<Args> | string, ...args: Args): Promise<void> {
        const next = this.client._signalWorkflowHandler.bind(this.client);
        const fn = composeInterceptors(interceptors, 'signal', next);
        await fn({
          workflowExecution: { workflowId, runId },
          signalName: typeof def === 'string' ? def : def.name,
          args,
          headers: {},
        });
      },
      async query<Ret, Args extends any[]>(def: QueryDefinition<Ret, Args> | string, ...args: Args): Promise<Ret> {
        const next = this.client._queryWorkflowHandler.bind(this.client);
        const fn = composeInterceptors(interceptors, 'query', next);
        return fn({
          workflowExecution: { workflowId, runId },
          queryRejectCondition: encodeQueryRejectCondition(this.client.options.queryRejectCondition),
          queryType: typeof def === 'string' ? def : def.name,
          args,
          headers: {},
        }) as Promise<Ret>;
      },
    };
  }

  /**
   * Create a handle to an existing Workflow.
   *
   * - If only `workflowId` is passed, and there are multiple Workflow Executions with that ID, the handle will refer to
   *   the most recent one.
   * - If `workflowId` and `runId` are passed, the handle will refer to the specific Workflow Execution with that Run
   *   ID.
   * - If `workflowId` and {@link GetWorkflowHandleOptions.firstExecutionRunId} are passed, the handle will refer to the
   *   most recent Workflow Execution in the *Chain* that started with `firstExecutionRunId`.
   *
   * A *Chain* is a series of Workflow Executions that share the same Workflow ID and are connected by:
   * - Being part of the same {@link https://docs.temporal.io/typescript/clients#scheduling-cron-workflows | Cron}
   * - {@link https://docs.temporal.io/typescript/workflows#continueasnew | Continue As New}
   * - {@link https://typescript.temporal.io/api/interfaces/client.workflowoptions/#retry | Retries}
   *
   * This method does not validate `workflowId`. If there is no Workflow Execution with the given `workflowId`, handle
   * methods like `handle.describe()` will throw a {@link WorkflowNotFoundError} error.
   */
  public getHandle<T extends Workflow>(
    workflowId: string,
    runId?: string,
    options?: GetWorkflowHandleOptions
  ): WorkflowHandle<T> {
    const interceptors = this.getOrMakeInterceptors(workflowId, runId);

    return this._createWorkflowHandle({
      workflowId,
      runId,
      firstExecutionRunId: options?.firstExecutionRunId,
      runIdForResult: runId ?? options?.firstExecutionRunId,
      interceptors,
      followRuns: options?.followRuns ?? true,
    });
  }

  protected async *_list(options?: ListOptions): AsyncIterable<WorkflowExecutionInfo> {
    let nextPageToken: Uint8Array = Buffer.alloc(0);
    for (;;) {
      let response: temporal.api.workflowservice.v1.ListWorkflowExecutionsResponse;
      try {
        response = await this.workflowService.listWorkflowExecutions({
          namespace: this.options.namespace,
          query: options?.query,
          nextPageToken,
          pageSize: options?.pageSize,
        });
      } catch (e) {
        this.rethrowGrpcError(e, 'Failed to list workflows', undefined);
      }
      // Not decoding memo payloads concurrently even though we could have to keep the lazy nature of this iterator.
      // Decoding is done for `memo` fields which tend to be small.
      // We might decide to change that based on user feedback.
      for (const raw of response.executions) {
        yield await executionInfoFromRaw(raw, this.dataConverter, raw);
      }
      nextPageToken = response.nextPageToken;
      if (nextPageToken == null || nextPageToken.length === 0) break;
    }
  }

  /**
   * Return a list of Workflow Executions matching the given `query`.
   *
   * Note that the list of Workflow Executions returned is approximate and eventually consistent.
   *
   * More info on the concept of "visibility" and the query syntax on the Temporal documentation site:
   * https://docs.temporal.io/visibility
   */
  public list(options?: ListOptions): AsyncWorkflowListIterable {
    return {
      [Symbol.asyncIterator]: () => this._list(options)[Symbol.asyncIterator](),
      intoHistories: (intoHistoriesOptions?: IntoHistoriesOptions) => {
        return mapAsyncIterable(
          this._list(options),
          async ({ workflowId, runId }) => ({
            workflowId,
            history: await this.getHandle(workflowId, runId).fetchHistory(),
          }),
          { concurrency: intoHistoriesOptions?.concurrency ?? 5 }
        );
      },
    };
  }

  /**
   * Return the number of Workflow Executions matching the given `query`. If no `query` is provided, then return the
   * total number of Workflow Executions for this namespace.
   *
   * Note that the number of Workflow Executions returned is approximate and eventually consistent.
   *
   * More info on the concept of "visibility" and the query syntax on the Temporal documentation site:
   * https://docs.temporal.io/visibility
   */
  public async count(query?: string): Promise<CountWorkflowExecution> {
    let response: temporal.api.workflowservice.v1.CountWorkflowExecutionsResponse;
    try {
      response = await this.workflowService.countWorkflowExecutions({
        namespace: this.options.namespace,
        query,
      });
    } catch (e) {
      this.rethrowGrpcError(e, 'Failed to count workflows');
    }

    return decodeCountWorkflowExecutionsResponse(response);
  }

  protected getOrMakeInterceptors(workflowId: string, runId?: string): WorkflowClientInterceptor[] {
    if (typeof this.options.interceptors === 'object' && 'calls' in this.options.interceptors) {
      // eslint-disable-next-line deprecation/deprecation
      const factories = (this.options.interceptors as WorkflowClientInterceptors).calls ?? [];
      return factories.map((ctor) => ctor({ workflowId, runId }));
    }
    return Array.isArray(this.options.interceptors) ? (this.options.interceptors as WorkflowClientInterceptor[]) : [];
  }
}

@SymbolBasedInstanceOfError('QueryRejectedError')
export class QueryRejectedError extends Error {
  constructor(public readonly status: temporal.api.enums.v1.WorkflowExecutionStatus) {
    super('Query rejected');
  }
}

@SymbolBasedInstanceOfError('QueryNotRegisteredError')
export class QueryNotRegisteredError extends Error {
  constructor(
    message: string,
    public readonly code: grpcStatus
  ) {
    super(message);
  }
}<|MERGE_RESOLUTION|>--- conflicted
+++ resolved
@@ -1273,11 +1273,8 @@
   protected async createStartWorkflowRequest(input: WorkflowStartInput): Promise<StartWorkflowExecutionRequest> {
     const { options: opts, workflowType, headers } = input;
     const { identity, namespace } = this.options;
-<<<<<<< HEAD
     const internalOptions = (opts as any)[InternalWorkflowStartOptionsKey] as InternalWorkflowStartOptions | undefined;
 
-=======
->>>>>>> 0c587463
     return {
       namespace,
       identity,
