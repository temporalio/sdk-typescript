--- conflicted
+++ resolved
@@ -1,10 +1,4 @@
 import { status as grpcStatus } from '@grpc/grpc-js';
-<<<<<<< HEAD
-import { temporal } from '@temporalio/proto';
-import { WorkflowClientInterceptors, WorkflowDescribeInput } from './interceptors';
-import { v4 as uuid4 } from 'uuid';
-=======
->>>>>>> 571e74e7
 import {
   CancelledFailure,
   DataConverter,
@@ -48,6 +42,7 @@
   WorkflowCancelInput,
   WorkflowClientCallsInterceptor,
   WorkflowClientInterceptors,
+  WorkflowDescribeInput,
   WorkflowQueryInput,
   WorkflowSignalInput,
   WorkflowSignalWithStartInput,
