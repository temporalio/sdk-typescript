<<<<<<< HEAD
=======
import os from 'os';
import { status as grpcStatus } from '@grpc/grpc-js';
import { temporal } from '@temporalio/proto';
import { WorkflowClientInterceptors } from './interceptors';
import { v4 as uuid4 } from 'uuid';
>>>>>>> e1213da8
import {
  CancelledFailure,
  DataConverter,
  LoadedDataConverter,
  RetryState,
  TerminatedFailure,
  TimeoutFailure,
  TimeoutType,
<<<<<<< HEAD
=======
  compileRetryPolicy,
  WorkflowNotFoundError,
>>>>>>> e1213da8
} from '@temporalio/common';
import {
  decodeArrayFromPayloads,
  decodeFromPayloadsAtIndex,
  decodeOptionalFailureToOptionalError,
  encodeMapToPayloads,
  encodeToPayloads,
  loadDataConverter,
} from '@temporalio/internal-non-workflow-common';
import {
  BaseWorkflowHandle,
  compileRetryPolicy,
  composeInterceptors,
  QueryDefinition,
  SignalDefinition,
  WithWorkflowArgs,
  Workflow,
  WorkflowResultType,
} from '@temporalio/internal-workflow-common';
import { temporal } from '@temporalio/proto';
import os from 'os';
import { v4 as uuid4 } from 'uuid';
import { Connection, WorkflowService } from './connection';
import { WorkflowContinuedAsNewError, WorkflowFailedError } from './errors';
import {
  WorkflowCancelInput,
  WorkflowClientCallsInterceptor,
  WorkflowClientInterceptors,
  WorkflowQueryInput,
  WorkflowSignalInput,
  WorkflowSignalWithStartInput,
  WorkflowStartInput,
  WorkflowTerminateInput,
} from './interceptors';
import {
  DescribeWorkflowExecutionResponse,
  GetWorkflowExecutionHistoryRequest,
  RequestCancelWorkflowExecutionResponse,
  StartWorkflowExecutionRequest,
  TerminateWorkflowExecutionResponse,
<<<<<<< HEAD
} from './types';
import { compileWorkflowOptions, WorkflowOptions, WorkflowSignalWithStartOptions } from './workflow-options';
=======
  RequestCancelWorkflowExecutionResponse,
  WorkflowExecution,
} from './types';
import {
  WorkflowFailedError,
  WorkflowContinuedAsNewError,
  WorkflowExecutionAlreadyStartedError,
  ServiceError,
  isServerErrorResponse,
} from './errors';
import { Connection, WorkflowService } from './connection';
>>>>>>> e1213da8

/**
 * A client side handle to a single Workflow instance.
 * It can be used to start, signal, query, wait for completion, terminate and cancel a Workflow execution.
 *
 * Given the following Workflow definition:
 * ```ts
 * export const incrementSignal = defineSignal('increment');
 * export const getValueQuery = defineQuery<number>('getValue');
 * export async function counterWorkflow(initialValue: number): Promise<void>;
 * ```
 *
 * Create a handle for running and interacting with a single Workflow:
 * ```ts
 * const client = new WorkflowClient();
 * // Start the Workflow with initialValue of 2.
 * const handle = await client.start({
 *   workflowType: counterWorkflow,
 *   args: [2],
 *   taskQueue: 'tutorial',
 * });
 * await handle.signal(incrementSignal, 2);
 * await handle.query(getValueQuery); // 4
 * await handle.cancel();
 * await handle.result(); // throws WorkflowExecutionCancelledError
 * ```
 */
export interface WorkflowHandle<T extends Workflow = Workflow> extends BaseWorkflowHandle<T> {
  /**
   * Query a running or completed Workflow.
   *
   * @param def a query definition as returned from {@link defineQuery} or query name (string)
   *
   * @example
   * ```ts
   * await handle.query(getValueQuery);
   * await handle.query<number, []>('getValue');
   * ```
   */
  query<Ret, Args extends any[] = []>(def: QueryDefinition<Ret, Args> | string, ...args: Args): Promise<Ret>;

  /**
   * Terminate a running Workflow
   */
  terminate(reason?: string): Promise<TerminateWorkflowExecutionResponse>;

  /**
   * Cancel a running Workflow
   */
  cancel(): Promise<RequestCancelWorkflowExecutionResponse>;

  /**
   * Describe the current workflow execution
   */
  describe(): Promise<DescribeWorkflowExecutionResponse>;

  /**
   * Readonly accessor to the underlying WorkflowClient
   */
  readonly client: WorkflowClient;
}

/**
 * This interface is exactly the same as {@link WorkflowHandle} except it
 * includes the `originalRunId` returned after starting a new Workflow.
 */
export interface WorkflowHandleWithRunId<T extends Workflow = Workflow> extends WorkflowHandle<T> {
  /**
   * The runId of the initial run of the bound Workflow
   */
  readonly originalRunId: string;
}

export interface WorkflowClientOptions {
  /**
   * {@link DataConverter} to use for serializing and deserializing payloads
   */
  dataConverter?: DataConverter;

  /**
   * Used to override and extend default Connection functionality
   *
   * Useful for injecting auth headers and tracing Workflow executions
   */
  interceptors?: WorkflowClientInterceptors;

  /**
   * Identity to report to the server
   *
   * @default `${process.pid}@${os.hostname()}`
   */
  identity?: string;

  /**
   * Server namespace
   *
   * @default default
   */
  namespace?: string;

  /**
   * Should a query be rejected by closed and failed workflows
   *
   * @default QUERY_REJECT_CONDITION_UNSPECIFIED which means that closed and failed workflows are still queryable
   */
  queryRejectCondition?: temporal.api.enums.v1.QueryRejectCondition;
}

export type WorkflowClientOptionsWithDefaults = Required<WorkflowClientOptions>;

export function defaultWorkflowClientOptions(): WorkflowClientOptionsWithDefaults {
  return {
    dataConverter: {},
    // The equivalent in Java is ManagementFactory.getRuntimeMXBean().getName()
    identity: `${process.pid}@${os.hostname()}`,
    interceptors: {},
    namespace: 'default',
    queryRejectCondition: temporal.api.enums.v1.QueryRejectCondition.QUERY_REJECT_CONDITION_UNSPECIFIED,
  };
}

function assertRequiredWorkflowOptions(opts: WorkflowOptions): void {
  if (!opts.taskQueue) {
    throw new TypeError('Missing WorkflowOptions.taskQueue');
  }
  if (!opts.workflowId) {
    throw new TypeError('Missing WorkflowOptions.workflowId');
  }
}

function ensureArgs<W extends Workflow, T extends WorkflowStartOptions<W>>(
  opts: T
): Omit<T, 'args'> & { args: unknown[] } {
  const { args, ...rest } = opts;
  return { args: args ?? [], ...rest };
}

/**
 * Options for getting a result of a Workflow execution.
 */
export interface WorkflowResultOptions {
  /**
   * If set to true, instructs the client to follow the chain of execution before returning a Workflow's result.
   *
   * Workflow execution is chained if the Workflow has a cron schedule or continues-as-new or configured to retry
   * after failure or timeout.
   *
   * @default true
   */
  followRuns?: boolean;
}

export interface GetWorkflowHandleOptions extends WorkflowResultOptions {
  /**
   * ID of the first execution in the Workflow execution chain.
   *
   * When getting a handle with no `runId`, pass this option to ensure some
   * {@link WorkflowHandle} methods (e.g. `terminate` and `cancel`) don't
   * affect executions from another chain.
   */
  firstExecutionRunId?: string;
}

interface WorkflowHandleOptions extends GetWorkflowHandleOptions {
  workflowId: string;
  runId?: string;
  interceptors: WorkflowClientCallsInterceptor[];
  /**
   * A runId to use for getting the workflow's result.
   *
   * - When creating a handle using `getHandle`, uses the provided runId or firstExecutionRunId
   * - When creating a handle using `start`, uses the returned runId (first in the chain)
   * - When creating a handle using `signalWithStart`, uses the the returned runId
   */
  runIdForResult?: string;
}

/**
 * Options for starting a Workflow
 */
export type WorkflowStartOptions<T extends Workflow = Workflow> = WithWorkflowArgs<T, WorkflowOptions>;

/**
 * Client for starting Workflow executions and creating Workflow handles
 */
export class WorkflowClient {
  public readonly options: WorkflowClientOptionsWithDefaults;
  protected readonly dataConverter: LoadedDataConverter;

  constructor(public readonly service: WorkflowService = new Connection().service, options?: WorkflowClientOptions) {
    this.dataConverter = loadDataConverter(options?.dataConverter);
    this.options = { ...defaultWorkflowClientOptions(), ...options };
  }

  /**
   * Start a new Workflow execution.
   *
   * @returns the execution's `runId`.
   */
  protected async _start<T extends Workflow>(
    workflowTypeOrFunc: string | T,
    options: WithWorkflowArgs<T, WorkflowOptions>,
    interceptors: WorkflowClientCallsInterceptor[]
  ): Promise<string> {
    const workflowType = typeof workflowTypeOrFunc === 'string' ? workflowTypeOrFunc : workflowTypeOrFunc.name;
    assertRequiredWorkflowOptions(options);
    const compiledOptions = compileWorkflowOptions(ensureArgs(options));

    const start = composeInterceptors(interceptors, 'start', this._startWorkflowHandler.bind(this));

    return start({
      options: compiledOptions,
      headers: {},
      workflowType,
    });
  }

  /**
   * Sends a signal to a running Workflow or starts a new one if not already running and immediately signals it.
   * Useful when you're unsure of the Workflows' run state.
   *
   * @returns the runId of the Workflow
   */
  protected async _signalWithStart<T extends Workflow, SA extends any[]>(
    workflowTypeOrFunc: string | T,
    options: WithWorkflowArgs<T, WorkflowSignalWithStartOptions<SA>>,
    interceptors: WorkflowClientCallsInterceptor[]
  ): Promise<string> {
    const workflowType = typeof workflowTypeOrFunc === 'string' ? workflowTypeOrFunc : workflowTypeOrFunc.name;
    const { signal, signalArgs, ...rest } = options;
    assertRequiredWorkflowOptions(rest);
    const compiledOptions = compileWorkflowOptions(ensureArgs(rest));

    const signalWithStart = composeInterceptors(
      interceptors,
      'signalWithStart',
      this._signalWithStartWorkflowHandler.bind(this)
    );

    return signalWithStart({
      options: compiledOptions,
      headers: {},
      workflowType,
      signalName: typeof signal === 'string' ? signal : signal.name,
      signalArgs,
    });
  }

  /**
   * Start a new Workflow execution.
   *
   * @returns a WorkflowHandle to the started Workflow
   */
  public async start<T extends Workflow>(
    workflowTypeOrFunc: string | T,
    options: WorkflowStartOptions<T>
  ): Promise<WorkflowHandleWithRunId<T>> {
    const { workflowId } = options;
    // Cast is needed because it's impossible to deduce the type in this situation
    const interceptors = (this.options.interceptors.calls ?? []).map((ctor) => ctor({ workflowId }));
    const runId = await this._start(workflowTypeOrFunc, { ...options, workflowId }, interceptors);
    // runId is not used in handles created with `start*` calls because these
    // handles should allow interacting with the workflow if it continues as new.
    const handle = this._createWorkflowHandle({
      workflowId,
      runId: undefined,
      firstExecutionRunId: runId,
      runIdForResult: runId,
      interceptors,
      followRuns: options.followRuns ?? true,
    }) as WorkflowHandleWithRunId<T>; // Cast is safe because we know we add the originalRunId below
    (handle as any) /* readonly */.originalRunId = runId;
    return handle;
  }

  /**
   * Sends a signal to a running Workflow or starts a new one if not already running and immediately signals it.
   * Useful when you're unsure of the Workflows' run state.
   *
   * @returns a WorkflowHandle to the started Workflow
   */
  public async signalWithStart<T extends Workflow, SA extends any[] = []>(
    workflowTypeOrFunc: string | T,
    options: WithWorkflowArgs<T, WorkflowSignalWithStartOptions<SA>>
  ): Promise<WorkflowHandleWithRunId<T>> {
    const { workflowId } = options;
    const interceptors = (this.options.interceptors.calls ?? []).map((ctor) => ctor({ workflowId }));
    const runId = await this._signalWithStart(workflowTypeOrFunc, options, interceptors);
    // runId is not used in handles created with `start*` calls because these
    // handles should allow interacting with the workflow if it continues as new.
    const handle = this._createWorkflowHandle({
      workflowId,
      runId: undefined,
      firstExecutionRunId: undefined, // We don't know if this runId is first in the chain or not
      runIdForResult: runId,
      interceptors,
      followRuns: options.followRuns ?? true,
    }) as WorkflowHandleWithRunId<T>; // Cast is safe because we know we add the originalRunId below
    (handle as any) /* readonly */.originalRunId = runId;
    return handle;
  }

  /**
   * Starts a new Workflow execution and awaits its completion.
   *
   * @returns the result of the Workflow execution
   */
  public async execute<T extends Workflow>(
    workflowTypeOrFunc: string | T,
    options: WorkflowStartOptions<T>
  ): Promise<WorkflowResultType<T>> {
    const { workflowId } = options;
    const interceptors = (this.options.interceptors.calls ?? []).map((ctor) => ctor({ workflowId }));
    await this._start(workflowTypeOrFunc, options, interceptors);
    return await this.result(workflowId, undefined, {
      followRuns: options.followRuns ?? true,
    });
  }

  /**
   * Gets the result of a Workflow execution.
   *
   * Follows the chain of execution in case Workflow continues as new, or has a cron schedule or retry policy.
   */
  public async result<T extends Workflow>(
    workflowId: string,
    runId?: string,
    opts?: WorkflowResultOptions
  ): Promise<WorkflowResultType<T>> {
    const followRuns = opts?.followRuns ?? true;
    const execution: temporal.api.common.v1.IWorkflowExecution = { workflowId, runId };
    const req: GetWorkflowExecutionHistoryRequest = {
      namespace: this.options.namespace,
      execution,
      skipArchival: true,
      waitNewEvent: true,
      historyEventFilterType: temporal.api.enums.v1.HistoryEventFilterType.HISTORY_EVENT_FILTER_TYPE_CLOSE_EVENT,
    };
    let ev: temporal.api.history.v1.IHistoryEvent;

    for (;;) {
      let res: temporal.api.workflowservice.v1.GetWorkflowExecutionHistoryResponse;
      try {
        res = await this.service.getWorkflowExecutionHistory(req);
      } catch (err) {
        this.rethrowGrpcError(err, { workflowId, runId }, 'Failed to get Workflow execution history');
      }
      if (!res.history) {
        throw new Error('No history returned by service');
      }
      const { events } = res.history;
      if (!events) {
        throw new Error('No events in history returned by service');
      }
      if (events.length === 0) {
        req.nextPageToken = res.nextPageToken;
        continue;
      }
      if (events.length !== 1) {
        throw new Error(`Expected at most 1 close event(s), got: ${events.length}`);
      }
      ev = events[0];

      if (ev.workflowExecutionCompletedEventAttributes) {
        if (followRuns && ev.workflowExecutionCompletedEventAttributes.newExecutionRunId) {
          execution.runId = ev.workflowExecutionCompletedEventAttributes.newExecutionRunId;
          req.nextPageToken = undefined;
          continue;
        }
        // Note that we can only return one value from our workflow function in JS.
        // Ignore any other payloads in result
        const [result] = await decodeArrayFromPayloads(
          this.dataConverter,
          ev.workflowExecutionCompletedEventAttributes.result?.payloads
        );
        return result as any;
      } else if (ev.workflowExecutionFailedEventAttributes) {
        if (followRuns && ev.workflowExecutionFailedEventAttributes.newExecutionRunId) {
          execution.runId = ev.workflowExecutionFailedEventAttributes.newExecutionRunId;
          req.nextPageToken = undefined;
          continue;
        }
        const { failure, retryState } = ev.workflowExecutionFailedEventAttributes;
        throw new WorkflowFailedError(
          'Workflow execution failed',
<<<<<<< HEAD
          await decodeOptionalFailureToOptionalError(this.dataConverter, failure),
          RetryState.RETRY_STATE_NON_RETRYABLE_FAILURE
=======
          await optionalFailureToOptionalError(failure, this.options.dataConverter),
          retryState ?? RetryState.RETRY_STATE_UNSPECIFIED
>>>>>>> e1213da8
        );
      } else if (ev.workflowExecutionCanceledEventAttributes) {
        const failure = new CancelledFailure(
          'Workflow canceled',
          await decodeArrayFromPayloads(
            this.dataConverter,
            ev.workflowExecutionCanceledEventAttributes.details?.payloads
          )
        );
        failure.stack = '';
        throw new WorkflowFailedError(
          'Workflow execution cancelled',
          failure,
          RetryState.RETRY_STATE_NON_RETRYABLE_FAILURE
        );
      } else if (ev.workflowExecutionTerminatedEventAttributes) {
        const failure = new TerminatedFailure(
          ev.workflowExecutionTerminatedEventAttributes.reason || 'Workflow execution terminated'
        );
        failure.stack = '';
        throw new WorkflowFailedError(
          ev.workflowExecutionTerminatedEventAttributes.reason || 'Workflow execution terminated',
          failure,
          RetryState.RETRY_STATE_NON_RETRYABLE_FAILURE
        );
      } else if (ev.workflowExecutionTimedOutEventAttributes) {
        if (followRuns && ev.workflowExecutionTimedOutEventAttributes.newExecutionRunId) {
          execution.runId = ev.workflowExecutionTimedOutEventAttributes.newExecutionRunId;
          req.nextPageToken = undefined;
          continue;
        }
        const failure = new TimeoutFailure(
          'Workflow execution timed out',
          undefined,
          TimeoutType.TIMEOUT_TYPE_START_TO_CLOSE
        );
        failure.stack = '';
        throw new WorkflowFailedError(
          'Workflow execution timed out',
          failure,
          ev.workflowExecutionTimedOutEventAttributes.retryState || 0
        );
      } else if (ev.workflowExecutionContinuedAsNewEventAttributes) {
        const { newExecutionRunId } = ev.workflowExecutionContinuedAsNewEventAttributes;
        if (!newExecutionRunId) {
          throw new TypeError('Expected service to return newExecutionRunId for WorkflowExecutionContinuedAsNewEvent');
        }
        if (!followRuns) {
          throw new WorkflowContinuedAsNewError('Workflow execution continued as new', newExecutionRunId);
        }
        execution.runId = newExecutionRunId;
        req.nextPageToken = undefined;
        continue;
      }
    }
  }

  protected rethrowGrpcError(err: unknown, workflowExecution: WorkflowExecution, fallbackMessage: string): never {
    if (isServerErrorResponse(err)) {
      if (err.code === grpcStatus.NOT_FOUND) {
        throw new WorkflowNotFoundError(
          err.details ?? 'Workflow not found',
          workflowExecution.workflowId,
          workflowExecution.runId
        );
      }
      throw new ServiceError(fallbackMessage, { cause: err });
    }
    throw new ServiceError('Unexpeced error while making gRPC request');
  }

  /**
   * Uses given input to make a queryWorkflow call to the service
   *
   * Used as the final function of the query interceptor chain
   */
  protected async _queryWorkflowHandler(input: WorkflowQueryInput): Promise<unknown> {
<<<<<<< HEAD
    const response = await this.service.queryWorkflow({
      queryRejectCondition: input.queryRejectCondition,
      namespace: this.options.namespace,
      execution: input.workflowExecution,
      query: {
        queryType: input.queryType,
        queryArgs: { payloads: await encodeToPayloads(this.dataConverter, ...input.args) },
      },
    });
=======
    let response: temporal.api.workflowservice.v1.QueryWorkflowResponse;
    try {
      response = await this.service.queryWorkflow({
        queryRejectCondition: input.queryRejectCondition,
        namespace: this.options.namespace,
        execution: input.workflowExecution,
        query: {
          queryType: input.queryType,
          queryArgs: { payloads: await this.options.dataConverter.toPayloads(...input.args) },
        },
      });
    } catch (err) {
      this.rethrowGrpcError(err, input.workflowExecution, 'Failed to query Workflow');
    }
>>>>>>> e1213da8
    if (response.queryRejected) {
      if (response.queryRejected.status === undefined || response.queryRejected.status === null) {
        throw new TypeError('Received queryRejected from server with no status');
      }
      throw new QueryRejectedError(response.queryRejected.status);
    }
    if (!response.queryResult) {
      throw new TypeError('Invalid response from server');
    }
    // We ignore anything but the first result
    return await decodeFromPayloadsAtIndex(this.dataConverter, 0, response.queryResult?.payloads);
  }

  /**
   * Uses given input to make a signalWorkflowExecution call to the service
   *
   * Used as the final function of the signal interceptor chain
   */
  protected async _signalWorkflowHandler(input: WorkflowSignalInput): Promise<void> {
<<<<<<< HEAD
    await this.service.signalWorkflowExecution({
      identity: this.options.identity,
      namespace: this.options.namespace,
      workflowExecution: input.workflowExecution,
      requestId: uuid4(),
      // control is unused,
      signalName: input.signalName,
      input: { payloads: await encodeToPayloads(this.dataConverter, ...input.args) },
    });
=======
    try {
      await this.service.signalWorkflowExecution({
        identity: this.options.identity,
        namespace: this.options.namespace,
        workflowExecution: input.workflowExecution,
        requestId: uuid4(),
        // control is unused,
        signalName: input.signalName,
        input: { payloads: await this.options.dataConverter.toPayloads(...input.args) },
      });
    } catch (err) {
      this.rethrowGrpcError(err, input.workflowExecution, 'Failed to signal Workflow');
    }
>>>>>>> e1213da8
  }

  /**
   * Uses given input to make a signalWithStartWorkflowExecution call to the service
   *
   * Used as the final function of the signalWithStart interceptor chain
   */
  protected async _signalWithStartWorkflowHandler(input: WorkflowSignalWithStartInput): Promise<string> {
    const { identity } = this.options;
    const { options, workflowType, signalName, signalArgs, headers } = input;
<<<<<<< HEAD
    const { runId } = await this.service.signalWithStartWorkflowExecution({
      namespace: this.options.namespace,
      identity,
      requestId: uuid4(),
      workflowId: options.workflowId,
      workflowIdReusePolicy: options.workflowIdReusePolicy,
      workflowType: { name: workflowType },
      input: { payloads: await encodeToPayloads(this.dataConverter, ...options.args) },
      signalName,
      signalInput: { payloads: await encodeToPayloads(this.dataConverter, ...signalArgs) },
      taskQueue: {
        kind: temporal.api.enums.v1.TaskQueueKind.TASK_QUEUE_KIND_UNSPECIFIED,
        name: options.taskQueue,
      },
      workflowExecutionTimeout: options.workflowExecutionTimeout,
      workflowRunTimeout: options.workflowRunTimeout,
      workflowTaskTimeout: options.workflowTaskTimeout,
      retryPolicy: options.retry ? compileRetryPolicy(options.retry) : undefined,
      memo: options.memo ? { fields: await encodeMapToPayloads(this.dataConverter, options.memo) } : undefined,
      searchAttributes: options.searchAttributes
        ? {
            indexedFields: await encodeMapToPayloads(this.dataConverter, options.searchAttributes),
          }
        : undefined,
      cronSchedule: options.cronSchedule,
      header: { fields: headers },
    });
    return runId;
=======
    try {
      const { runId } = await this.service.signalWithStartWorkflowExecution({
        namespace: this.options.namespace,
        identity,
        requestId: uuid4(),
        workflowId: options.workflowId,
        workflowIdReusePolicy: options.workflowIdReusePolicy,
        workflowType: { name: workflowType },
        input: { payloads: await dataConverter.toPayloads(...options.args) },
        signalName,
        signalInput: { payloads: await dataConverter.toPayloads(...signalArgs) },
        taskQueue: {
          kind: temporal.api.enums.v1.TaskQueueKind.TASK_QUEUE_KIND_UNSPECIFIED,
          name: options.taskQueue,
        },
        workflowExecutionTimeout: options.workflowExecutionTimeout,
        workflowRunTimeout: options.workflowRunTimeout,
        workflowTaskTimeout: options.workflowTaskTimeout,
        retryPolicy: options.retry ? compileRetryPolicy(options.retry) : undefined,
        memo: options.memo ? { fields: await mapToPayloads(dataConverter, options.memo) } : undefined,
        searchAttributes: options.searchAttributes
          ? {
              indexedFields: await mapToPayloads(dataConverter, options.searchAttributes),
            }
          : undefined,
        cronSchedule: options.cronSchedule,
        header: { fields: headers },
      });
      return runId;
    } catch (err) {
      this.rethrowGrpcError(err, { workflowId: options.workflowId }, 'Failed to signalWithStart Workflow');
    }
>>>>>>> e1213da8
  }

  /**
   * Uses given input to make startWorkflowExecution call to the service
   *
   * Used as the final function of the start interceptor chain
   */
  protected async _startWorkflowHandler(input: WorkflowStartInput): Promise<string> {
<<<<<<< HEAD
    const { options: opts, workflowType: name, headers } = input;
    const { identity } = this.options;
=======
    const { options: opts, workflowType, headers } = input;
    const { identity, dataConverter } = this.options;
>>>>>>> e1213da8
    const req: StartWorkflowExecutionRequest = {
      namespace: this.options.namespace,
      identity,
      requestId: uuid4(),
      workflowId: opts.workflowId,
      workflowIdReusePolicy: opts.workflowIdReusePolicy,
<<<<<<< HEAD
      workflowType: { name },
      input: { payloads: await encodeToPayloads(this.dataConverter, ...opts.args) },
=======
      workflowType: { name: workflowType },
      input: { payloads: await dataConverter.toPayloads(...opts.args) },
>>>>>>> e1213da8
      taskQueue: {
        kind: temporal.api.enums.v1.TaskQueueKind.TASK_QUEUE_KIND_UNSPECIFIED,
        name: opts.taskQueue,
      },
      workflowExecutionTimeout: opts.workflowExecutionTimeout,
      workflowRunTimeout: opts.workflowRunTimeout,
      workflowTaskTimeout: opts.workflowTaskTimeout,
      retryPolicy: opts.retry ? compileRetryPolicy(opts.retry) : undefined,
      memo: opts.memo ? { fields: await encodeMapToPayloads(this.dataConverter, opts.memo) } : undefined,
      searchAttributes: opts.searchAttributes
        ? {
            indexedFields: await encodeMapToPayloads(this.dataConverter, opts.searchAttributes),
          }
        : undefined,
      cronSchedule: opts.cronSchedule,
      header: { fields: headers },
    };
    try {
      const res = await this.service.startWorkflowExecution(req);
      return res.runId;
    } catch (err: any) {
      if (err.code === grpcStatus.ALREADY_EXISTS) {
        throw new WorkflowExecutionAlreadyStartedError(
          'Workflow execution already started',
          opts.workflowId,
          workflowType
        );
      }
      this.rethrowGrpcError(err, { workflowId: opts.workflowId }, 'Failed to start Workflow');
    }
  }

  /**
   * Uses given input to make terminateWorkflowExecution call to the service
   *
   * Used as the final function of the terminate interceptor chain
   */
  protected async _terminateWorkflowHandler(
    input: WorkflowTerminateInput
  ): Promise<TerminateWorkflowExecutionResponse> {
<<<<<<< HEAD
    return await this.service.terminateWorkflowExecution({
      namespace: this.options.namespace,
      identity: this.options.identity,
      ...input,
      details: { payloads: input.details ? await encodeToPayloads(this.dataConverter, ...input.details) : undefined },
    });
=======
    try {
      return await this.service.terminateWorkflowExecution({
        namespace: this.options.namespace,
        identity: this.options.identity,
        ...input,
        details: { payloads: await this.options.dataConverter.toPayloads(input.details) },
        firstExecutionRunId: input.firstExecutionRunId,
      });
    } catch (err) {
      this.rethrowGrpcError(err, input.workflowExecution, 'Failed to terminate Workflow');
    }
>>>>>>> e1213da8
  }

  /**
   * Uses given input to make requestCancelWorkflowExecution call to the service
   *
   * Used as the final function of the cancel interceptor chain
   */
  protected async _cancelWorkflowHandler(input: WorkflowCancelInput): Promise<RequestCancelWorkflowExecutionResponse> {
    try {
      return await this.service.requestCancelWorkflowExecution({
        namespace: this.options.namespace,
        identity: this.options.identity,
        requestId: uuid4(),
        workflowExecution: input.workflowExecution,
        firstExecutionRunId: input.firstExecutionRunId,
      });
    } catch (err) {
      this.rethrowGrpcError(err, input.workflowExecution, 'Failed to cancel workflow');
    }
  }

  /**
   * Create a new workflow handle for new or existing Workflow execution
   */
  protected _createWorkflowHandle<T extends Workflow>({
    workflowId,
    runId,
    firstExecutionRunId,
    interceptors,
    runIdForResult,
    ...resultOptions
  }: WorkflowHandleOptions): WorkflowHandle<T> {
    const namespace = this.options.namespace;

    return {
      client: this,
      workflowId,
      async result(): Promise<WorkflowResultType<T>> {
        return this.client.result(workflowId, runIdForResult, resultOptions);
      },
      async terminate(reason?: string) {
        const next = this.client._terminateWorkflowHandler.bind(this.client);
        const fn = interceptors.length ? composeInterceptors(interceptors, 'terminate', next) : next;
        return await fn({
          workflowExecution: { workflowId, runId },
          reason,
          firstExecutionRunId,
        });
      },
      async cancel() {
        const next = this.client._cancelWorkflowHandler.bind(this.client);
        const fn = interceptors.length ? composeInterceptors(interceptors, 'cancel', next) : next;
        return await fn({
          workflowExecution: { workflowId, runId },
          firstExecutionRunId,
        });
      },
      async describe() {
        return this.client.service.describeWorkflowExecution({
          namespace,
          execution: {
            runId,
            workflowId,
          },
        });
      },
      async signal<Args extends any[]>(def: SignalDefinition<Args> | string, ...args: Args): Promise<void> {
        const next = this.client._signalWorkflowHandler.bind(this.client);
        const fn = interceptors.length ? composeInterceptors(interceptors, 'signal', next) : next;
        await fn({
          workflowExecution: { workflowId, runId },
          signalName: typeof def === 'string' ? def : def.name,
          args,
        });
      },
      async query<Ret, Args extends any[]>(def: QueryDefinition<Ret, Args> | string, ...args: Args): Promise<Ret> {
        const next = this.client._queryWorkflowHandler.bind(this.client);
        const fn = interceptors.length ? composeInterceptors(interceptors, 'query', next) : next;
        return fn({
          workflowExecution: { workflowId, runId },
          queryRejectCondition: this.client.options.queryRejectCondition,
          queryType: typeof def === 'string' ? def : def.name,
          args,
        }) as Promise<Ret>;
      },
    };
  }

  /**
   * Creates a Workflow handle for existing Workflow using `workflowId` and optional `runId`.
   *
   * This method does not validate `workflowId`. If there is no Workflow Execution with the given `workflowId`, handle
   * methods like `handle.describe()` will throw a `NOT_FOUND` error.
   */
  public getHandle<T extends Workflow>(
    workflowId: string,
    runId?: string,
    options?: GetWorkflowHandleOptions
  ): WorkflowHandle<T> {
    const interceptors = (this.options.interceptors.calls ?? []).map((ctor) => ctor({ workflowId, runId }));

    return this._createWorkflowHandle({
      workflowId,
      runId,
      firstExecutionRunId: options?.firstExecutionRunId,
      runIdForResult: runId ?? options?.firstExecutionRunId,
      interceptors,
      followRuns: options?.followRuns ?? true,
    });
  }
}

export class QueryRejectedError extends Error {
  public readonly name: string = 'QueryRejectedError';
  constructor(public readonly status: temporal.api.enums.v1.WorkflowExecutionStatus) {
    super('Query rejected');
  }
}<|MERGE_RESOLUTION|>--- conflicted
+++ resolved
@@ -1,11 +1,4 @@
-<<<<<<< HEAD
-=======
-import os from 'os';
 import { status as grpcStatus } from '@grpc/grpc-js';
-import { temporal } from '@temporalio/proto';
-import { WorkflowClientInterceptors } from './interceptors';
-import { v4 as uuid4 } from 'uuid';
->>>>>>> e1213da8
 import {
   CancelledFailure,
   DataConverter,
@@ -14,11 +7,6 @@
   TerminatedFailure,
   TimeoutFailure,
   TimeoutType,
-<<<<<<< HEAD
-=======
-  compileRetryPolicy,
-  WorkflowNotFoundError,
->>>>>>> e1213da8
 } from '@temporalio/common';
 import {
   decodeArrayFromPayloads,
@@ -36,13 +24,20 @@
   SignalDefinition,
   WithWorkflowArgs,
   Workflow,
+  WorkflowNotFoundError,
   WorkflowResultType,
 } from '@temporalio/internal-workflow-common';
 import { temporal } from '@temporalio/proto';
 import os from 'os';
 import { v4 as uuid4 } from 'uuid';
 import { Connection, WorkflowService } from './connection';
-import { WorkflowContinuedAsNewError, WorkflowFailedError } from './errors';
+import {
+  isServerErrorResponse,
+  ServiceError,
+  WorkflowContinuedAsNewError,
+  WorkflowExecutionAlreadyStartedError,
+  WorkflowFailedError,
+} from './errors';
 import {
   WorkflowCancelInput,
   WorkflowClientCallsInterceptor,
@@ -59,22 +54,9 @@
   RequestCancelWorkflowExecutionResponse,
   StartWorkflowExecutionRequest,
   TerminateWorkflowExecutionResponse,
-<<<<<<< HEAD
+  WorkflowExecution,
 } from './types';
 import { compileWorkflowOptions, WorkflowOptions, WorkflowSignalWithStartOptions } from './workflow-options';
-=======
-  RequestCancelWorkflowExecutionResponse,
-  WorkflowExecution,
-} from './types';
-import {
-  WorkflowFailedError,
-  WorkflowContinuedAsNewError,
-  WorkflowExecutionAlreadyStartedError,
-  ServiceError,
-  isServerErrorResponse,
-} from './errors';
-import { Connection, WorkflowService } from './connection';
->>>>>>> e1213da8
 
 /**
  * A client side handle to a single Workflow instance.
@@ -460,13 +442,8 @@
         const { failure, retryState } = ev.workflowExecutionFailedEventAttributes;
         throw new WorkflowFailedError(
           'Workflow execution failed',
-<<<<<<< HEAD
           await decodeOptionalFailureToOptionalError(this.dataConverter, failure),
-          RetryState.RETRY_STATE_NON_RETRYABLE_FAILURE
-=======
-          await optionalFailureToOptionalError(failure, this.options.dataConverter),
           retryState ?? RetryState.RETRY_STATE_UNSPECIFIED
->>>>>>> e1213da8
         );
       } else if (ev.workflowExecutionCanceledEventAttributes) {
         const failure = new CancelledFailure(
@@ -535,7 +512,7 @@
       }
       throw new ServiceError(fallbackMessage, { cause: err });
     }
-    throw new ServiceError('Unexpeced error while making gRPC request');
+    throw new ServiceError('Unexpected error while making gRPC request');
   }
 
   /**
@@ -544,17 +521,6 @@
    * Used as the final function of the query interceptor chain
    */
   protected async _queryWorkflowHandler(input: WorkflowQueryInput): Promise<unknown> {
-<<<<<<< HEAD
-    const response = await this.service.queryWorkflow({
-      queryRejectCondition: input.queryRejectCondition,
-      namespace: this.options.namespace,
-      execution: input.workflowExecution,
-      query: {
-        queryType: input.queryType,
-        queryArgs: { payloads: await encodeToPayloads(this.dataConverter, ...input.args) },
-      },
-    });
-=======
     let response: temporal.api.workflowservice.v1.QueryWorkflowResponse;
     try {
       response = await this.service.queryWorkflow({
@@ -563,13 +529,12 @@
         execution: input.workflowExecution,
         query: {
           queryType: input.queryType,
-          queryArgs: { payloads: await this.options.dataConverter.toPayloads(...input.args) },
+          queryArgs: { payloads: await encodeToPayloads(this.dataConverter, ...input.args) },
         },
       });
     } catch (err) {
       this.rethrowGrpcError(err, input.workflowExecution, 'Failed to query Workflow');
     }
->>>>>>> e1213da8
     if (response.queryRejected) {
       if (response.queryRejected.status === undefined || response.queryRejected.status === null) {
         throw new TypeError('Received queryRejected from server with no status');
@@ -589,17 +554,6 @@
    * Used as the final function of the signal interceptor chain
    */
   protected async _signalWorkflowHandler(input: WorkflowSignalInput): Promise<void> {
-<<<<<<< HEAD
-    await this.service.signalWorkflowExecution({
-      identity: this.options.identity,
-      namespace: this.options.namespace,
-      workflowExecution: input.workflowExecution,
-      requestId: uuid4(),
-      // control is unused,
-      signalName: input.signalName,
-      input: { payloads: await encodeToPayloads(this.dataConverter, ...input.args) },
-    });
-=======
     try {
       await this.service.signalWorkflowExecution({
         identity: this.options.identity,
@@ -608,12 +562,11 @@
         requestId: uuid4(),
         // control is unused,
         signalName: input.signalName,
-        input: { payloads: await this.options.dataConverter.toPayloads(...input.args) },
+        input: { payloads: await encodeToPayloads(this.dataConverter, ...input.args) },
       });
     } catch (err) {
       this.rethrowGrpcError(err, input.workflowExecution, 'Failed to signal Workflow');
     }
->>>>>>> e1213da8
   }
 
   /**
@@ -624,36 +577,6 @@
   protected async _signalWithStartWorkflowHandler(input: WorkflowSignalWithStartInput): Promise<string> {
     const { identity } = this.options;
     const { options, workflowType, signalName, signalArgs, headers } = input;
-<<<<<<< HEAD
-    const { runId } = await this.service.signalWithStartWorkflowExecution({
-      namespace: this.options.namespace,
-      identity,
-      requestId: uuid4(),
-      workflowId: options.workflowId,
-      workflowIdReusePolicy: options.workflowIdReusePolicy,
-      workflowType: { name: workflowType },
-      input: { payloads: await encodeToPayloads(this.dataConverter, ...options.args) },
-      signalName,
-      signalInput: { payloads: await encodeToPayloads(this.dataConverter, ...signalArgs) },
-      taskQueue: {
-        kind: temporal.api.enums.v1.TaskQueueKind.TASK_QUEUE_KIND_UNSPECIFIED,
-        name: options.taskQueue,
-      },
-      workflowExecutionTimeout: options.workflowExecutionTimeout,
-      workflowRunTimeout: options.workflowRunTimeout,
-      workflowTaskTimeout: options.workflowTaskTimeout,
-      retryPolicy: options.retry ? compileRetryPolicy(options.retry) : undefined,
-      memo: options.memo ? { fields: await encodeMapToPayloads(this.dataConverter, options.memo) } : undefined,
-      searchAttributes: options.searchAttributes
-        ? {
-            indexedFields: await encodeMapToPayloads(this.dataConverter, options.searchAttributes),
-          }
-        : undefined,
-      cronSchedule: options.cronSchedule,
-      header: { fields: headers },
-    });
-    return runId;
-=======
     try {
       const { runId } = await this.service.signalWithStartWorkflowExecution({
         namespace: this.options.namespace,
@@ -662,9 +585,9 @@
         workflowId: options.workflowId,
         workflowIdReusePolicy: options.workflowIdReusePolicy,
         workflowType: { name: workflowType },
-        input: { payloads: await dataConverter.toPayloads(...options.args) },
+        input: { payloads: await encodeToPayloads(this.dataConverter, ...options.args) },
         signalName,
-        signalInput: { payloads: await dataConverter.toPayloads(...signalArgs) },
+        signalInput: { payloads: await encodeToPayloads(this.dataConverter, ...signalArgs) },
         taskQueue: {
           kind: temporal.api.enums.v1.TaskQueueKind.TASK_QUEUE_KIND_UNSPECIFIED,
           name: options.taskQueue,
@@ -673,10 +596,10 @@
         workflowRunTimeout: options.workflowRunTimeout,
         workflowTaskTimeout: options.workflowTaskTimeout,
         retryPolicy: options.retry ? compileRetryPolicy(options.retry) : undefined,
-        memo: options.memo ? { fields: await mapToPayloads(dataConverter, options.memo) } : undefined,
+        memo: options.memo ? { fields: await encodeMapToPayloads(this.dataConverter, options.memo) } : undefined,
         searchAttributes: options.searchAttributes
           ? {
-              indexedFields: await mapToPayloads(dataConverter, options.searchAttributes),
+              indexedFields: await encodeMapToPayloads(this.dataConverter, options.searchAttributes),
             }
           : undefined,
         cronSchedule: options.cronSchedule,
@@ -686,7 +609,6 @@
     } catch (err) {
       this.rethrowGrpcError(err, { workflowId: options.workflowId }, 'Failed to signalWithStart Workflow');
     }
->>>>>>> e1213da8
   }
 
   /**
@@ -695,26 +617,16 @@
    * Used as the final function of the start interceptor chain
    */
   protected async _startWorkflowHandler(input: WorkflowStartInput): Promise<string> {
-<<<<<<< HEAD
-    const { options: opts, workflowType: name, headers } = input;
+    const { options: opts, workflowType, headers } = input;
     const { identity } = this.options;
-=======
-    const { options: opts, workflowType, headers } = input;
-    const { identity, dataConverter } = this.options;
->>>>>>> e1213da8
     const req: StartWorkflowExecutionRequest = {
       namespace: this.options.namespace,
       identity,
       requestId: uuid4(),
       workflowId: opts.workflowId,
       workflowIdReusePolicy: opts.workflowIdReusePolicy,
-<<<<<<< HEAD
-      workflowType: { name },
+      workflowType: { name: workflowType },
       input: { payloads: await encodeToPayloads(this.dataConverter, ...opts.args) },
-=======
-      workflowType: { name: workflowType },
-      input: { payloads: await dataConverter.toPayloads(...opts.args) },
->>>>>>> e1213da8
       taskQueue: {
         kind: temporal.api.enums.v1.TaskQueueKind.TASK_QUEUE_KIND_UNSPECIFIED,
         name: opts.taskQueue,
@@ -755,26 +667,17 @@
   protected async _terminateWorkflowHandler(
     input: WorkflowTerminateInput
   ): Promise<TerminateWorkflowExecutionResponse> {
-<<<<<<< HEAD
-    return await this.service.terminateWorkflowExecution({
-      namespace: this.options.namespace,
-      identity: this.options.identity,
-      ...input,
-      details: { payloads: input.details ? await encodeToPayloads(this.dataConverter, ...input.details) : undefined },
-    });
-=======
     try {
       return await this.service.terminateWorkflowExecution({
         namespace: this.options.namespace,
         identity: this.options.identity,
         ...input,
-        details: { payloads: await this.options.dataConverter.toPayloads(input.details) },
+        details: { payloads: input.details ? await encodeToPayloads(this.dataConverter, ...input.details) : undefined },
         firstExecutionRunId: input.firstExecutionRunId,
       });
     } catch (err) {
       this.rethrowGrpcError(err, input.workflowExecution, 'Failed to terminate Workflow');
     }
->>>>>>> e1213da8
   }
 
   /**
