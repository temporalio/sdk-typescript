import path from 'path';
import util from 'util';
import dedent from 'dedent';
import webpack from 'webpack';
import { v4 as uuid4 } from 'uuid';
import * as realFS from 'fs';
import * as memfs from 'memfs';
import * as unionfs from 'unionfs';
import { DefaultLogger, Logger } from '../logger';

/**
 * Builds a V8 Isolate by bundling provided Workflows using webpack.
 *
 * @param workflowsPath all Workflows found in path will be put in the bundle
 * @param workflowInterceptorModules list of interceptor modules to register on Workflow creation
 */
export class WorkflowCodeBundler {
  constructor(
    public readonly logger: Logger,
    public readonly workflowsPath: string,
    public readonly workflowInterceptorModules: string[] = [],
    protected readonly payloadConverterPath?: string
  ) {}

  /**
   * @return a string representation of the bundled Workflow code
   */
  public async createBundle(): Promise<string> {
    const vol = new memfs.Volume();
    const ufs = new unionfs.Union();

    /**
     * readdir and exclude sourcemaps and d.ts files
     */
    function readdir(...args: Parameters<typeof realFS.readdir>) {
      // Help TS a bit because readdir has multiple signatures
      const callback: (err: NodeJS.ErrnoException | null, files: string[]) => void = args.pop() as any;
      const newArgs: Parameters<typeof realFS.readdir> = [
        ...args,
        (err: Error | null, files: string[]) => {
          if (err !== null) {
            callback(err, []);
            return;
          }
          callback(
            null,
            files.filter((f) => /\.[jt]s$/.test(path.extname(f)) && !f.endsWith('.d.ts'))
          );
        },
      ] as any;
      return realFS.readdir(...newArgs);
    }

    // Cast because the type definitions are inaccurate
    ufs.use(memfs.createFsFromVolume(vol) as any).use({ ...realFS, readdir: readdir as any });
    const distDir = '/dist';
    const entrypointPath = this.makeEntrypointPath(ufs, this.workflowsPath);

    this.genEntrypoint(vol, entrypointPath);
    await this.bundle(ufs, entrypointPath, distDir);
    return ufs.readFileSync(path.join(distDir, 'main.js'), 'utf8');
  }

  protected makeEntrypointPath(fs: typeof unionfs.ufs, workflowsPath: string): string {
    const stat = fs.statSync(workflowsPath);
    if (stat.isFile()) {
      // workflowsPath is a file; make the entrypoint a sibling of that file
      const { root, dir, name } = path.parse(workflowsPath);
      return path.format({ root, dir, base: `${name}-entrypoint-${uuid4()}.js` });
    } else {
      // workflowsPath is a directory; make the entrypoint a sibling of that directory
      const { root, dir, base } = path.parse(workflowsPath);
      return path.format({ root, dir, base: `${base}-entrypoint-${uuid4()}.js` });
    }
  }

  /**
   * Creates the main entrypoint for the generated webpack library.
   *
   * Exports all detected Workflow implementations and some workflow libraries to be used by the Worker.
   */
  protected genEntrypoint(vol: typeof memfs.vol, target: string): void {
    const interceptorImports = [...new Set(this.workflowInterceptorModules)]
      .map((v) => `import(/* webpackMode: "eager" */ ${JSON.stringify(v)})`)
      .join(', \n');

    const code = dedent`
      import * as api from '@temporalio/workflow/lib/worker-interface.js';
      
      // Bundle all Workflows and interceptor modules for lazy evaluation
      api.overrideGlobals();
      api.setImportFuncs({
        importWorkflows: () => {
          return import(/* webpackMode: "eager" */ ${JSON.stringify(this.workflowsPath)});
        },
        importInterceptors: () => {
          return Promise.all([
            ${interceptorImports}
          ]);
        }
      });

      export { api };
    `;
    try {
      vol.mkdirSync(path.dirname(target), { recursive: true });
    } catch (err: any) {
      if (err.code !== 'EEXIST') throw err;
    }
    vol.writeFileSync(target, code);
  }

  /**
   * Run webpack
   */
  protected async bundle(filesystem: typeof unionfs.ufs, entry: string, distDir: string): Promise<void> {
    const compiler = webpack({
      resolve: {
<<<<<<< HEAD
        modules: [path.resolve(__dirname, 'module-overrides'), ...this.nodeModulesPaths],
=======
>>>>>>> e1213da8
        extensions: ['.ts', '.js'],
        // If we don't set an alias for this below, then it won't be imported, so webpack can safely ignore it
        fallback: { __temporal_custom_payload_converter: false },
        ...(this.payloadConverterPath && {
          alias: {
            __temporal_custom_payload_converter$: this.payloadConverterPath,
          },
        }),
      },
      module: {
        rules: [
          {
            test: /\.ts$/,
            loader: require.resolve('ts-loader'),
            exclude: /node_modules/,
          },
        ],
      },
      entry: [entry],
      mode: 'development',
      // Recommended choice for development builds with high quality SourceMaps
      devtool: 'eval-source-map',
      output: {
        path: distDir,
        filename: 'main.js',
        library: '__TEMPORAL__',
      },
    });

    // Cast to any because the type declarations are inaccurate
    compiler.inputFileSystem = filesystem as any;
    compiler.outputFileSystem = filesystem as any;

    try {
      await new Promise<void>((resolve, reject) => {
        compiler.run((err, stats) => {
          if (stats !== undefined) {
            const hasError = stats.hasErrors();
            // To debug webpack build:
            // const lines = stats.toString({ preset: 'verbose' }).split('\n');
            const lines = stats.toString({ chunks: false, colors: true, errorDetails: true }).split('\n');
            for (const line of lines) {
              this.logger[hasError ? 'error' : 'info'](line);
            }
            if (hasError) {
              reject(
                new Error(
                  "Webpack finished with errors, if you're unsure what went wrong, visit our troubleshooting page at https://docs.temporal.io/docs/typescript/troubleshooting#webpack-errors"
                )
              );
            }
          }
          if (err) {
            reject(err);
          } else {
            resolve();
          }
        });
      });
    } finally {
      await util.promisify(compiler.close).bind(compiler)();
    }
  }
}

/**
 * Options for bundling Workflow code using Webpack
 */
export interface BundleOptions {
  /**
   * Path to look up workflows in, any function exported in this path will be registered as a Workflows when the bundle is loaded by a Worker.
   */
  workflowsPath: string;
  /**
   * List of modules to import Workflow interceptors from
   * - Modules should export an `interceptors` variable of type {@link WorkflowInterceptorsFactory}
   * - The same list must be provided to {@link Worker.create} to actually use the interceptors
   */
  workflowInterceptorModules?: string[];
  /**
   * Optional logger for logging Webpack output
   */
  logger?: Logger;
  /**
   * Path to a module with a `payloadConverter` named export.
   * `payloadConverter` should be an instance of a class that extends {@link DataConverter}.
   */
  payloadConverterPath?: string;
}

export async function bundleWorkflowCode(options: BundleOptions): Promise<{ code: string }> {
  let { logger } = options;

  logger ??= new DefaultLogger('INFO');
<<<<<<< HEAD
  const bundler = new WorkflowCodeBundler(
    logger,
    nodeModulesPaths,
    options.workflowsPath,
    options.workflowInterceptorModules,
    options.payloadConverterPath
  );
=======
  const bundler = new WorkflowCodeBundler(logger, options.workflowsPath, options.workflowInterceptorModules);
>>>>>>> e1213da8
  return { code: await bundler.createBundle() };
}<|MERGE_RESOLUTION|>--- conflicted
+++ resolved
@@ -1,11 +1,11 @@
-import path from 'path';
-import util from 'util';
 import dedent from 'dedent';
-import webpack from 'webpack';
-import { v4 as uuid4 } from 'uuid';
 import * as realFS from 'fs';
 import * as memfs from 'memfs';
+import path from 'path';
 import * as unionfs from 'unionfs';
+import util from 'util';
+import { v4 as uuid4 } from 'uuid';
+import webpack from 'webpack';
 import { DefaultLogger, Logger } from '../logger';
 
 /**
@@ -116,10 +116,8 @@
   protected async bundle(filesystem: typeof unionfs.ufs, entry: string, distDir: string): Promise<void> {
     const compiler = webpack({
       resolve: {
-<<<<<<< HEAD
-        modules: [path.resolve(__dirname, 'module-overrides'), ...this.nodeModulesPaths],
-=======
->>>>>>> e1213da8
+        // https://webpack.js.org/configuration/resolve/#resolvemodules
+        modules: [path.resolve(__dirname, 'module-overrides'), 'node_modules'],
         extensions: ['.ts', '.js'],
         // If we don't set an alias for this below, then it won't be imported, so webpack can safely ignore it
         fallback: { __temporal_custom_payload_converter: false },
@@ -214,16 +212,11 @@
   let { logger } = options;
 
   logger ??= new DefaultLogger('INFO');
-<<<<<<< HEAD
   const bundler = new WorkflowCodeBundler(
     logger,
-    nodeModulesPaths,
     options.workflowsPath,
     options.workflowInterceptorModules,
     options.payloadConverterPath
   );
-=======
-  const bundler = new WorkflowCodeBundler(logger, options.workflowsPath, options.workflowInterceptorModules);
->>>>>>> e1213da8
   return { code: await bundler.createBundle() };
 }