--- conflicted
+++ resolved
@@ -5,13 +5,8 @@
 import * as internals from '@temporalio/workflow/lib/worker-interface';
 import assert from 'assert';
 import { AsyncLocalStorage } from 'async_hooks';
-<<<<<<< HEAD
 import { gte } from 'semver';
-import { SourceMapConsumer } from 'source-map';
-=======
-import semver from 'semver';
 import { RawSourceMap, SourceMapConsumer } from 'source-map';
->>>>>>> e42fdb0b
 import vm from 'vm';
 import v8 from 'v8';
 import { partition } from '../utils';
