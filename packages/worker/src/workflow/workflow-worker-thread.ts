--- conflicted
+++ resolved
@@ -1,9 +1,9 @@
+import { IllegalStateError } from '@temporalio/common';
+import { coresdk } from '@temporalio/proto';
 import { isMainThread, parentPort as parentPortOrNull } from 'worker_threads';
-import { IllegalStateError } from '@temporalio/common';
 import { setUnhandledRejectionHandler, VMWorkflow, VMWorkflowCreator } from './vm';
 import { WorkerThreadRequest } from './workflow-worker-thread/input';
 import { WorkerThreadResponse } from './workflow-worker-thread/output';
-import { coresdk } from '@temporalio/proto';
 
 if (isMainThread) {
   throw new IllegalStateError(`Imported ${__filename} from main thread`);
@@ -59,13 +59,8 @@
         result: { type: 'ok', output: { type: 'activation-completion', completion } },
       };
     }
-<<<<<<< HEAD
     case 'extract-sink-calls': {
-      const workflow = workflowByRunId.get(input.runId);
-=======
-    case 'exteract-sink-calls': {
       const workflow = VMWorkflowCreator.workflowByRunId.get(input.runId);
->>>>>>> e1213da8
       if (workflow === undefined) {
         throw new IllegalStateError(`Tried to activate non running workflow with runId: ${input.runId}`);
       }
