--- conflicted
+++ resolved
@@ -351,17 +351,6 @@
   }
 }
 
-<<<<<<< HEAD
-export interface Plugin {
-  configureNativeConnection(options: NativeConnectionOptions): NativeConnectionOptions;
-
-  connectNative(next: () => Promise<native.Client>): Promise<native.Client>;
-}
-
-// eslint-disable-next-line @typescript-eslint/explicit-module-boundary-types
-export function isNativeConnectionPlugin(p: any): p is Plugin {
-  return 'configureNativeConnection' in p && 'connectNative' in p;
-=======
 function tagMetadata(metadata: Metadata): Record<string, native.MetadataValue> {
   return Object.fromEntries(
     Object.entries(metadata).map(([k, value]) => [
@@ -369,5 +358,15 @@
       typeof value === 'string' ? { type: 'ascii' as const, value } : { type: 'binary' as const, value },
     ])
   );
->>>>>>> 4a99cee7
+}
+
+export interface Plugin {
+  configureNativeConnection(options: NativeConnectionOptions): NativeConnectionOptions;
+
+  connectNative(next: () => Promise<native.Client>): Promise<native.Client>;
+}
+
+// eslint-disable-next-line @typescript-eslint/explicit-module-boundary-types
+export function isNativeConnectionPlugin(p: any): p is Plugin {
+  return 'configureNativeConnection' in p && 'connectNative' in p;
 }