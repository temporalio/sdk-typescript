<<<<<<< HEAD
import { IllegalStateError } from '@temporalio/common';
=======
import { promisify } from 'util';
import Heap from 'heap-js';
import { BehaviorSubject, lastValueFrom, of } from 'rxjs';
import { concatMap, delay, map, repeat } from 'rxjs/operators';
import { filterNullAndUndefined, IllegalStateError, normalizeTlsConfig } from '@temporalio/common';
>>>>>>> e1213da8
import * as native from '@temporalio/core-bridge';
import {
  corePollLogs,
  coreShutdown,
  newCore,
  newReplayCore,
  TelemetryOptions as RequiredTelemetryOptions,
} from '@temporalio/core-bridge';
<<<<<<< HEAD
import { filterNullAndUndefined, normalizeTlsConfig } from '@temporalio/internal-non-workflow-common';
import { MakeOptional } from '@temporalio/internal-workflow-common';
import Heap from 'heap-js';
import { BehaviorSubject, lastValueFrom, of } from 'rxjs';
import { concatMap, delay, map, repeat } from 'rxjs/operators';
import { promisify } from 'util';
import * as errors from './errors';
import { DefaultLogger, LogEntry, Logger, LogTimestamp, timeOfDayToBigint } from './logger';
import { compileServerOptions, getDefaultServerOptions, RequiredServerOptions, ServerOptions } from './server-options';
=======
import { compileServerOptions, getDefaultServerOptions, RequiredServerOptions, ServerOptions } from './server-options';
import { DefaultLogger, LogEntry, Logger, LogTimestamp, timeOfDayToBigint } from './logger';
import * as errors from './errors';
import { temporal } from '@temporalio/proto';
import { byteArrayToBuffer } from './utils';
import { MakeOptional } from '@temporalio/common/src/type-helpers';
>>>>>>> e1213da8

export type History = temporal.api.history.v1.IHistory;

export type TelemetryOptions = MakeOptional<RequiredTelemetryOptions, 'logForwardingLevel'>;

export interface CoreOptions {
  /** Options for communicating with the Temporal server */
  serverOptions?: ServerOptions;
  /** Telemetry options for traces/metrics/logging */
  telemetryOptions?: TelemetryOptions;
  /**
   * Custom logger for logging events from the SDK, by default we log everything to stderr
   * at the INFO level. See https://docs.temporal.io/docs/typescript/logging/ for more info.
   */
  logger?: Logger;
}

export interface CompiledCoreOptions extends CoreOptions {
  telemetryOptions: RequiredTelemetryOptions;
  /** Options for communicating with the Temporal server */
  serverOptions: RequiredServerOptions;
  logger: Logger;
}

function defaultTelemetryOptions(): RequiredTelemetryOptions {
  return {
    logForwardingLevel: 'INFO',
  };
}

/** A logger that buffers logs from both Node.js and Rust Core and emits logs in the right order */
export class CoreLogger extends DefaultLogger {
  protected buffer = new Heap<LogEntry>((a, b) => Number(a.timestampNanos - b.timestampNanos));

  constructor(protected readonly next: Logger) {
    super('TRACE', (entry) => this.buffer.add(entry));
  }

  /** Flush all buffered logs into the logger supplied to the constructor */
  flush(): void {
    for (const entry of this.buffer) {
      this.next.log(entry.level, entry.message, { ...entry.meta, [LogTimestamp]: entry.timestampNanos });
    }
  }
}

/**
 * Holds bag-o-statics for different core types to ensure that they get independent instances of all
 * statics.
 */
class CoreStatics<T extends Core> {
  instance?: Promise<T>;
  instantiator?: 'install' | 'instance';
  /**
   * Default options get overridden when Core is installed and are remembered in case Core is
   * re-instantiated after being shut down
   */
  defaultOptions: CoreOptions = {};

  constructor(readonly instanceCtor: (options: native.CoreOptions, callback: native.CoreCallback) => void) {}
}

/**
 * Core singleton representing an instance of the Rust Core SDK
 *
 * Use {@link install} in order to customize the server connection options or other global process options.
 */
export class Core {
  /** Track the registered workers to automatically shutdown when all have been deregistered */
  protected readonly registeredWorkers = new Set<native.Worker>();
  protected readonly shouldPollForLogs = new BehaviorSubject<boolean>(false);
  protected readonly logPollPromise: Promise<void>;
  public readonly logger: Logger;

  protected static _statics: CoreStatics<Core> = new CoreStatics(newCore);

  /**
   * @ignore
   */
  constructor(public readonly native: native.Core, public readonly options: CompiledCoreOptions) {
    if (this.isForwardingLogs()) {
      const logger = (this.logger = new CoreLogger(this.options.logger));
      this.logPollPromise = this.initLogPolling(logger);
    } else {
      this.logger = this.options.logger;
      this.logPollPromise = Promise.resolve();
    }
  }

  /**
   * Instantiate a new Core object and set it as the singleton instance
   *
   * If Core has already been instantiated with {@link instance} or this method,
   * will throw a {@link IllegalStateError}.
   */
  public static async install<T extends typeof Core>(this: T, options: CoreOptions): Promise<InstanceType<T>> {
    if (this._statics.instance !== undefined) {
      if (this._statics.instantiator === 'install') {
        throw new IllegalStateError('Core singleton has already been installed');
      } else if (this._statics.instantiator === 'instance') {
        throw new IllegalStateError(
          'Core singleton has already been instantiated. Did you start a Worker before calling `install`?'
        );
      }
    }
    return (await this.create(options, 'install').catch((err) => {
      // Unset the singleton in case creation failed
      delete this._statics.instance;
      throw err;
    })) as InstanceType<T>;
  }

  /**
   * Get or instantiate the singleton Core object
   *
   * If Core has not been instantiated with {@link install} or this method,
   * a new Core instance will be installed and configured to connect to
   * a local server.
   */
  public static async instance<T extends typeof Core>(this: T): Promise<InstanceType<T>> {
    const existingInst = this._statics.instance;
    if (existingInst !== undefined) {
      return existingInst as InstanceType<T>;
    }
    return (await this.create(this._statics.defaultOptions, 'instance')) as InstanceType<T>;
  }

  /**
   * Factory function for creating a new Core instance, not exposed because Core is meant to be used as a singleton
   */
  protected static async create<T extends typeof Core>(
    this: T,
    options: CoreOptions,
    instantiator: 'install' | 'instance'
  ): Promise<InstanceType<T>> {
    // Remember the provided options in case Core is reinstantiated after being shut down
    this._statics.defaultOptions = options;
    this._statics.instantiator = instantiator;

    const compiledOptions = this.compileOptions(options);
    this._statics.instance = promisify(this._statics.instanceCtor)(compiledOptions).then((native) => {
      return new this(native, compiledOptions);
    });
    return (await this._statics.instance) as InstanceType<T>;
  }

  // eslint-disable-next-line @typescript-eslint/explicit-module-boundary-types
  protected static compileOptions(options: CoreOptions) {
    const compiledServerOptions = compileServerOptions({
      ...getDefaultServerOptions(),
      ...filterNullAndUndefined(options.serverOptions ?? {}),
    });
    const telemetryOptions = {
      ...defaultTelemetryOptions(),
      ...filterNullAndUndefined(options.telemetryOptions ?? {}),
    };
    return {
      serverOptions: {
        ...compiledServerOptions,
        tls: normalizeTlsConfig(compiledServerOptions.tls),
        url: options.serverOptions?.tls
          ? `https://${compiledServerOptions.address}`
          : `http://${compiledServerOptions.address}`,
      },
      telemetryOptions,
      logger: options.logger ?? new DefaultLogger('INFO'),
    };
  }

  protected async initLogPolling(logger: CoreLogger): Promise<void> {
    this.shouldPollForLogs.next(true);

    if (!this.isForwardingLogs()) {
      return;
    }
    const poll = promisify(corePollLogs);
    try {
      await lastValueFrom(
        of(this.shouldPollForLogs).pipe(
          map((subject) => subject.getValue()),
          concatMap((shouldPoll) => {
            if (!shouldPoll) throw new errors.ShutdownError('Poll stop requested');
            return poll(this.native);
          }),
          map((logs) => {
            for (const log of logs) {
              logger.log(log.level, log.message, {
                [LogTimestamp]: timeOfDayToBigint(log.timestamp),
              });
            }
            logger.flush();
          }),
          delay(3), // Don't go wild polling as fast as possible
          repeat()
        )
      );
    } catch (error) {
      // Prevent unhandled rejection
      if (error instanceof errors.ShutdownError) return;
      // Log using the original logger instead of buffering
      this.options.logger.warn('Error gathering forwarded logs from core', { error });
    } finally {
      logger.flush();
    }
  }

  protected isForwardingLogs(): boolean {
    return this.options.telemetryOptions.logForwardingLevel !== 'OFF';
  }

  /**
   * Flush any buffered logs.
   *
   * This is a noop in case the instance is configured with
   * `logForwardingLevel=OFF`.
   */
  flushLogs(): void {
    if (this.isForwardingLogs()) {
      const logger = this.logger as CoreLogger;
      logger.flush();
    }
  }

  /**
   * Register a Worker, this is required for automatically shutting down when all Workers have been deregistered
   *
   * Hidden in the docs because it is only meant to be used internally by the Worker.
   * @hidden
   */
  public async registerWorker(options: native.WorkerOptions): Promise<native.Worker> {
    const worker = await promisify(native.newWorker)(this.native, options);
    this.registeredWorkers.add(worker);
    return worker;
  }

  /**
   * Deregister a Worker, if this is the last registered Worker, shutdown the core and unset the singleton instance
   *
   * Hidden in the docs because it is only meant to be used internally by the Worker.
   * @hidden
   */
  public async deregisterWorker(worker: native.Worker): Promise<void> {
    this.registeredWorkers.delete(worker);
    if (this.registeredWorkers.size === 0) {
      await this.shutdown();
    }
  }

  /**
   * Shutdown and unset the singleton instance.
   *
   * Hidden in the docs because it is only meant to be used for testing.
   * @hidden
   */
  public async shutdown(): Promise<void> {
    this.shouldPollForLogs.next(false);
    await promisify(coreShutdown)(this.native);
    // This will effectively drain all logs
    await this.logPollPromise;
    delete Core._statics.instance;
  }
}

/**
 * An alternate version of Core which creates core instances that use mocks
 * rather than an actual server to replay histories.
 *
 * Intentionally not exported since Core will soon be deprecated.
 */
export class ReplayCore extends Core {
  protected static _statics: CoreStatics<ReplayCore> = new CoreStatics((opts, cb) =>
    newReplayCore(opts.telemetryOptions, cb)
  );

  // TODO: accept either history or JSON or binary
  /** @hidden */
  public async createReplayWorker(options: native.WorkerOptions, history: History): Promise<native.Worker> {
    const worker = await promisify(native.newReplayWorker)(
      this.native,
      options,
      byteArrayToBuffer(temporal.api.history.v1.History.encodeDelimited(history).finish())
    );
    this.registeredWorkers.add(worker);
    return worker;
  }
}<|MERGE_RESOLUTION|>--- conflicted
+++ resolved
@@ -1,12 +1,3 @@
-<<<<<<< HEAD
-import { IllegalStateError } from '@temporalio/common';
-=======
-import { promisify } from 'util';
-import Heap from 'heap-js';
-import { BehaviorSubject, lastValueFrom, of } from 'rxjs';
-import { concatMap, delay, map, repeat } from 'rxjs/operators';
-import { filterNullAndUndefined, IllegalStateError, normalizeTlsConfig } from '@temporalio/common';
->>>>>>> e1213da8
 import * as native from '@temporalio/core-bridge';
 import {
   corePollLogs,
@@ -15,9 +6,9 @@
   newReplayCore,
   TelemetryOptions as RequiredTelemetryOptions,
 } from '@temporalio/core-bridge';
-<<<<<<< HEAD
 import { filterNullAndUndefined, normalizeTlsConfig } from '@temporalio/internal-non-workflow-common';
-import { MakeOptional } from '@temporalio/internal-workflow-common';
+import { IllegalStateError, MakeOptional } from '@temporalio/internal-workflow-common';
+import { temporal } from '@temporalio/proto';
 import Heap from 'heap-js';
 import { BehaviorSubject, lastValueFrom, of } from 'rxjs';
 import { concatMap, delay, map, repeat } from 'rxjs/operators';
@@ -25,14 +16,7 @@
 import * as errors from './errors';
 import { DefaultLogger, LogEntry, Logger, LogTimestamp, timeOfDayToBigint } from './logger';
 import { compileServerOptions, getDefaultServerOptions, RequiredServerOptions, ServerOptions } from './server-options';
-=======
-import { compileServerOptions, getDefaultServerOptions, RequiredServerOptions, ServerOptions } from './server-options';
-import { DefaultLogger, LogEntry, Logger, LogTimestamp, timeOfDayToBigint } from './logger';
-import * as errors from './errors';
-import { temporal } from '@temporalio/proto';
 import { byteArrayToBuffer } from './utils';
-import { MakeOptional } from '@temporalio/common/src/type-helpers';
->>>>>>> e1213da8
 
 export type History = temporal.api.history.v1.IHistory;
 
