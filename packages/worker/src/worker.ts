import * as otel from '@opentelemetry/api';
import { SpanContext } from '@opentelemetry/api';
<<<<<<< HEAD
import { Info as ActivityInfo } from '@temporalio/activity';
import {
  DataConverter,
  defaultPayloadConverter,
  errorMessage,
  IllegalStateError,
  LoadedDataConverter,
} from '@temporalio/common';
import * as native from '@temporalio/core-bridge';
import {
  decodeArrayFromPayloads,
  decodeFromPayloadsAtIndex,
  encodeErrorToFailure,
  encodeToPayload,
  loadDataConverter,
} from '@temporalio/internal-non-workflow-common';
import {
  extractSpanContextFromHeaders,
  linkSpans,
  NUM_JOBS_ATTR_KEY,
  RUN_ID_ATTR_KEY,
  TASK_TOKEN_ATTR_KEY,
} from '@temporalio/internal-non-workflow-common/lib/otel';
import { tsToMs } from '@temporalio/internal-workflow-common';
import { coresdk } from '@temporalio/proto';
import { SinkCall, WorkflowInfo } from '@temporalio/workflow';
import fs from 'fs/promises';
import {
  BehaviorSubject,
  EMPTY,
=======
import {
  BehaviorSubject,
  EMPTY,
  firstValueFrom,
>>>>>>> e1213da8
  from,
  lastValueFrom,
  merge,
  MonoTypeOperatorFunction,
  Observable,
  OperatorFunction,
  pipe,
  race,
  Subject,
} from 'rxjs';
import { delay, filter, first, ignoreElements, map, mergeMap, takeUntil, takeWhile, tap } from 'rxjs/operators';
<<<<<<< HEAD
import { promisify } from 'util';
=======
import * as native from '@temporalio/core-bridge';
import { coresdk } from '@temporalio/proto';
import { Info as ActivityInfo } from '@temporalio/activity';
import {
  arrayFromPayloads,
  DataConverter,
  defaultDataConverter,
  errorMessage,
  errorToFailure,
  IllegalStateError,
  tsToMs,
} from '@temporalio/common';
import {
  extractSpanContextFromHeaders,
  linkSpans,
  NUM_JOBS_ATTR_KEY,
  RUN_ID_ATTR_KEY,
  TASK_TOKEN_ATTR_KEY,
} from '@temporalio/common/lib/otel';

import { closeableGroupBy, mergeMapWithState } from './rxutils';
import { byteArrayToBuffer, toMB } from './utils';
import { Workflow, WorkflowCreator } from './workflow/interface';
import { WorkflowCodeBundler } from './workflow/bundler';
>>>>>>> e1213da8
import { Activity } from './activity';
import { Core } from './core';
import * as errors from './errors';
<<<<<<< HEAD
import { ActivityExecuteInput } from './interceptors';
import { Logger } from './logger';
import { closeableGroupBy, mergeMapWithState } from './rxutils';
import { childSpan, getTracer, instrument } from './tracing';
import { toMB } from './utils';
=======
import { childSpan, getTracer, instrument } from './tracing';
import { ActivityExecuteInput } from './interceptors';
import { Core, ReplayCore, History } from './core';
import { ThreadedVMWorkflowCreator } from './workflow/threaded-vm';
import { DeterminismViolationError, SinkCall, WorkflowInfo } from '@temporalio/workflow';
>>>>>>> e1213da8
import {
  addDefaultWorkerOptions,
  CompiledWorkerOptions,
  compileWorkerOptions,
  isCodeBundleOption,
  isPathBundleOption,
  ReplayWorkerOptions,
  WorkerOptions,
} from './worker-options';
import { WorkflowCodecRunner } from './workflow-codec-runner';
import { WorkflowCodeBundler } from './workflow/bundler';
import { Workflow, WorkflowCreator } from './workflow/interface';
import { ThreadedVMWorkflowCreator } from './workflow/threaded-vm';
import { VMWorkflowCreator } from './workflow/vm';
import IWorkflowActivationJob = coresdk.workflow_activation.IWorkflowActivationJob;
import EvictionReason = coresdk.workflow_activation.RemoveFromCache.EvictionReason;
import IRemoveFromCache = coresdk.workflow_activation.IRemoveFromCache;

export { IllegalStateError } from '@temporalio/common';
export { DataConverter, defaultDataConverter, errors };

export { IllegalStateError } from '@temporalio/common';
export { DataConverter, defaultPayloadConverter, errors };
import IWorkflowActivationJob = coresdk.workflow_activation.IWorkflowActivationJob;

native.registerErrors(errors);
/**
 * The worker's possible states
 * * `INITIALIZED` - The initial state of the Worker after calling {@link Worker.create} and successful connection to the server
 * * `RUNNING` - {@link Worker.run} was called, polling task queues
 * * `STOPPING` - {@link Worker.shutdown} was called or received shutdown signal, worker will forcefully shutdown in {@link WorkerOptions.shutdownGraceTime | shutdownGraceTime}
 * * `DRAINING` - Core has indicated that shutdown is complete and all Workflow tasks have been drained, waiting for activities and cached workflows eviction
 * * `DRAINED` - All activities and workflows have completed, ready to shutdown
 * * `STOPPED` - Shutdown complete, {@link Worker.run} resolves
 * * `FAILED` - Worker encountered an unrecoverable error, {@link Worker.run} should reject with the error
 */
export type State = 'INITIALIZED' | 'RUNNING' | 'STOPPED' | 'STOPPING' | 'DRAINING' | 'DRAINED' | 'FAILED';

type ExtractToPromise<T> = T extends (err: any, result: infer R) => void ? Promise<R> : never;
// For some reason the lint rule doesn't realize that _I should be ignored
// eslint-disable-next-line @typescript-eslint/no-unused-vars
type Last<T extends any[]> = T extends [...infer _I, infer L] ? L : never;
type LastParameter<F extends (...args: any) => any> = Last<Parameters<F>>;
type OmitFirst<T> = T extends [any, ...infer REST] ? REST : never;
type OmitLast<T> = T extends [...infer REST, any] ? REST : never;
type OmitFirstParam<T> = T extends (...args: any[]) => any
  ? (...args: OmitFirst<Parameters<T>>) => ReturnType<T>
  : never;
type Promisify<T> = T extends (...args: any[]) => void
  ? (...args: OmitLast<Parameters<T>>) => ExtractToPromise<LastParameter<T>>
  : never;

type PatchJob = NonNullableObject<Pick<coresdk.workflow_activation.IWorkflowActivationJob, 'notifyHasPatch'>>;
type ContextAware<T> = T & {
  parentSpan: otel.Span;
};

export type ActivationWithContext = ContextAware<{
  activation: coresdk.workflow_activation.WorkflowActivation;
}>;
export type ActivityTaskWithContext = ContextAware<{
  task: coresdk.activity_task.ActivityTask;
  formattedTaskToken: string;
}>;

export interface NativeWorkerLike {
  shutdown: Promisify<OmitFirstParam<typeof native.workerShutdown>>;
  completeShutdown(): Promise<void>;
  flushCoreLogs(): void;
  pollWorkflowActivation: Promisify<OmitFirstParam<typeof native.workerPollWorkflowActivation>>;
  pollActivityTask: Promisify<OmitFirstParam<typeof native.workerPollActivityTask>>;
  completeWorkflowActivation: Promisify<OmitFirstParam<typeof native.workerCompleteWorkflowActivation>>;
  completeActivityTask: Promisify<OmitFirstParam<typeof native.workerCompleteActivityTask>>;
  recordActivityHeartbeat: OmitFirstParam<typeof native.workerRecordActivityHeartbeat>;
  namespace: string;
  logger: Logger;
}

export interface WorkerConstructor {
  create(options: CompiledWorkerOptions): Promise<NativeWorkerLike>;
  createReplay(options: CompiledWorkerOptions, history: History): Promise<NativeWorkerLike>;
}

export class NativeWorker implements NativeWorkerLike {
  public readonly pollWorkflowActivation: Promisify<OmitFirstParam<typeof native.workerPollWorkflowActivation>>;
  public readonly pollActivityTask: Promisify<OmitFirstParam<typeof native.workerPollActivityTask>>;
  public readonly completeWorkflowActivation: Promisify<OmitFirstParam<typeof native.workerCompleteWorkflowActivation>>;
  public readonly completeActivityTask: Promisify<OmitFirstParam<typeof native.workerCompleteActivityTask>>;
  public readonly recordActivityHeartbeat: OmitFirstParam<typeof native.workerRecordActivityHeartbeat>;
  public readonly shutdown: Promisify<OmitFirstParam<typeof native.workerShutdown>>;

  public static async create(options: CompiledWorkerOptions): Promise<NativeWorkerLike> {
    const core = await Core.instance();
    const nativeWorker = await core.registerWorker(options);
    return new NativeWorker(core, nativeWorker);
  }

  public static async createReplay(options: CompiledWorkerOptions, history: History): Promise<NativeWorkerLike> {
    const core = await ReplayCore.instance();
    const nativeWorker = await core.createReplayWorker(options, history);
    return new NativeWorker(core, nativeWorker);
  }

  protected constructor(protected readonly core: Core, protected readonly nativeWorker: native.Worker) {
    this.pollWorkflowActivation = promisify(native.workerPollWorkflowActivation).bind(undefined, nativeWorker);
    this.pollActivityTask = promisify(native.workerPollActivityTask).bind(undefined, nativeWorker);
    this.completeWorkflowActivation = promisify(native.workerCompleteWorkflowActivation).bind(undefined, nativeWorker);
    this.completeActivityTask = promisify(native.workerCompleteActivityTask).bind(undefined, nativeWorker);
    this.recordActivityHeartbeat = native.workerRecordActivityHeartbeat.bind(undefined, nativeWorker);
    this.shutdown = promisify(native.workerShutdown).bind(undefined, nativeWorker);
  }
  flushCoreLogs(): void {
    this.core.flushLogs();
  }

  public async completeShutdown(): Promise<void> {
    await this.core.deregisterWorker(this.nativeWorker);
  }

  public get namespace(): string {
    return this.core.options.serverOptions.namespace;
  }

  public get logger(): Logger {
    return this.core.logger;
  }
}

function formatTaskToken(taskToken: Uint8Array) {
  return Buffer.from(taskToken).toString('base64');
}

/**
 * The temporal Worker connects to Temporal Server and runs Workflows and Activities.
 */
export class Worker {
  protected readonly activityHeartbeatSubject = new Subject<{
    taskToken: Uint8Array;
    details?: any;
  }>();
  protected readonly stateSubject = new BehaviorSubject<State>('INITIALIZED');
  protected readonly workflowPollerStateSubject = new BehaviorSubject<'POLLING' | 'SHUTDOWN' | 'FAILED'>('POLLING');
  protected readonly numInFlightActivationsSubject = new BehaviorSubject<number>(0);
  protected readonly numInFlightActivitiesSubject = new BehaviorSubject<number>(0);
  protected readonly numRunningWorkflowInstancesSubject = new BehaviorSubject<number>(0);
  protected readonly evictionsSubject = new Subject<{ runId: string; evictJob: IRemoveFromCache }>();
  private readonly runIdsToSpanContext = new Map<string, SpanContext>();

  protected static nativeWorkerCtor: WorkerConstructor = NativeWorker;
  // Used to add uniqueness to replay worker task queue names
  protected static replayWorkerCount = 0;
  private static readonly SELF_INDUCED_SHUTDOWN_EVICTION: IRemoveFromCache = {
    message: 'Shutting down',
    reason: EvictionReason.FATAL,
  };
  protected readonly tracer: otel.Tracer;
  protected readonly workflowCodecRunner: WorkflowCodecRunner;

  /**
   * Create a new Worker.
   * This method initiates a connection to the server and will throw (asynchronously) on connection failure.
   */
  public static async create(options: WorkerOptions): Promise<Worker> {
    const nativeWorkerCtor: WorkerConstructor = this.nativeWorkerCtor;
    const compiledOptions = compileWorkerOptions(addDefaultWorkerOptions(options));
    const nativeWorker = await nativeWorkerCtor.create(compiledOptions);
<<<<<<< HEAD
    const dataConverter = loadDataConverter(options.dataConverter);
=======
    return await this.bundleWorker(compiledOptions, nativeWorker);
  }

  /**
   * Create a replay Worker, and run the provided history against it. Will resolve as soon as
   * the history has finished being replayed, or if the workflow produces a nondeterminism error.
   *
   * @throws DeterminismViolationError if the workflow code is not compatible with the history.
   */
  public static async runReplayHistory(options: ReplayWorkerOptions, history: History): Promise<void> {
    const nativeWorkerCtor: WorkerConstructor = this.nativeWorkerCtor;
    const fixedUpOptions: WorkerOptions = {
      taskQueue: options.replayName + '-' + this.replayWorkerCount,
      debugMode: true,
      ...options,
    };
    this.replayWorkerCount += 1;
    const compiledOptions = compileWorkerOptions(addDefaultWorkerOptions(fixedUpOptions));
    const replayWorker = await nativeWorkerCtor.createReplay(compiledOptions, history);
    const constructedWorker = await this.bundleWorker(compiledOptions, replayWorker);

    const runPromise = constructedWorker.run();
    const pollerShutdown = firstValueFrom(
      constructedWorker.workflowPollerStateSubject.pipe(filter((state) => state !== 'POLLING'))
    );

    const evictionPromise = firstValueFrom(
      constructedWorker.evictionsSubject.pipe(
        // Ignore self-induced shutdowns, as they are a legit and we'll terminate normally.
        filter((ev) => ev.evictJob != this.SELF_INDUCED_SHUTDOWN_EVICTION),
        map((ev) => {
          if (ev.evictJob.reason === EvictionReason.NONDETERMINISM) {
            throw new DeterminismViolationError(
              'Replay failed with a nondeterminism error. This means that the workflow code as written ' +
                `is not compatible with the history that was fed in. Details: ${ev.evictJob.message}`
            );
          } else {
            throw new Error(`Replay failed. Details: ${ev.evictJob.message}`);
          }
        })
      )
    );

    await Promise.race([runPromise, Promise.all([evictionPromise, pollerShutdown])]).finally(() => {
      try {
        constructedWorker.shutdown();
      } catch {
        // We may have already shut down and that's fine
      }
    });
  }

  protected static async bundleWorker(
    compiledOptions: CompiledWorkerOptions,
    nativeWorker: NativeWorkerLike
  ): Promise<Worker> {
>>>>>>> e1213da8
    try {
      let bundle: string | undefined = undefined;
      let workflowCreator: WorkflowCreator | undefined = undefined;
      if (compiledOptions.workflowsPath) {
        const bundler = new WorkflowCodeBundler(
          nativeWorker.logger,
          compiledOptions.workflowsPath,
          compiledOptions.interceptors?.workflowModules,
          options.dataConverter?.payloadConverterPath
        );
        bundle = await bundler.createBundle();
        nativeWorker.logger.info('Workflow bundle created', { size: `${toMB(bundle.length)}MB` });
      } else if (compiledOptions.workflowBundle) {
        if (isCodeBundleOption(compiledOptions.workflowBundle)) {
          bundle = compiledOptions.workflowBundle.code;
        } else if (isPathBundleOption(compiledOptions.workflowBundle)) {
          bundle = await fs.readFile(compiledOptions.workflowBundle.path, 'utf8');
        } else {
          throw new TypeError('Invalid WorkflowOptions.workflowBundle');
        }
      }
      if (bundle) {
        if (compiledOptions.debugMode) {
          workflowCreator = await VMWorkflowCreator.create(
            bundle,
            compiledOptions.isolateExecutionTimeoutMs,
            !!options.dataConverter?.payloadConverterPath
          );
        } else {
          workflowCreator = await ThreadedVMWorkflowCreator.create({
            code: bundle,
            threadPoolSize: compiledOptions.workflowThreadPoolSize,
            isolateExecutionTimeoutMs: compiledOptions.isolateExecutionTimeoutMs,
            useCustomPayloadConverter: !!options.dataConverter?.payloadConverterPath,
          });
        }
      }
      return new this(nativeWorker, workflowCreator, compiledOptions, dataConverter);
    } catch (err) {
      // Deregister our worker in case Worker creation (Webpack) failed
      await nativeWorker.completeShutdown();
      throw err;
    }
  }

  /**
   * Create a new Worker from nativeWorker.
   */
  protected constructor(
    protected readonly nativeWorker: NativeWorkerLike,
    /**
     * Optional WorkflowCreator - if not provided, Worker will not poll on Workflows
     */
    protected readonly workflowCreator: WorkflowCreator | undefined,
    public readonly options: CompiledWorkerOptions,
    protected readonly dataConverter: LoadedDataConverter
  ) {
    this.tracer = getTracer(options.enableSDKTracing);
    this.workflowCodecRunner = new WorkflowCodecRunner(dataConverter.payloadCodec);
  }

  /**
   * An Observable which emits each time the number of in flight activations changes
   */
  public get numInFlightActivations$(): Observable<number> {
    return this.numInFlightActivationsSubject;
  }

  /**
   * An Observable which emits each time the number of in flight activity tasks changes
   */
  public get numInFlightActivities$(): Observable<number> {
    return this.numInFlightActivitiesSubject;
  }

  /**
   * An Observable which emits each time the number of cached workflows changes
   */
  public get numRunningWorkflowInstances$(): Observable<number> {
    return this.numRunningWorkflowInstancesSubject;
  }

  protected get log(): Logger {
    return this.nativeWorker.logger;
  }

  /**
   * Get the poll state of this worker
   */
  public getState(): State {
    // Setters and getters require the same visibility, add this public getter function
    return this.stateSubject.getValue();
  }

  protected get state(): State {
    return this.stateSubject.getValue();
  }

  protected set state(state: State) {
    this.log.info('Worker state changed', { state });
    this.stateSubject.next(state);
  }

  /**
   * Start shutting down the Worker.
   * Immediately transitions state to STOPPING and asks Core to shut down.
   * Once Core has confirmed that it's shutting down the Worker enters DRAINING state
   * unless the Worker has already been DRAINED.
   * {@see State}.
   */
  shutdown(): void {
    if (this.state !== 'RUNNING') {
      throw new IllegalStateError('Not running');
    }
    this.state = 'STOPPING';
    this.nativeWorker.shutdown().then(() => {
      // Core may have already returned a ShutdownError to our pollers in which
      // case the state would transition to DRAINED
      if (this.state === 'STOPPING') {
        this.state = 'DRAINING';
      }
    });
  }

  /**
   * An observable which completes when state becomes DRAINED or throws if state transitions to
   * STOPPING and remains that way for {@link this.options.shutdownGraceTimeMs}.
   */
  protected gracefulShutdown$(): Observable<never> {
    return race(
      this.stateSubject.pipe(
        filter((state): state is 'STOPPING' => state === 'STOPPING'),
        delay(this.options.shutdownGraceTimeMs),
        map(() => {
          throw new errors.GracefulShutdownPeriodExpiredError(
            'Timed out while waiting for worker to shutdown gracefully'
          );
        })
      ),
      this.stateSubject.pipe(
        filter((state) => state === 'DRAINED'),
        first()
      )
    ).pipe(ignoreElements());
  }

  /**
   * An observable which repeatedly polls for new tasks unless worker becomes suspended.
   * The observable stops emitting once core is shutting down.
   */
  protected pollLoop$<T>(pollFn: () => Promise<T>): Observable<T> {
    return from(
      (async function* () {
        for (;;) {
          try {
            yield await pollFn();
          } catch (err) {
            if (err instanceof errors.ShutdownError) {
              break;
            }
            throw err;
          }
        }
      })()
    );
  }

  /**
   * Process activity tasks
   */
  protected activityOperator(): OperatorFunction<ActivityTaskWithContext, ContextAware<{ completion: Uint8Array }>> {
    return pipe(
      closeableGroupBy(({ formattedTaskToken }) => formattedTaskToken),
      mergeMap((group$) => {
        return group$.pipe(
          mergeMapWithState(
            async (activity: Activity | undefined, { task, parentSpan, formattedTaskToken }) => {
              const { taskToken, variant } = task;
              if (!variant) {
                throw new TypeError('Got an activity task without a "variant" attribute');
              }

              return await instrument(this.tracer, parentSpan, `activity.${variant}`, async (span) => {
                // We either want to return an activity result (for failures) or pass on the activity for running at a later stage
                // If cancel is requested we ignore the result of this function
                // We don't run the activity directly in this operator because we need to return the activity in the state
                // so it can be cancelled if requested
                let output:
                  | { type: 'result'; result: coresdk.activity_result.IActivityExecutionResult; parentSpan: otel.Span }
                  | { type: 'run'; activity: Activity; input: ActivityExecuteInput; parentSpan: otel.Span }
                  | { type: 'ignore'; parentSpan: otel.Span };
                switch (variant) {
                  case 'start': {
                    if (activity !== undefined) {
                      throw new IllegalStateError(
                        `Got start event for an already running activity: ${formattedTaskToken}`
                      );
                    }
                    const info = await extractActivityInfo(
                      task,
                      false,
                      this.dataConverter,
                      this.nativeWorker.namespace
                    );
                    const { activityType } = info;
                    const fn = this.options.activities?.[activityType];
                    if (!(fn instanceof Function)) {
                      output = {
                        type: 'result',
                        result: {
                          failed: {
                            failure: {
                              message: `Activity function ${activityType} is not registered on this Worker, available activities: ${JSON.stringify(
                                Object.keys(this.options.activities ?? {})
                              )}`,
                              applicationFailureInfo: { type: 'NotFoundError', nonRetryable: true },
                            },
                          },
                        },
                        parentSpan,
                      };
                      break;
                    }
                    let args: unknown[];
                    try {
                      args = await decodeArrayFromPayloads(this.dataConverter, task.start?.input);
                    } catch (err) {
                      output = {
                        type: 'result',
                        result: {
                          failed: {
                            failure: {
                              message: `Failed to parse activity args for activity ${activityType}: ${errorMessage(
                                err
                              )}`,
                              applicationFailureInfo: {
                                type: err instanceof Error ? err.name : undefined,
                                nonRetryable: true,
                              },
                            },
                          },
                        },
                        parentSpan,
                      };
                      break;
                    }
                    const headers = task.start?.headerFields ?? {};
                    const input = {
                      args,
                      headers,
                    };
                    const activityId = info.activityId;
                    this.log.debug('Starting activity', { activityId, activityType });

                    activity = new Activity(
                      info,
                      fn,
                      this.dataConverter,
                      (details) =>
                        this.activityHeartbeatSubject.next({
                          taskToken,
                          details,
                        }),
                      { inbound: this.options.interceptors?.activityInbound }
                    );
                    this.numInFlightActivitiesSubject.next(this.numInFlightActivitiesSubject.value + 1);
                    output = { type: 'run', activity, input, parentSpan };
                    break;
                  }
                  case 'cancel': {
                    output = { type: 'ignore', parentSpan };
                    if (activity === undefined) {
                      this.log.error('Tried to cancel a non-existing activity', { formattedTaskToken });
                      span.setAttribute('found', false);
                      break;
                    }
                    // NOTE: activity will not be considered cancelled until it confirms cancellation
                    this.log.debug('Cancelling activity', { formattedTaskToken });
                    span.setAttribute('found', true);
                    activity.cancel();
                    break;
                  }
                }
                return { state: activity, output: { taskToken, output } };
              });
            },
            undefined // initial value
          ),
          mergeMap(async ({ output, taskToken }) => {
            if (output.type === 'ignore') {
              output.parentSpan.end();
              return undefined;
            }
            if (output.type === 'result') {
              return { taskToken, result: output.result, parentSpan: output.parentSpan };
            }
            return await instrument(this.tracer, output.parentSpan, 'activity.run', async (span) => {
              const result = await output.activity.run(output.input);
              const status = result.failed ? 'failed' : result.completed ? 'completed' : 'cancelled';
              span.setAttributes({ status });
              this.log.debug('Activity resolved', { activityId: output.activity.info.activityId, status });
              return { taskToken, result, parentSpan: output.parentSpan };
            });
          }),
          filter(<T>(result: T): result is Exclude<T, undefined> => result !== undefined),
          map(({ parentSpan, ...rest }) => ({
            completion: coresdk.ActivityTaskCompletion.encodeDelimited(rest).finish(),
            parentSpan,
          })),
          tap(group$.close), // Close the group after activity task completion
          tap(() => void this.numInFlightActivitiesSubject.next(this.numInFlightActivitiesSubject.value - 1))
        );
      })
    );
  }

  /**
   * Process Workflow activations
   */
  protected workflowOperator(): OperatorFunction<ActivationWithContext, ContextAware<{ completion: Uint8Array }>> {
    const { workflowCreator } = this;
    if (workflowCreator === undefined) {
      throw new IllegalStateError('Cannot process workflows without an IsolateContextProvider');
    }
    interface WorkflowWithInfo {
      workflow: Workflow;
      info: WorkflowInfo;
    }
    return pipe(
      closeableGroupBy(({ activation }) => activation.runId),
      mergeMap((group$) => {
        return merge(
          group$.pipe(map((act) => ({ ...act, synthetic: false }))),
          this.workflowPollerStateSubject.pipe(
            // Core has indicated that it will not return any more poll results, evict all cached WFs
            filter((state) => state !== 'POLLING'),
            first(),
            map((): ContextAware<{ activation: coresdk.workflow_activation.WorkflowActivation; synthetic: true }> => {
              return {
                parentSpan: this.tracer.startSpan('workflow.shutdown.evict'),
                activation: new coresdk.workflow_activation.WorkflowActivation({
                  runId: group$.key,
                  jobs: [{ removeFromCache: Worker.SELF_INDUCED_SHUTDOWN_EVICTION }],
                }),
                synthetic: true,
              };
            })
          )
        ).pipe(
          tap(() => {
            this.numInFlightActivationsSubject.next(this.numInFlightActivationsSubject.value + 1);
          }),
          mergeMapWithState(
            async (
              state: WorkflowWithInfo | undefined,
              { activation, parentSpan, synthetic }
            ): Promise<{
              state: WorkflowWithInfo | undefined;
              output: ContextAware<{ completion?: Uint8Array; close: boolean }>;
            }> => {
              try {
                return await instrument(this.tracer, parentSpan, 'workflow.process', async (span) => {
                  span.setAttributes({
                    numInFlightActivations: this.numInFlightActivationsSubject.value,
                    numRunningWorkflowInstances: this.numRunningWorkflowInstancesSubject.value,
                  });
                  const removeFromCacheIx = activation.jobs.findIndex(({ removeFromCache }) => removeFromCache);
                  const close = removeFromCacheIx !== -1;
                  const jobs = activation.jobs;
                  if (close) {
                    const asEvictJob = jobs.splice(removeFromCacheIx, 1)[0].removeFromCache;
                    if (asEvictJob) {
                      this.evictionsSubject.next({
                        runId: activation.runId,
                        evictJob: asEvictJob,
                      });
                    }
                  }
                  activation.jobs = jobs;
                  if (jobs.length === 0) {
                    state?.workflow.dispose();
                    if (!close) {
                      const message = 'Got a Workflow activation with no jobs';
                      throw new IllegalStateError(message);
                    }
                    this.log.debug('Disposing workflow', { runId: activation.runId });
                    const completion = synthetic
                      ? undefined
                      : coresdk.workflow_completion.WorkflowActivationCompletion.encodeDelimited({
                          runId: activation.runId,
                          successful: {},
                        }).finish();
                    return { state: undefined, output: { close, completion, parentSpan } };
                  }

                  if (state === undefined) {
                    // Find a workflow start job in the activation jobs list
                    const maybeStartWorkflow = activation.jobs.find((j) => j.startWorkflow);
                    if (maybeStartWorkflow !== undefined) {
                      const startWorkflow = maybeStartWorkflow.startWorkflow;
                      if (
                        !(
                          startWorkflow &&
                          startWorkflow.workflowId &&
                          startWorkflow.workflowType &&
                          startWorkflow.randomnessSeed
                        )
                      ) {
                        throw new TypeError(
                          `Expected StartWorkflow with workflowId, workflowType and randomnessSeed, got ${JSON.stringify(
                            maybeStartWorkflow
                          )}`
                        );
                      }
                      if (activation.timestamp === undefined) {
                        throw new TypeError('Got activation with no timestamp, cannot create a new Workflow instance');
                      }
                      const { workflowId, randomnessSeed, workflowType } = startWorkflow;
                      this.log.debug('Creating workflow', {
                        workflowType,
                        workflowId,
                        runId: activation.runId,
                      });
                      this.numRunningWorkflowInstancesSubject.next(this.numRunningWorkflowInstancesSubject.value + 1);
                      const workflowInfo = {
                        workflowType,
                        runId: activation.runId,
                        workflowId,
                        namespace: this.nativeWorker.namespace,
                        taskQueue: this.options.taskQueue,
                        isReplaying: activation.isReplaying,
                      };
                      const patchJobs = activation.jobs.filter((j): j is PatchJob => j.notifyHasPatch != null);
                      const patches = patchJobs.map(({ notifyHasPatch }) => {
                        const { patchId } = notifyHasPatch;
                        if (!patchId) {
                          throw new TypeError('Got a patch without a patchId');
                        }
                        return patchId;
                      });

                      const workflow = await instrument(this.tracer, span, 'workflow.create', async () => {
                        return await workflowCreator.createWorkflow({
                          info: workflowInfo,
                          randomnessSeed: randomnessSeed.toBytes(),
                          now: tsToMs(activation.timestamp),
                          patches,
                        });
                      });
                      state = { workflow, info: workflowInfo };
                    } else {
                      throw new IllegalStateError(
                        'Received workflow activation for an untracked workflow with no start workflow job'
                      );
                    }
                  }

                  let isFatalError = false;
                  try {
                    const decodedActivation = await this.workflowCodecRunner.decodeActivation(activation);
                    const unencodedCompletion = await state.workflow.activate(decodedActivation);
                    const completion = await this.workflowCodecRunner.encodeCompletion(unencodedCompletion);
                    this.log.debug('Completed activation', {
                      runId: activation.runId,
                    });

                    span.setAttribute('close', close).end();
                    return { state, output: { close, completion, parentSpan } };
                  } catch (err) {
                    if (err instanceof errors.UnexpectedError) {
                      isFatalError = true;
                    }
                    throw err;
                  } finally {
                    // Fatal error means we cannot call into this workflow again unfortunately
                    if (!isFatalError) {
                      const externalCalls = await state.workflow.getAndResetSinkCalls();
                      await this.processSinkCalls(externalCalls, state.info);
                    }
                  }
                });
              } catch (error) {
                if (error instanceof errors.UnexpectedError) {
                  // rethrow and fail the worker
                  throw error;
                }
                this.log.error('Failed to activate workflow', {
                  runId: activation.runId,
                  error,
                  workflowExists: state !== undefined,
                });
                const completion = coresdk.workflow_completion.WorkflowActivationCompletion.encodeDelimited({
                  runId: activation.runId,
                  failed: {
                    failure: await encodeErrorToFailure(this.dataConverter, error),
                  },
                }).finish();
                // We do not dispose of the Workflow yet, wait to be evicted from Core.
                // This is done to simplify the Workflow lifecycle so Core is the sole driver.
                return { state: undefined, output: { close: true, completion, parentSpan } };
              }
            },
            undefined
          ),
          tap(({ close }) => {
            this.numInFlightActivationsSubject.next(this.numInFlightActivationsSubject.value - 1);
            if (close) {
              group$.close();
              this.runIdsToSpanContext.delete(group$.key);
              this.numRunningWorkflowInstancesSubject.next(this.numRunningWorkflowInstancesSubject.value - 1);
            }
          }),
          takeWhile(({ close }) => !close, true /* inclusive */)
        );
      }),
      map(({ completion, parentSpan }) => ({ completion, parentSpan })),
      filter((result): result is ContextAware<{ completion: Uint8Array }> => result.completion !== undefined)
    );
  }

  /**
   * Process extracted external calls from Workflow post activation.
   *
   * Each SinkCall is translated into a injected sink function call.
   *
   * This function does not throw, it will log in case of missing sinks
   * or failed sink function invocations.
   */
  protected async processSinkCalls(externalCalls: SinkCall[], info: WorkflowInfo): Promise<void> {
    const { sinks } = this.options;
    await Promise.all(
      externalCalls.map(async ({ ifaceName, fnName, args }) => {
        const dep = sinks?.[ifaceName]?.[fnName];
        if (dep === undefined) {
          this.log.error('Workflow referenced an unregistered external sink', {
            ifaceName,
            fnName,
          });
        } else if (dep.callDuringReplay || !info.isReplaying) {
          try {
            await dep.fn(info, ...args);
          } catch (error) {
            this.log.error('External sink function threw an error', {
              ifaceName,
              fnName,
              error,
              workflowInfo: info,
            });
          }
        }
      })
    );
  }

  /**
   * Listen on heartbeats emitted from activities and send them to core.
   * Errors from core responses are translated to cancellation requests and fed back via the activityFeedbackSubject.
   */
  protected activityHeartbeat$(): Observable<void> {
    return this.activityHeartbeatSubject.pipe(
      // The only way for this observable to be closed is by state changing to DRAINED meaning that all in-flight activities have been resolved and thus there should not be any heartbeats to send.
      this.takeUntilState('DRAINED'),
      tap({
        next: ({ taskToken }) => this.log.trace('Got activity heartbeat', { taskToken: formatTaskToken(taskToken) }),
        complete: () => this.log.debug('Heartbeats complete'),
      }),
      mergeMap(async ({ taskToken, details }) => {
        const payload = await encodeToPayload(this.dataConverter, details);
        const arr = coresdk.ActivityHeartbeat.encodeDelimited({
          taskToken,
          details: [payload],
        }).finish();
        this.nativeWorker.recordActivityHeartbeat(byteArrayToBuffer(arr));
      })
    );
  }

  /**
   * Poll core for `WorkflowActivation`s while respecting worker state.
   */
  protected workflowPoll$(): Observable<ActivationWithContext> {
    return this.pollLoop$(async () => {
      const parentSpan = this.tracer.startSpan('workflow.activation');
      return await instrument(
        this.tracer,
        parentSpan,
        'workflow.poll',
        async (span) => {
          const buffer = await this.nativeWorker.pollWorkflowActivation(span.spanContext());
          const activation = coresdk.workflow_activation.WorkflowActivation.decode(new Uint8Array(buffer));
          const { runId, ...rest } = activation;
          this.log.debug('Got workflow activation', { runId, ...rest });

          span.setAttribute(RUN_ID_ATTR_KEY, runId).setAttribute(NUM_JOBS_ATTR_KEY, rest.jobs.length);
          await this.linkWorkflowSpans(runId, rest.jobs, parentSpan);

          return { activation, parentSpan };
        },
        (err) => err instanceof errors.ShutdownError
      );
    }).pipe(
      tap({
        complete: () => {
          this.workflowPollerStateSubject.next('SHUTDOWN');
        },
        error: () => {
          this.workflowPollerStateSubject.next('FAILED');
        },
      })
    );
  }

  /**
   * Given a run ID, some jobs from a new WFT, and the parent span or the workflow activation,
   * handle linking any span context that exists in the WF headers to our internal spans.
   *
   * The result here is that our SDK spans in node and core are separate from the user's spans
   * that they create when they use interceptors, with our spans being linked to theirs.
   *
   * If the activation includes WF start, headers will be extracted and cached. If it does not,
   * any previously such extracted header will be used for the run.
   */
  private async linkWorkflowSpans(runId: string, jobs: IWorkflowActivationJob[], parentSpan: otel.Span) {
    let linkedContext = this.runIdsToSpanContext.get(runId);
    // If there is an otel context in the headers, link our trace for the workflow to the
    // trace in the header.
    for (const j of jobs) {
      if (j.startWorkflow != null) {
        const ctx = await extractSpanContextFromHeaders(j.startWorkflow.headers ?? {});
        if (ctx !== undefined && linkedContext === undefined) {
          this.runIdsToSpanContext.set(runId, ctx);
          linkedContext = ctx;
        }
      }
    }
    if (linkedContext != null) {
      linkSpans(parentSpan, linkedContext);
    }
  }

  /**
   * Poll for Workflow activations, handle them, and report completions.
   */
  protected workflow$(): Observable<void> {
    if (this.workflowCreator === undefined) {
      return EMPTY;
    }
    return this.workflowPoll$().pipe(
      this.workflowOperator(),
      mergeMap(async ({ completion, parentSpan: root }) => {
        const span = childSpan(this.tracer, root, 'workflow.complete');
        try {
          await this.nativeWorker.completeWorkflowActivation(
            span.spanContext(),
            completion.buffer.slice(completion.byteOffset)
          );
          span.setStatus({ code: otel.SpanStatusCode.OK });
        } catch (err) {
          span.setStatus({ code: otel.SpanStatusCode.ERROR, message: errorMessage(err) });
          throw err;
        } finally {
          span.end();
          root.end();
        }
      }),
      tap({
        complete: () => {
          this.log.debug('Workflows complete');
        },
      })
    );
  }

  /**
   * Poll core for `ActivityTask`s while respecting worker state
   */
  protected activityPoll$(): Observable<ActivityTaskWithContext> {
    return this.pollLoop$(async () => {
      const parentSpan = this.tracer.startSpan('activity.task');
      return await instrument(
        this.tracer,
        parentSpan,
        'activity.poll',
        async (span) => {
          const buffer = await this.nativeWorker.pollActivityTask(span.spanContext());
          const task = coresdk.activity_task.ActivityTask.decode(new Uint8Array(buffer));
          const { taskToken, ...rest } = task;
          const formattedTaskToken = formatTaskToken(taskToken);
          this.log.debug('Got activity task', { taskToken: formattedTaskToken, ...rest });
          const { variant } = task;
          if (variant === undefined) {
            throw new TypeError('Got an activity task without a "variant" attribute');
          }
          parentSpan.setAttributes({
            [TASK_TOKEN_ATTR_KEY]: formattedTaskToken,
            variant,
            [RUN_ID_ATTR_KEY]: task.start?.workflowExecution?.runId ?? 'unknown',
          });
          // If the activity had otel headers, link to that span
          if (task.start?.headerFields) {
            const ctx = await extractSpanContextFromHeaders(task.start.headerFields);
            linkSpans(parentSpan, ctx);
          }
          return { task, parentSpan, formattedTaskToken };
        },
        (err) => err instanceof errors.ShutdownError
      );
    });
  }

  protected activity$(): Observable<void> {
    // Note that we poll on activities even if there are no activities registered.
    // This is so workflows invoking activities on this task queue get a non-retryable error.
    return this.activityPoll$().pipe(
      this.activityOperator(),
      mergeMap(async ({ completion, parentSpan }) => {
        try {
          await instrument(this.tracer, parentSpan, 'activity.complete', () =>
            this.nativeWorker.completeActivityTask(
              parentSpan.spanContext(),
              completion.buffer.slice(completion.byteOffset)
            )
          );
        } finally {
          parentSpan.end();
        }
      }),
      tap({ complete: () => this.log.debug('Activities complete') })
    );
  }

  protected takeUntilState<T>(state: State): MonoTypeOperatorFunction<T> {
    return takeUntil(this.stateSubject.pipe(filter((value) => value === state)));
  }

  protected setupShutdownHook(): void {
    const startShutdownSequence = () => {
      for (const signal of this.options.shutdownSignals) {
        process.off(signal, startShutdownSequence);
      }
      this.shutdown();
    };
    for (const signal of this.options.shutdownSignals) {
      process.on(signal, startShutdownSequence);
    }
  }

  /**
   * Start polling on tasks, completes after graceful shutdown.
   * Throws on a fatal error or failure to shutdown gracefully.
   * @see {@link errors}
   *
   * To stop polling call {@link shutdown} or send one of {@link Worker.options.shutdownSignals}.
   */
  async run(): Promise<void> {
    if (this.state !== 'INITIALIZED') {
      throw new IllegalStateError('Poller was already started');
    }
    this.state = 'RUNNING';

    this.setupShutdownHook();

    try {
      await lastValueFrom(
        merge(
          this.gracefulShutdown$(),
          this.activityHeartbeat$(),
          merge(this.workflow$(), this.activity$()).pipe(
            tap({
              complete: () => {
                this.state = 'DRAINED';
              },
            })
          )
        ).pipe(
          tap({
            complete: () => {
              this.state = 'STOPPED';
            },
            error: (error) => {
              this.log.error('Worker failed', { error });
              this.state = 'FAILED';
            },
          })
        ),
        { defaultValue: undefined }
      );
      // Only shutdown the native worker if we completed without an error.
      // Otherwise Rust / TS are in an unknown state and shutdown might hang.
      // A new process must be created in order to instantiate a new Rust Core.
      // TODO: force shutdown in core?
      await this.nativeWorker.completeShutdown();
    } finally {
      try {
        await this.workflowCreator?.destroy();
      } finally {
        this.nativeWorker.flushCoreLogs();
      }
    }
  }
}

type NonNullableObject<T> = { [P in keyof T]-?: NonNullable<T[P]> };

/**
 * Transform an ActivityTask into ActivityInfo to pass on into an Activity
 */
async function extractActivityInfo(
  task: coresdk.activity_task.IActivityTask,
  isLocal: boolean,
  dataConverter: LoadedDataConverter,
  activityNamespace: string
): Promise<ActivityInfo> {
  // NOTE: We trust core to supply all of these fields instead of checking for null and undefined everywhere
  const { taskToken } = task as NonNullableObject<coresdk.activity_task.IActivityTask>;
  const start = task.start as NonNullableObject<coresdk.activity_task.IStart>;
  const activityId = start.activityId;
  return {
    taskToken,
    activityId,
    workflowExecution: start.workflowExecution as NonNullableObject<coresdk.common.WorkflowExecution>,
    attempt: start.attempt,
    isLocal,
    activityType: start.activityType,
    workflowType: start.workflowType,
    heartbeatDetails: await decodeFromPayloadsAtIndex(dataConverter, 0, start.heartbeatDetails),
    activityNamespace,
    workflowNamespace: start.workflowNamespace,
    scheduledTimestampMs: tsToMs(start.scheduledTime),
    startToCloseTimeoutMs: tsToMs(start.startToCloseTimeout),
    scheduleToCloseTimeoutMs: tsToMs(start.scheduleToCloseTimeout),
  };
}<|MERGE_RESOLUTION|>--- conflicted
+++ resolved
@@ -1,6 +1,5 @@
 import * as otel from '@opentelemetry/api';
 import { SpanContext } from '@opentelemetry/api';
-<<<<<<< HEAD
 import { Info as ActivityInfo } from '@temporalio/activity';
 import {
   DataConverter,
@@ -26,17 +25,12 @@
 } from '@temporalio/internal-non-workflow-common/lib/otel';
 import { tsToMs } from '@temporalio/internal-workflow-common';
 import { coresdk } from '@temporalio/proto';
-import { SinkCall, WorkflowInfo } from '@temporalio/workflow';
+import { DeterminismViolationError, SinkCall, WorkflowInfo } from '@temporalio/workflow';
 import fs from 'fs/promises';
 import {
   BehaviorSubject,
   EMPTY,
-=======
-import {
-  BehaviorSubject,
-  EMPTY,
   firstValueFrom,
->>>>>>> e1213da8
   from,
   lastValueFrom,
   merge,
@@ -48,50 +42,15 @@
   Subject,
 } from 'rxjs';
 import { delay, filter, first, ignoreElements, map, mergeMap, takeUntil, takeWhile, tap } from 'rxjs/operators';
-<<<<<<< HEAD
 import { promisify } from 'util';
-=======
-import * as native from '@temporalio/core-bridge';
-import { coresdk } from '@temporalio/proto';
-import { Info as ActivityInfo } from '@temporalio/activity';
-import {
-  arrayFromPayloads,
-  DataConverter,
-  defaultDataConverter,
-  errorMessage,
-  errorToFailure,
-  IllegalStateError,
-  tsToMs,
-} from '@temporalio/common';
-import {
-  extractSpanContextFromHeaders,
-  linkSpans,
-  NUM_JOBS_ATTR_KEY,
-  RUN_ID_ATTR_KEY,
-  TASK_TOKEN_ATTR_KEY,
-} from '@temporalio/common/lib/otel';
-
-import { closeableGroupBy, mergeMapWithState } from './rxutils';
-import { byteArrayToBuffer, toMB } from './utils';
-import { Workflow, WorkflowCreator } from './workflow/interface';
-import { WorkflowCodeBundler } from './workflow/bundler';
->>>>>>> e1213da8
 import { Activity } from './activity';
-import { Core } from './core';
+import { Core, History, ReplayCore } from './core';
 import * as errors from './errors';
-<<<<<<< HEAD
 import { ActivityExecuteInput } from './interceptors';
 import { Logger } from './logger';
 import { closeableGroupBy, mergeMapWithState } from './rxutils';
 import { childSpan, getTracer, instrument } from './tracing';
-import { toMB } from './utils';
-=======
-import { childSpan, getTracer, instrument } from './tracing';
-import { ActivityExecuteInput } from './interceptors';
-import { Core, ReplayCore, History } from './core';
-import { ThreadedVMWorkflowCreator } from './workflow/threaded-vm';
-import { DeterminismViolationError, SinkCall, WorkflowInfo } from '@temporalio/workflow';
->>>>>>> e1213da8
+import { byteArrayToBuffer, toMB } from './utils';
 import {
   addDefaultWorkerOptions,
   CompiledWorkerOptions,
@@ -106,16 +65,12 @@
 import { Workflow, WorkflowCreator } from './workflow/interface';
 import { ThreadedVMWorkflowCreator } from './workflow/threaded-vm';
 import { VMWorkflowCreator } from './workflow/vm';
+
 import IWorkflowActivationJob = coresdk.workflow_activation.IWorkflowActivationJob;
 import EvictionReason = coresdk.workflow_activation.RemoveFromCache.EvictionReason;
 import IRemoveFromCache = coresdk.workflow_activation.IRemoveFromCache;
 
-export { IllegalStateError } from '@temporalio/common';
-export { DataConverter, defaultDataConverter, errors };
-
-export { IllegalStateError } from '@temporalio/common';
 export { DataConverter, defaultPayloadConverter, errors };
-import IWorkflowActivationJob = coresdk.workflow_activation.IWorkflowActivationJob;
 
 native.registerErrors(errors);
 /**
@@ -258,9 +213,6 @@
     const nativeWorkerCtor: WorkerConstructor = this.nativeWorkerCtor;
     const compiledOptions = compileWorkerOptions(addDefaultWorkerOptions(options));
     const nativeWorker = await nativeWorkerCtor.create(compiledOptions);
-<<<<<<< HEAD
-    const dataConverter = loadDataConverter(options.dataConverter);
-=======
     return await this.bundleWorker(compiledOptions, nativeWorker);
   }
 
@@ -317,8 +269,8 @@
     compiledOptions: CompiledWorkerOptions,
     nativeWorker: NativeWorkerLike
   ): Promise<Worker> {
->>>>>>> e1213da8
     try {
+      const dataConverter = loadDataConverter(compiledOptions.dataConverter);
       let bundle: string | undefined = undefined;
       let workflowCreator: WorkflowCreator | undefined = undefined;
       if (compiledOptions.workflowsPath) {
@@ -326,7 +278,7 @@
           nativeWorker.logger,
           compiledOptions.workflowsPath,
           compiledOptions.interceptors?.workflowModules,
-          options.dataConverter?.payloadConverterPath
+          compiledOptions.dataConverter?.payloadConverterPath
         );
         bundle = await bundler.createBundle();
         nativeWorker.logger.info('Workflow bundle created', { size: `${toMB(bundle.length)}MB` });
@@ -344,14 +296,14 @@
           workflowCreator = await VMWorkflowCreator.create(
             bundle,
             compiledOptions.isolateExecutionTimeoutMs,
-            !!options.dataConverter?.payloadConverterPath
+            !!compiledOptions.dataConverter?.payloadConverterPath
           );
         } else {
           workflowCreator = await ThreadedVMWorkflowCreator.create({
             code: bundle,
             threadPoolSize: compiledOptions.workflowThreadPoolSize,
             isolateExecutionTimeoutMs: compiledOptions.isolateExecutionTimeoutMs,
-            useCustomPayloadConverter: !!options.dataConverter?.payloadConverterPath,
+            useCustomPayloadConverter: !!compiledOptions.dataConverter?.payloadConverterPath,
           });
         }
       }
