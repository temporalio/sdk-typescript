import * as otel from '@opentelemetry/api';
import { SpanContext } from '@opentelemetry/api';
import { Info as ActivityInfo } from '@temporalio/activity';
import {
  DataConverter,
  defaultPayloadConverter,
  errorMessage,
  IllegalStateError,
  LoadedDataConverter,
  mapFromPayloads,
  Payload,
  searchAttributePayloadConverter,
} from '@temporalio/common';
import * as native from '@temporalio/core-bridge';
import {
  decodeArrayFromPayloads,
  decodeFromPayloads,
  decodeFromPayloadsAtIndex,
  decodeMapFromPayloads,
  decodeOptionalFailureToOptionalError,
  encodeErrorToFailure,
  encodeToPayload,
} from '@temporalio/internal-non-workflow-common';
import {
  extractSpanContextFromHeaders,
  linkSpans,
  NUM_JOBS_ATTR_KEY,
  RUN_ID_ATTR_KEY,
  TASK_TOKEN_ATTR_KEY,
} from '@temporalio/internal-non-workflow-common/lib/otel';
import {
  optionalTsToDate,
  optionalTsToMs,
  SearchAttributeValue,
  tsToMs,
  decompileRetryPolicy,
} from '@temporalio/internal-workflow-common';
import { coresdk } from '@temporalio/proto';
import { DeterminismViolationError, SinkCall, WorkflowInfo } from '@temporalio/workflow';
import { convertToParentWorkflowType } from './utils';
import fs from 'fs/promises';
import {
  BehaviorSubject,
  EMPTY,
  firstValueFrom,
  from,
  lastValueFrom,
  merge,
  MonoTypeOperatorFunction,
  Observable,
  OperatorFunction,
  pipe,
  race,
  Subject,
} from 'rxjs';
import { delay, filter, first, ignoreElements, last, map, mergeMap, takeUntil, takeWhile, tap } from 'rxjs/operators';
import { promisify } from 'util';
import { Activity, CancelReason } from './activity';
import { extractNativeClient, extractReferenceHolders, InternalNativeConnection, NativeConnection } from './connection';
import * as errors from './errors';
import { ActivityExecuteInput } from './interceptors';
import { Logger } from './logger';
import { History, Runtime } from './runtime';
import { closeableGroupBy, mapWithState, mergeMapWithState } from './rxutils';
import { childSpan, getTracer, instrument } from './tracing';
import { byteArrayToBuffer, toMB } from './utils';
import {
  addDefaultWorkerOptions,
  CompiledWorkerOptions,
  compileWorkerOptions,
  isCodeBundleOption,
  isPathBundleOption,
  ReplayWorkerOptions,
  WorkerOptions,
} from './worker-options';
import { WorkflowCodecRunner } from './workflow-codec-runner';
import { WorkflowCodeBundler } from './workflow/bundler';
import { Workflow, WorkflowCreator } from './workflow/interface';
import { ThreadedVMWorkflowCreator } from './workflow/threaded-vm';
import { VMWorkflowCreator } from './workflow/vm';

import IWorkflowActivationJob = coresdk.workflow_activation.IWorkflowActivationJob;
import EvictionReason = coresdk.workflow_activation.RemoveFromCache.EvictionReason;
import IRemoveFromCache = coresdk.workflow_activation.IRemoveFromCache;

export { DataConverter, defaultPayloadConverter, errors };

native.registerErrors(errors);
/**
 * The worker's possible states
 * * `INITIALIZED` - The initial state of the Worker after calling {@link Worker.create} and successful connection to the server
 * * `RUNNING` - {@link Worker.run} was called, polling task queues
 * * `STOPPING` - {@link Worker.shutdown} was called or received shutdown signal, worker will forcefully shutdown in {@link WorkerOptions.shutdownGraceTime | shutdownGraceTime}
 * * `DRAINING` - Core has indicated that shutdown is complete and all Workflow tasks have been drained, waiting for activities and cached workflows eviction
 * * `DRAINED` - All activities and workflows have completed, ready to shutdown
 * * `STOPPED` - Shutdown complete, {@link Worker.run} resolves
 * * `FAILED` - Worker encountered an unrecoverable error, {@link Worker.run} should reject with the error
 */
export type State = 'INITIALIZED' | 'RUNNING' | 'STOPPED' | 'STOPPING' | 'DRAINING' | 'DRAINED' | 'FAILED';

type ExtractToPromise<T> = T extends (err: any, result: infer R) => void ? Promise<R> : never;
// For some reason the lint rule doesn't realize that _I should be ignored
// eslint-disable-next-line @typescript-eslint/no-unused-vars
type Last<T extends any[]> = T extends [...infer _I, infer L] ? L : never;
type LastParameter<F extends (...args: any) => any> = Last<Parameters<F>>;
type OmitFirst<T> = T extends [any, ...infer REST] ? REST : never;
type OmitLast<T> = T extends [...infer REST, any] ? REST : never;
type OmitFirstParam<T> = T extends (...args: any[]) => any
  ? (...args: OmitFirst<Parameters<T>>) => ReturnType<T>
  : never;
type Promisify<T> = T extends (...args: any[]) => void
  ? (...args: OmitLast<Parameters<T>>) => ExtractToPromise<LastParameter<T>>
  : never;

type PatchJob = NonNullableObject<Pick<coresdk.workflow_activation.IWorkflowActivationJob, 'notifyHasPatch'>>;
type ContextAware<T> = T & {
  parentSpan: otel.Span;
};

export type ActivationWithContext = ContextAware<{
  activation: coresdk.workflow_activation.WorkflowActivation;
}>;
export type ActivityTaskWithContext = ContextAware<{
  task: coresdk.activity_task.ActivityTask;
  base64TaskToken: string;
}>;

export interface NativeWorkerLike {
  shutdown: Promisify<OmitFirstParam<typeof native.workerShutdown>>;
  completeShutdown(): Promise<void>;
  flushCoreLogs(): void;
  pollWorkflowActivation: Promisify<OmitFirstParam<typeof native.workerPollWorkflowActivation>>;
  pollActivityTask: Promisify<OmitFirstParam<typeof native.workerPollActivityTask>>;
  completeWorkflowActivation: Promisify<OmitFirstParam<typeof native.workerCompleteWorkflowActivation>>;
  completeActivityTask: Promisify<OmitFirstParam<typeof native.workerCompleteActivityTask>>;
  recordActivityHeartbeat: OmitFirstParam<typeof native.workerRecordActivityHeartbeat>;
  logger: Logger;
}

export interface WorkerConstructor {
  create(connection: NativeConnection, options: CompiledWorkerOptions): Promise<NativeWorkerLike>;
  createReplay(options: CompiledWorkerOptions, history: History): Promise<NativeWorkerLike>;
}

export class NativeWorker implements NativeWorkerLike {
  public readonly pollWorkflowActivation: Promisify<OmitFirstParam<typeof native.workerPollWorkflowActivation>>;
  public readonly pollActivityTask: Promisify<OmitFirstParam<typeof native.workerPollActivityTask>>;
  public readonly completeWorkflowActivation: Promisify<OmitFirstParam<typeof native.workerCompleteWorkflowActivation>>;
  public readonly completeActivityTask: Promisify<OmitFirstParam<typeof native.workerCompleteActivityTask>>;
  public readonly recordActivityHeartbeat: OmitFirstParam<typeof native.workerRecordActivityHeartbeat>;
  public readonly shutdown: Promisify<OmitFirstParam<typeof native.workerShutdown>>;

  public static async create(connection: NativeConnection, options: CompiledWorkerOptions): Promise<NativeWorkerLike> {
    const runtime = Runtime.instance();
    const nativeWorker = await runtime.registerWorker(extractNativeClient(connection), options);
    return new NativeWorker(runtime, nativeWorker);
  }

  public static async createReplay(options: CompiledWorkerOptions, history: History): Promise<NativeWorkerLike> {
    const runtime = Runtime.instance();
    const nativeWorker = await runtime.createReplayWorker(options, history);
    return new NativeWorker(runtime, nativeWorker);
  }

  protected constructor(protected readonly runtime: Runtime, protected readonly nativeWorker: native.Worker) {
    this.pollWorkflowActivation = promisify(native.workerPollWorkflowActivation).bind(undefined, nativeWorker);
    this.pollActivityTask = promisify(native.workerPollActivityTask).bind(undefined, nativeWorker);
    this.completeWorkflowActivation = promisify(native.workerCompleteWorkflowActivation).bind(undefined, nativeWorker);
    this.completeActivityTask = promisify(native.workerCompleteActivityTask).bind(undefined, nativeWorker);
    this.recordActivityHeartbeat = native.workerRecordActivityHeartbeat.bind(undefined, nativeWorker);
    this.shutdown = promisify(native.workerShutdown).bind(undefined, nativeWorker);
  }

  flushCoreLogs(): void {
    this.runtime.flushLogs();
  }

  public async completeShutdown(): Promise<void> {
    await this.runtime.deregisterWorker(this.nativeWorker);
  }

  public get logger(): Logger {
    return this.runtime.logger;
  }
}

function formatTaskToken(taskToken: Uint8Array) {
  return Buffer.from(taskToken).toString('base64');
}

/**
 * Notify that an activity has started, used as input to {@link Worker.activityHeartbeatSubject}
 *
 * Used to detect rouge activities.
 */
interface HeartbeatCreateNotification {
  type: 'create';
  base64TaskToken: string;
}

/**
 * Heartbeat request used as input to {@link Worker.activityHeartbeatSubject}
 */
interface Heartbeat {
  type: 'heartbeat';
  base64TaskToken: string;
  taskToken: Uint8Array;
  details?: any;
  onError: () => void;
}

/**
 * Notifies that an activity has been complete, used as input to {@link Worker.activityHeartbeatSubject}
 */
interface ActivityCompleteNotification {
  type: 'completion';
  flushRequired: boolean;
  callback(): void;
  base64TaskToken: string;
}

/**
 * Notifies that an Activity heartbeat has been flushed, used as input to {@link Worker.activityHeartbeatSubject}
 */
interface HeartbeatFlushNotification {
  type: 'flush';
  base64TaskToken: string;
}

/**
 * Input for the {@link Worker.activityHeartbeatSubject}
 */
type HeartbeatInput =
  | Heartbeat
  | ActivityCompleteNotification
  | HeartbeatFlushNotification
  | HeartbeatCreateNotification;

/**
 * State for managing a single Activity's heartbeat sending
 */
interface HeartbeatState {
  closed: boolean;
  processing: boolean;
  completionCallback?: () => void;
  pending?: Heartbeat;
}

/**
 * Request to send a heartbeat, used as output from the Activity heartbeat state mapper
 */
interface HeartbeatSendRequest {
  type: 'send';
  heartbeat: Heartbeat;
}

/**
 * Request to close an Activity heartbeat stream, used as output from the Activity heartbeat state mapper
 */
interface HeartbeatGroupCloseRequest {
  type: 'close';
  completionCallback?: () => void;
}

/**
 * Output from the Activity heartbeat state mapper
 */
type HeartbeatOutput = HeartbeatSendRequest | HeartbeatGroupCloseRequest;

/**
 * Used as the return type of the Activity heartbeat state mapper
 */
interface HeartbeatStateAndOutput {
  state: HeartbeatState;
  output: HeartbeatOutput | null;
}

export type PollerState = 'POLLING' | 'SHUTDOWN' | 'FAILED';

/**
 * Status overview of a Worker.
 * Useful for troubleshooting issues and overall obeservability.
 */
export interface WorkerStatus {
  /**
   * General run state of a Worker
   */
  runState: State;
  /**
   * General state of the Workflow poller
   */
  workflowPollerState: PollerState;
  /**
   * General state of the Activity poller
   */
  activityPollerState: PollerState;
  /**
   * Whether this Worker has an outstanding Workflow poll request
   */
  hasOutstandingWorkflowPoll: boolean;
  /**
   * Whether this Worker has an outstanding Activity poll request
   */
  hasOutstandingActivityPoll: boolean;

  /**
   * Number of in-flight (currently actively processed) Workflow activations
   */
  numInFlightWorkflowActivations: number;
  /**
   * Number of in-flight (currently actively processed) Activities
   */
  numInFlightActivities: number;
  /**
   * Number of Workflow executions cached in Worker memory
   */
  numCachedWorkflows: number;

  /**
   * Number of running Activities that have emitted a heartbeat
   */
  numHeartbeatingActivities: number;
}

/**
 * The temporal Worker connects to Temporal Server and runs Workflows and Activities.
 */
export class Worker {
  protected readonly activityHeartbeatSubject = new Subject<HeartbeatInput>();
  protected readonly stateSubject = new BehaviorSubject<State>('INITIALIZED');

  protected readonly workflowPollerStateSubject = new BehaviorSubject<PollerState>('POLLING');
  protected readonly activityPollerStateSubject = new BehaviorSubject<PollerState>('POLLING');
  /**
   * Whether or not this worker has an outstanding workflow poll request
   */
  protected hasOutstandingWorkflowPoll = false;
  /**
   * Whether or not this worker has an outstanding activity poll request
   */
  protected hasOutstandingActivityPoll = false;

  protected readonly numInFlightActivationsSubject = new BehaviorSubject<number>(0);
  protected readonly numInFlightActivitiesSubject = new BehaviorSubject<number>(0);
  protected readonly numCachedWorkflowsSubject = new BehaviorSubject<number>(0);
  protected readonly numHeartbeatingActivitiesSubject = new BehaviorSubject<number>(0);
  protected readonly evictionsSubject = new Subject<{ runId: string; evictJob: IRemoveFromCache }>();
  private readonly runIdsToSpanContext = new Map<string, SpanContext>();

  protected static nativeWorkerCtor: WorkerConstructor = NativeWorker;
  // Used to add uniqueness to replay worker task queue names
  protected static replayWorkerCount = 0;
  private static readonly SELF_INDUCED_SHUTDOWN_EVICTION: IRemoveFromCache = {
    message: 'Shutting down',
    reason: EvictionReason.FATAL,
  };
  protected readonly tracer: otel.Tracer;
  protected readonly workflowCodecRunner: WorkflowCodecRunner;

  /**
   * Create a new Worker.
   * This method initiates a connection to the server and will throw (asynchronously) on connection failure.
   */
  public static async create(options: WorkerOptions): Promise<Worker> {
    const nativeWorkerCtor: WorkerConstructor = this.nativeWorkerCtor;
    const compiledOptions = compileWorkerOptions(addDefaultWorkerOptions(options));
    // Create a new connection if one is not provided with no CREATOR reference
    // so it can be automatically closed when this Worker shuts down.
    const connection = options.connection ?? (await InternalNativeConnection.create());
    const nativeWorker = await nativeWorkerCtor.create(connection, compiledOptions);
    extractReferenceHolders(connection).add(nativeWorker);
    return await this.bundleWorker(compiledOptions, nativeWorker, connection);
  }

  /**
   * Create a replay Worker, and run the provided history against it. Will resolve as soon as
   * the history has finished being replayed, or if the workflow produces a nondeterminism error.
   *
   * @throws DeterminismViolationError if the workflow code is not compatible with the history.
   */
  public static async runReplayHistory(options: ReplayWorkerOptions, history: History): Promise<void> {
    const nativeWorkerCtor: WorkerConstructor = this.nativeWorkerCtor;
    const fixedUpOptions: WorkerOptions = {
      taskQueue: options.replayName + '-' + this.replayWorkerCount,
      debugMode: true,
      ...options,
    };
    this.replayWorkerCount += 1;
    const compiledOptions = compileWorkerOptions(addDefaultWorkerOptions(fixedUpOptions));
    const replayWorker = await nativeWorkerCtor.createReplay(compiledOptions, history);
    const constructedWorker = await this.bundleWorker(compiledOptions, replayWorker);

    const runPromise = constructedWorker.run();
    const pollerShutdown = firstValueFrom(
      constructedWorker.workflowPollerStateSubject.pipe(filter((state) => state !== 'POLLING'))
    );

    const evictionPromise = firstValueFrom(
      constructedWorker.evictionsSubject.pipe(
        // Ignore self-induced shutdowns, as they are a legit and we'll terminate normally.
        filter((ev) => ev.evictJob != this.SELF_INDUCED_SHUTDOWN_EVICTION),
        map((ev) => {
          if (ev.evictJob.reason === EvictionReason.NONDETERMINISM) {
            throw new DeterminismViolationError(
              'Replay failed with a nondeterminism error. This means that the workflow code as written ' +
                `is not compatible with the history that was fed in. Details: ${ev.evictJob.message}`
            );
          } else {
            throw new Error(`Replay failed. Details: ${ev.evictJob.message}`);
          }
        })
      )
    );

    await Promise.race([runPromise, Promise.all([evictionPromise, pollerShutdown])]).finally(() => {
      try {
        constructedWorker.shutdown();
      } catch {
        // We may have already shut down and that's fine
      }
    });
  }

  protected static async bundleWorker(
    compiledOptions: CompiledWorkerOptions,
    nativeWorker: NativeWorkerLike,
    connection?: NativeConnection
  ): Promise<Worker> {
    try {
      let bundle: string | undefined = undefined;
      let workflowCreator: WorkflowCreator | undefined = undefined;
      if (compiledOptions.workflowsPath) {
        const bundler = new WorkflowCodeBundler({
          logger: nativeWorker.logger,
          workflowsPath: compiledOptions.workflowsPath,
          workflowInterceptorModules: compiledOptions.interceptors?.workflowModules,
          payloadConverterPath: compiledOptions.dataConverter?.payloadConverterPath,
          ignoreModules: compiledOptions.bundlerOptions?.ignoreModules,
        });
        bundle = await bundler.createBundle();
        nativeWorker.logger.info('Workflow bundle created', { size: `${toMB(bundle.length)}MB` });
      } else if (compiledOptions.workflowBundle) {
        if (isCodeBundleOption(compiledOptions.workflowBundle)) {
          bundle = compiledOptions.workflowBundle.code;
        } else if (isPathBundleOption(compiledOptions.workflowBundle)) {
          bundle = await fs.readFile(compiledOptions.workflowBundle.path, 'utf8');
        } else {
          throw new TypeError('Invalid WorkflowOptions.workflowBundle');
        }
      }
      if (bundle) {
        if (compiledOptions.debugMode) {
          workflowCreator = await VMWorkflowCreator.create(bundle, compiledOptions.isolateExecutionTimeoutMs);
        } else {
          workflowCreator = await ThreadedVMWorkflowCreator.create({
            code: bundle,
            threadPoolSize: compiledOptions.workflowThreadPoolSize,
            isolateExecutionTimeoutMs: compiledOptions.isolateExecutionTimeoutMs,
          });
        }
      }
      return new this(nativeWorker, workflowCreator, compiledOptions, connection);
    } catch (err) {
      // Deregister our worker in case Worker creation (Webpack) failed
      await nativeWorker.completeShutdown();
      throw err;
    }
  }

  /**
   * Create a new Worker from nativeWorker.
   */
  protected constructor(
    protected readonly nativeWorker: NativeWorkerLike,
    /**
     * Optional WorkflowCreator - if not provided, Worker will not poll on Workflows
     */
    protected readonly workflowCreator: WorkflowCreator | undefined,
    public readonly options: CompiledWorkerOptions,
    protected readonly connection?: NativeConnection
  ) {
    this.tracer = getTracer(options.enableSDKTracing);
    this.workflowCodecRunner = new WorkflowCodecRunner(options.loadedDataConverter.payloadCodecs);
  }

  /**
   * An Observable which emits each time the number of in flight activations changes
   */
  public get numInFlightActivations$(): Observable<number> {
    return this.numInFlightActivationsSubject;
  }

  /**
   * An Observable which emits each time the number of in flight Activity tasks changes
   */
  public get numInFlightActivities$(): Observable<number> {
    return this.numInFlightActivitiesSubject;
  }

  /**
   * An Observable which emits each time the number of cached workflows changes
   */
  public get numRunningWorkflowInstances$(): Observable<number> {
    return this.numCachedWorkflowsSubject;
  }

  protected get log(): Logger {
    return this.nativeWorker.logger;
  }

  /**
   * Get the poll state of this worker
   */
  public getState(): State {
    // Setters and getters require the same visibility, add this public getter function
    return this.stateSubject.getValue();
  }

  /**
   * Get a status overview of this Worker
   */
  public getStatus(): WorkerStatus {
    return {
      runState: this.state,
      numHeartbeatingActivities: this.numHeartbeatingActivitiesSubject.value,
      workflowPollerState: this.workflowPollerStateSubject.value,
      activityPollerState: this.activityPollerStateSubject.value,
      hasOutstandingWorkflowPoll: this.hasOutstandingWorkflowPoll,
      hasOutstandingActivityPoll: this.hasOutstandingActivityPoll,
      numCachedWorkflows: this.numCachedWorkflowsSubject.value,
      numInFlightWorkflowActivations: this.numInFlightActivationsSubject.value,
      numInFlightActivities: this.numInFlightActivitiesSubject.value,
    };
  }

  protected get state(): State {
    return this.stateSubject.getValue();
  }

  protected set state(state: State) {
    this.log.info('Worker state changed', { state });
    this.stateSubject.next(state);
  }

  /**
   * Start shutting down the Worker.
   * Immediately transitions state to STOPPING and asks Core to shut down.
   * Once Core has confirmed that it's shutting down the Worker enters DRAINING state
   * unless the Worker has already been DRAINED.
   * {@see State}.
   */
  shutdown(): void {
    if (this.state !== 'RUNNING') {
      throw new IllegalStateError('Not running');
    }
    this.state = 'STOPPING';
    this.nativeWorker.shutdown().then(() => {
      // Core may have already returned a ShutdownError to our pollers in which
      // case the state would transition to DRAINED
      if (this.state === 'STOPPING') {
        this.state = 'DRAINING';
      }
    });
  }

  /**
   * An observable which completes when state becomes DRAINED or throws if state transitions to
   * STOPPING and remains that way for {@link this.options.shutdownGraceTimeMs}.
   */
  protected gracefulShutdown$(): Observable<never> {
    return race(
      this.stateSubject.pipe(
        filter((state): state is 'STOPPING' => state === 'STOPPING'),
        delay(this.options.shutdownGraceTimeMs),
        map(() => {
          throw new errors.GracefulShutdownPeriodExpiredError(
            'Timed out while waiting for worker to shutdown gracefully'
          );
        })
      ),
      this.stateSubject.pipe(
        filter((state) => state === 'DRAINED'),
        first()
      )
    ).pipe(ignoreElements());
  }

  /**
   * An observable which repeatedly polls for new tasks unless worker becomes suspended.
   * The observable stops emitting once core is shutting down.
   */
  protected pollLoop$<T>(pollFn: () => Promise<T>): Observable<T> {
    return from(
      (async function* () {
        for (;;) {
          try {
            yield await pollFn();
          } catch (err: any) {
            if (err.name === 'ShutdownError') {
              break;
            }
            throw err;
          }
        }
      })()
    );
  }

  /**
   * Process Activity tasks
   */
  protected activityOperator(): OperatorFunction<ActivityTaskWithContext, ContextAware<{ completion: Uint8Array }>> {
    return pipe(
      closeableGroupBy(({ base64TaskToken }) => base64TaskToken),
      mergeMap((group$) => {
        return merge(
          group$,
          this.activityPollerStateSubject.pipe(
            // Core has indicated that it will not return any more poll results, evict all cached WFs
            filter((state) => state !== 'POLLING'),
            first(),
            map((): ActivityTaskWithContext => {
              return {
                parentSpan: this.tracer.startSpan('activity.shutdown.evict'),
                task: coresdk.activity_task.ActivityTask.create({
                  // NOTE: taskToken and cancel reason are not sent here.
                  // We assume that if the task is cancelled with no reason it
                  // means that the worker is being shut down.
                  cancel: {},
                }),
                base64TaskToken: group$.key,
              };
            }),
            takeUntil(group$.pipe(last(undefined, null)))
          )
        ).pipe(
          mergeMapWithState(
            async (activity: Activity | undefined, { task, parentSpan, base64TaskToken }) => {
              const { taskToken, variant } = task;
              if (!variant) {
                throw new TypeError('Got an activity task without a "variant" attribute');
              }

              return await instrument(this.tracer, parentSpan, `activity.${variant}`, async (span) => {
                // We either want to return an activity result (for failures) or pass on the activity for running at a later stage
                // If cancel is requested we ignore the result of this function
                // We don't run the activity directly in this operator because we need to return the activity in the state
                // so it can be cancelled if requested
                let output:
                  | {
                      type: 'result';
                      result: coresdk.activity_result.IActivityExecutionResult;
                      parentSpan: otel.Span;
                    }
                  | { type: 'run'; activity: Activity; input: ActivityExecuteInput; parentSpan: otel.Span }
                  | { type: 'ignore'; parentSpan: otel.Span };
                switch (variant) {
                  case 'start': {
                    if (activity !== undefined) {
                      throw new IllegalStateError(
                        `Got start event for an already running activity: ${base64TaskToken}`
                      );
                    }
                    const info = await extractActivityInfo(
                      task,
                      false,
                      this.options.loadedDataConverter,
                      this.options.namespace
                    );

                    const { activityType } = info;
                    const fn = this.options.activities?.[activityType];
                    if (!(fn instanceof Function)) {
                      output = {
                        type: 'result',
                        result: {
                          failed: {
                            failure: {
                              message: `Activity function ${activityType} is not registered on this Worker, available activities: ${JSON.stringify(
                                Object.keys(this.options.activities ?? {})
                              )}`,
                              applicationFailureInfo: { type: 'NotFoundError', nonRetryable: false },
                            },
                          },
                        },
                        parentSpan,
                      };
                      break;
                    }
                    let args: unknown[];
                    try {
                      args = await decodeArrayFromPayloads(this.options.loadedDataConverter, task.start?.input);
                    } catch (err) {
                      output = {
                        type: 'result',
                        result: {
                          failed: {
                            failure: {
                              message: `Failed to parse activity args for activity ${activityType}: ${errorMessage(
                                err
                              )}`,
                              applicationFailureInfo: {
                                type: err instanceof Error ? err.name : undefined,
                                nonRetryable: false,
                              },
                            },
                          },
                        },
                        parentSpan,
                      };
                      break;
                    }
                    const headers = task.start?.headerFields ?? {};
                    const input = {
                      args,
                      headers,
                    };
                    const activityId = info.activityId;
                    this.log.debug('Starting activity', { activityId, activityType });

                    activity = new Activity(
                      info,
                      fn,
                      this.options.loadedDataConverter,
                      (details) =>
                        this.activityHeartbeatSubject.next({
                          type: 'heartbeat',
                          taskToken,
                          base64TaskToken,
                          details,
                          onError() {
                            activity?.cancel('HEARTBEAT_DETAILS_CONVERSION_FAILED'); // activity must be defined
                          },
                        }),
                      { inbound: this.options.interceptors?.activityInbound }
                    );
                    output = { type: 'run', activity, input, parentSpan };
                    break;
                  }
                  case 'cancel': {
                    output = { type: 'ignore', parentSpan };
                    if (activity === undefined) {
                      this.log.error('Tried to cancel a non-existing activity', { taskToken: base64TaskToken });
                      span.setAttribute('found', false);
                      break;
                    }
                    // NOTE: activity will not be considered cancelled until it confirms cancellation (by throwing a CancelledFailure)
                    this.log.debug('Cancelling activity', { taskToken: base64TaskToken });
                    span.setAttribute('found', true);
                    const reason = task.cancel?.reason;
                    if (reason === undefined || reason === null) {
                      // Special case of Lang side cancellation during shutdown (see `activity.shutdown.evict` above)
                      activity.cancel('WORKER_SHUTDOWN');
                    } else {
                      activity.cancel(coresdk.activity_task.ActivityCancelReason[reason] as CancelReason);
                    }
                    break;
                  }
                }
                return { state: activity, output: { taskToken, output } };
              });
            },
            undefined // initial value
          ),
          mergeMap(async ({ output, taskToken }) => {
            if (output.type === 'ignore') {
              output.parentSpan.end();
              return undefined;
            }
            if (output.type === 'result') {
              return { taskToken, result: output.result, parentSpan: output.parentSpan };
            }
            const { base64TaskToken } = output.activity.info;

            this.activityHeartbeatSubject.next({
              type: 'create',
              base64TaskToken,
            });

            return await instrument(this.tracer, output.parentSpan, 'activity.run', async (span) => {
              let result;

              this.numInFlightActivitiesSubject.next(this.numInFlightActivitiesSubject.value + 1);
              try {
                result = await output.activity.run(output.input);
              } finally {
                this.numInFlightActivitiesSubject.next(this.numInFlightActivitiesSubject.value - 1);
                group$.close();
              }
              const status = result.failed ? 'failed' : result.completed ? 'completed' : 'cancelled';
              span.setAttributes({ status });

              if (status === 'failed') {
                // Make sure to flush the last heartbeat
                this.log.debug('Activity failed, waiting for heartbeats to be flushed', {
                  activityId: output.activity.info.activityId,
                  status,
                });
                await new Promise<void>((resolve) => {
                  this.activityHeartbeatSubject.next({
                    type: 'completion',
                    flushRequired: true,
                    base64TaskToken,
                    callback: resolve,
                  });
                });
              } else {
                // Notify the Activity heartbeat state mapper that the Activity has completed
                this.activityHeartbeatSubject.next({
                  type: 'completion',
                  flushRequired: false,
                  base64TaskToken,
                  callback: () => undefined,
                });
              }
              this.log.debug('Activity resolved', {
                activityId: output.activity.info.activityId,
                status,
              });
              return { taskToken, result, parentSpan: output.parentSpan };
            });
          }),
          filter(<T>(result: T): result is Exclude<T, undefined> => result !== undefined),
          map(({ parentSpan, ...rest }) => ({
            completion: coresdk.ActivityTaskCompletion.encodeDelimited(rest).finish(),
            parentSpan,
          }))
        );
      })
    );
  }

  /**
   * Process Workflow activations
   */
  protected workflowOperator(): OperatorFunction<ActivationWithContext, ContextAware<{ completion: Uint8Array }>> {
    const { workflowCreator } = this;
    if (workflowCreator === undefined) {
      throw new IllegalStateError('Cannot process workflows without an IsolateContextProvider');
    }
    interface WorkflowWithInfo {
      workflow: Workflow;
      info: WorkflowInfo;
    }
    return pipe(
      closeableGroupBy(({ activation }) => activation.runId),
      mergeMap((group$) => {
        return merge(
          group$.pipe(map((act) => ({ ...act, synthetic: false }))),
          this.workflowPollerStateSubject.pipe(
            // Core has indicated that it will not return any more poll results, evict all cached WFs
            filter((state) => state !== 'POLLING'),
            first(),
            map((): ContextAware<{ activation: coresdk.workflow_activation.WorkflowActivation; synthetic: true }> => {
              return {
                parentSpan: this.tracer.startSpan('workflow.shutdown.evict'),
                activation: coresdk.workflow_activation.WorkflowActivation.create({
                  runId: group$.key,
                  jobs: [{ removeFromCache: Worker.SELF_INDUCED_SHUTDOWN_EVICTION }],
                }),
                synthetic: true,
              };
            }),
            takeUntil(group$.pipe(last(undefined, null)))
          )
        ).pipe(
          tap(() => {
            this.numInFlightActivationsSubject.next(this.numInFlightActivationsSubject.value + 1);
          }),
          mergeMapWithState(
            async (
              state: WorkflowWithInfo | undefined,
              { activation, parentSpan, synthetic }
            ): Promise<{
              state: WorkflowWithInfo | undefined;
              output: ContextAware<{ completion?: Uint8Array; close: boolean }>;
            }> => {
              try {
                return await instrument(this.tracer, parentSpan, 'workflow.process', async (span) => {
                  span.setAttributes({
                    numInFlightActivations: this.numInFlightActivationsSubject.value,
                    numCachedWorkflows: this.numCachedWorkflowsSubject.value,
                  });
                  const removeFromCacheIx = activation.jobs.findIndex(({ removeFromCache }) => removeFromCache);
                  const close = removeFromCacheIx !== -1;
                  const jobs = activation.jobs;
                  if (close) {
                    const asEvictJob = jobs.splice(removeFromCacheIx, 1)[0].removeFromCache;
                    if (asEvictJob) {
                      this.evictionsSubject.next({
                        runId: activation.runId,
                        evictJob: asEvictJob,
                      });
                    }
                  }
                  activation.jobs = jobs;
                  if (jobs.length === 0) {
                    state?.workflow.dispose();
                    if (!close) {
                      const message = 'Got a Workflow activation with no jobs';
                      throw new IllegalStateError(message);
                    }
                    this.log.debug('Disposing workflow', { runId: activation.runId });
                    const completion = synthetic
                      ? undefined
                      : coresdk.workflow_completion.WorkflowActivationCompletion.encodeDelimited({
                          runId: activation.runId,
                          successful: {},
                        }).finish();
                    return { state: undefined, output: { close, completion, parentSpan } };
                  }

                  if (state === undefined) {
                    // Find a workflow start job in the activation jobs list
                    const maybeStartWorkflow = activation.jobs.find((j) => j.startWorkflow);
                    if (maybeStartWorkflow !== undefined) {
                      const startWorkflow = maybeStartWorkflow.startWorkflow;
                      if (
                        !(
                          startWorkflow &&
                          startWorkflow.workflowId &&
                          startWorkflow.workflowType &&
                          startWorkflow.randomnessSeed
                        )
                      ) {
                        throw new TypeError(
                          `Expected StartWorkflow with workflowId, workflowType and randomnessSeed, got ${JSON.stringify(
                            maybeStartWorkflow
                          )}`
                        );
                      }
                      if (activation.timestamp == null) {
                        throw new TypeError('Got activation with no timestamp, cannot create a new Workflow instance');
                      }
                      const {
                        workflowId,
                        randomnessSeed,
                        workflowType,
                        parentWorkflowInfo,
                        workflowExecutionTimeout,
                        workflowRunTimeout,
                        workflowTaskTimeout,
                        continuedFromExecutionRunId,
                        continuedFailure,
                        lastCompletionResult,
                        firstExecutionRunId,
                        retryPolicy,
                        attempt,
                        cronSchedule,
                        workflowExecutionExpirationTime,
                        cronScheduleToScheduleInterval,
                        memo,
                        searchAttributes,
                      } = startWorkflow;

                      if (firstExecutionRunId === null || firstExecutionRunId === undefined) {
                        throw new TypeError(`Unexpected value: \`firstExecutionRunId\` is ${firstExecutionRunId}`);
                      }
                      if (attempt === null || attempt === undefined) {
                        throw new TypeError(`Unexpected value: \`attempt\` is ${attempt}`);
                      }
                      this.log.debug('Creating workflow', {
                        workflowType,
                        workflowId,
                        runId: activation.runId,
                      });
                      this.numCachedWorkflowsSubject.next(this.numCachedWorkflowsSubject.value + 1);
                      const workflowInfo: WorkflowInfo = {
                        workflowId,
                        runId: activation.runId,
                        workflowType,
                        searchAttributes: mapFromPayloads(
                          searchAttributePayloadConverter,
                          searchAttributes?.indexedFields
                        ) as Record<string, SearchAttributeValue[]> | undefined,
                        memo: await decodeMapFromPayloads(this.options.loadedDataConverter, memo?.fields),
                        parent: convertToParentWorkflowType(parentWorkflowInfo),
                        lastResult: await decodeFromPayloads(
                          this.options.loadedDataConverter,
                          lastCompletionResult?.payloads
                        ),
                        lastFailure: await decodeOptionalFailureToOptionalError(
                          this.options.loadedDataConverter,
                          continuedFailure
                        ),
                        taskQueue: this.options.taskQueue,
                        more: {
                          namespace: this.options.namespace,
                          firstExecutionRunId,
                          continuedFromExecutionRunId: continuedFromExecutionRunId || undefined,
                          executionTimeout: optionalTsToMs(workflowExecutionTimeout),
                          executionExpirationTime: optionalTsToDate(workflowExecutionExpirationTime),
                          runTimeout: optionalTsToMs(workflowRunTimeout),
                          taskTimeout: tsToMs(workflowTaskTimeout),
                          retryPolicy: decompileRetryPolicy(retryPolicy),
                          attempt,
                          cronSchedule: cronSchedule || undefined,
                          // 0 is the default, and not a valid value, since crons are at least a minute apart
                          cronScheduleToScheduleInterval: optionalTsToMs(cronScheduleToScheduleInterval) || undefined,
                        },
                        unsafe: {
                          isReplaying: activation.isReplaying,
                        },
                      };
                      const patchJobs = activation.jobs.filter((j): j is PatchJob => j.notifyHasPatch != null);
                      const patches = patchJobs.map(({ notifyHasPatch }) => {
                        const { patchId } = notifyHasPatch;
                        if (!patchId) {
                          throw new TypeError('Got a patch without a patchId');
                        }
                        return patchId;
                      });

                      const workflow = await instrument(this.tracer, span, 'workflow.create', async () => {
                        return await workflowCreator.createWorkflow({
                          info: workflowInfo,
                          randomnessSeed: randomnessSeed.toBytes(),
                          now: tsToMs(activation.timestamp),
                          patches,
                        });
                      });
                      state = { workflow, info: workflowInfo };
                    } else {
                      throw new IllegalStateError(
                        'Received workflow activation for an untracked workflow with no start workflow job'
                      );
                    }
                  }

                  let isFatalError = false;
                  try {
                    const decodedActivation = await this.workflowCodecRunner.decodeActivation(activation);
                    const unencodedCompletion = await state.workflow.activate(decodedActivation);
                    const completion = await this.workflowCodecRunner.encodeCompletion(unencodedCompletion);
                    this.log.debug('Completed activation', {
                      runId: activation.runId,
                    });

                    span.setAttribute('close', close).end();
                    return { state, output: { close, completion, parentSpan } };
                  } catch (err) {
                    if (err instanceof errors.UnexpectedError) {
                      isFatalError = true;
                    }
                    throw err;
                  } finally {
                    // Fatal error means we cannot call into this workflow again unfortunately
                    if (!isFatalError) {
                      const externalCalls = await state.workflow.getAndResetSinkCalls();
<<<<<<< HEAD
                      await this.processSinkCalls(externalCalls, state.info, state.isReplaying);
=======
                      await this.processSinkCalls(externalCalls, state.info, activation.isReplaying);
>>>>>>> ca0d6e86
                    }
                  }
                });
              } catch (error) {
                if (error instanceof errors.UnexpectedError) {
                  // rethrow and fail the worker
                  throw error;
                }
                this.log.error('Failed to activate workflow', {
                  runId: activation.runId,
                  error,
                  workflowExists: state !== undefined,
                });
                const completion = coresdk.workflow_completion.WorkflowActivationCompletion.encodeDelimited({
                  runId: activation.runId,
                  failed: {
                    failure: await encodeErrorToFailure(this.options.loadedDataConverter, error),
                  },
                }).finish();
                // We do not dispose of the Workflow yet, wait to be evicted from Core.
                // This is done to simplify the Workflow lifecycle so Core is the sole driver.
                return { state: undefined, output: { close: true, completion, parentSpan } };
              }
            },
            undefined
          ),
          tap(({ close }) => {
            this.numInFlightActivationsSubject.next(this.numInFlightActivationsSubject.value - 1);
            if (close) {
              group$.close();
              this.runIdsToSpanContext.delete(group$.key);
              this.numCachedWorkflowsSubject.next(this.numCachedWorkflowsSubject.value - 1);
            }
          }),
          takeWhile(({ close }) => !close, true /* inclusive */)
        );
      }),
      map(({ completion, parentSpan }) => ({ completion, parentSpan })),
      filter((result): result is ContextAware<{ completion: Uint8Array }> => result.completion !== undefined)
    );
  }

  /**
   * Process extracted external calls from Workflow post activation.
   *
   * Each SinkCall is translated into a injected sink function call.
   *
   * This function does not throw, it will log in case of missing sinks
   * or failed sink function invocations.
   */
  protected async processSinkCalls(externalCalls: SinkCall[], info: WorkflowInfo, isReplaying: boolean): Promise<void> {
    const { sinks } = this.options;
    await Promise.all(
      externalCalls.map(async ({ ifaceName, fnName, args }) => {
        const dep = sinks?.[ifaceName]?.[fnName];
        if (dep === undefined) {
          this.log.error('Workflow referenced an unregistered external sink', {
            ifaceName,
            fnName,
          });
        } else if (dep.callDuringReplay || !isReplaying) {
          try {
            await dep.fn(info, ...args);
          } catch (error) {
            this.log.error('External sink function threw an error', {
              ifaceName,
              fnName,
              error,
              workflowInfo: info,
            });
          }
        }
      })
    );
  }

  /**
   * Listen on heartbeats emitted from activities and send them to core.
   * Errors from core responses are translated to cancellation requests and fed back via the activityFeedbackSubject.
   */
  protected activityHeartbeat$(): Observable<void> {
    function process(state: HeartbeatState, heartbeat: Heartbeat): HeartbeatStateAndOutput {
      return { state: { ...state, processing: true, pending: undefined }, output: { type: 'send', heartbeat } };
    }

    function storePending(state: HeartbeatState, heartbeat: Heartbeat): HeartbeatStateAndOutput {
      return { state: { ...state, pending: heartbeat }, output: null };
    }

    function complete(callback: () => void): HeartbeatStateAndOutput {
      return {
        state: { pending: undefined, completionCallback: undefined, processing: false, closed: true },
        output: { type: 'close', completionCallback: callback },
      };
    }

    return this.activityHeartbeatSubject.pipe(
      // The only way for this observable to be closed is by state changing to DRAINED meaning that all in-flight activities have been resolved and thus there should not be any heartbeats to send.
      this.takeUntilState('DRAINED'),
      tap({
        next: ({ base64TaskToken }) => this.log.trace('Got activity heartbeat', { taskToken: base64TaskToken }),
        complete: () => this.log.debug('Heartbeats complete'),
      }),
      closeableGroupBy(({ base64TaskToken }) => base64TaskToken),
      mergeMap((group$) =>
        group$.pipe(
          mapWithState(
            (state: HeartbeatState, input: HeartbeatInput): HeartbeatStateAndOutput => {
              if (input.type === 'create') {
                this.numHeartbeatingActivitiesSubject.next(this.numHeartbeatingActivitiesSubject.value + 1);
                return { state: { processing: false, closed: false }, output: null };
              }
              // Ignore any input if we've marked this activity heartbeat stream as closed
              // (rogue heartbeat)
              if (state.closed) return { state, output: { type: 'close' } };

              switch (input.type) {
                case 'heartbeat':
                  if (state.processing) {
                    // We're already processing a heartbeat, mark this one as pending
                    return storePending(state, input);
                  } else {
                    // Ready to send heartbeat, mark that we're now processing
                    return process(state, input);
                  }
                case 'flush':
                  if (state.pending) {
                    // Send pending heartbeat
                    return process(state, state.pending);
                  } else if (state.completionCallback) {
                    // We were asked to complete, fulfill that request
                    return complete(state.completionCallback);
                  } else {
                    // Nothing to do, wait for completion or heartbeat
                    return { state: { ...state, processing: false }, output: null };
                  }
                case 'completion':
                  if (state.processing) {
                    // Store the completion callback until heartbeat has been flushed
                    return {
                      state: {
                        ...state,
                        // If flush isn't required, delete any pending heartbeat
                        pending: input.flushRequired ? state.pending : undefined,
                        completionCallback: input.callback,
                      },
                      output: null,
                    };
                  } else if (!input.flushRequired) {
                    return complete(input.callback);
                  } else {
                    if (state.pending) {
                      // Flush the final heartbeat and store the completion callback
                      return process({ ...state, completionCallback: input.callback }, state.pending);
                    } else {
                      // Nothing to flush, complete and call back
                      return complete(input.callback);
                    }
                  }
              }
            },
            // Start `closed`, wait for a `create` input to open the stream.
            // This prevents rogue activities from heartbeating and keeping
            // this stream open.
            { processing: false, closed: true }
          ),
          filter((out): out is HeartbeatOutput => out != null),
          tap((out) => {
            if (out.type === 'close') {
              this.numHeartbeatingActivitiesSubject.next(this.numHeartbeatingActivitiesSubject.value - 1);
              out.completionCallback?.();
            }
          }),
          takeWhile((out): out is HeartbeatSendRequest => out.type !== 'close'),
          mergeMap(async ({ heartbeat: { base64TaskToken, taskToken, details, onError } }) => {
            let payload: Payload;
            try {
              try {
                payload = await encodeToPayload(this.options.loadedDataConverter, details);
              } catch (error: any) {
                this.log.warn('Failed to encode heartbeat details, cancelling Activity', {
                  error,
                  taskToken: base64TaskToken,
                });
                onError();
                return;
              }
              const arr = coresdk.ActivityHeartbeat.encodeDelimited({
                taskToken,
                details: [payload],
              }).finish();
              this.nativeWorker.recordActivityHeartbeat(byteArrayToBuffer(arr));
            } finally {
              this.activityHeartbeatSubject.next({ type: 'flush', base64TaskToken });
            }
          }),
          tap({ complete: group$.close })
        )
      )
    );
  }

  /**
   * Poll core for `WorkflowActivation`s while respecting worker state.
   */
  protected workflowPoll$(): Observable<ActivationWithContext> {
    return this.pollLoop$(async () => {
      const parentSpan = this.tracer.startSpan('workflow.activation');
      return await instrument(
        this.tracer,
        parentSpan,
        'workflow.poll',
        async (span) => {
          this.hasOutstandingWorkflowPoll = true;
          let buffer: ArrayBuffer;
          try {
            buffer = await this.nativeWorker.pollWorkflowActivation(span.spanContext());
          } finally {
            this.hasOutstandingWorkflowPoll = false;
          }
          const activation = coresdk.workflow_activation.WorkflowActivation.decode(new Uint8Array(buffer));
          const { runId, ...rest } = activation;
          this.log.debug('Got workflow activation', { runId, ...rest });

          span.setAttribute(RUN_ID_ATTR_KEY, runId).setAttribute(NUM_JOBS_ATTR_KEY, rest.jobs.length);
          await this.linkWorkflowSpans(runId, rest.jobs, parentSpan);

          return { activation, parentSpan };
        },
        (err) => err instanceof Error && err.name === 'ShutdownError'
      );
    }).pipe(
      tap({
        complete: () => {
          this.workflowPollerStateSubject.next('SHUTDOWN');
        },
        error: () => {
          this.workflowPollerStateSubject.next('FAILED');
        },
      })
    );
  }

  /**
   * Given a run ID, some jobs from a new WFT, and the parent span or the workflow activation,
   * handle linking any span context that exists in the WF headers to our internal spans.
   *
   * The result here is that our SDK spans in node and core are separate from the user's spans
   * that they create when they use interceptors, with our spans being linked to theirs.
   *
   * If the activation includes WF start, headers will be extracted and cached. If it does not,
   * any previously such extracted header will be used for the run.
   */
  private async linkWorkflowSpans(runId: string, jobs: IWorkflowActivationJob[], parentSpan: otel.Span) {
    let linkedContext = this.runIdsToSpanContext.get(runId);
    // If there is an otel context in the headers, link our trace for the workflow to the
    // trace in the header.
    for (const j of jobs) {
      if (j.startWorkflow != null) {
        const ctx = await extractSpanContextFromHeaders(j.startWorkflow.headers ?? {});
        if (ctx !== undefined && linkedContext === undefined) {
          this.runIdsToSpanContext.set(runId, ctx);
          linkedContext = ctx;
        }
      }
    }
    if (linkedContext != null) {
      linkSpans(parentSpan, linkedContext);
    }
  }

  /**
   * Poll for Workflow activations, handle them, and report completions.
   */
  protected workflow$(): Observable<void> {
    // This Worker did not register any workflows, return early
    if (this.workflowCreator === undefined) {
      this.workflowPollerStateSubject.next('SHUTDOWN');
      return EMPTY;
    }
    return this.workflowPoll$().pipe(
      this.workflowOperator(),
      mergeMap(async ({ completion, parentSpan: root }) => {
        const span = childSpan(this.tracer, root, 'workflow.complete');
        try {
          await this.nativeWorker.completeWorkflowActivation(
            span.spanContext(),
            completion.buffer.slice(completion.byteOffset)
          );
          span.setStatus({ code: otel.SpanStatusCode.OK });
        } catch (err) {
          span.setStatus({ code: otel.SpanStatusCode.ERROR, message: errorMessage(err) });
          throw err;
        } finally {
          span.end();
          root.end();
        }
      }),
      tap({
        complete: () => {
          this.log.debug('Workflows complete');
        },
      })
    );
  }

  /**
   * Poll core for `ActivityTask`s while respecting worker state
   */
  protected activityPoll$(): Observable<ActivityTaskWithContext> {
    return this.pollLoop$(async () => {
      const parentSpan = this.tracer.startSpan('activity.task');
      return await instrument(
        this.tracer,
        parentSpan,
        'activity.poll',
        async (span) => {
          this.hasOutstandingActivityPoll = true;
          let buffer: ArrayBuffer;
          try {
            buffer = await this.nativeWorker.pollActivityTask(span.spanContext());
          } finally {
            this.hasOutstandingActivityPoll = false;
          }
          const task = coresdk.activity_task.ActivityTask.decode(new Uint8Array(buffer));
          const { taskToken, ...rest } = task;
          const base64TaskToken = formatTaskToken(taskToken);
          this.log.debug('Got activity task', { taskToken: base64TaskToken, ...rest });
          const { variant } = task;
          if (variant === undefined) {
            throw new TypeError('Got an activity task without a "variant" attribute');
          }
          parentSpan.setAttributes({
            [TASK_TOKEN_ATTR_KEY]: base64TaskToken,
            variant,
            [RUN_ID_ATTR_KEY]: task.start?.workflowExecution?.runId ?? 'unknown',
          });
          // If the activity had otel headers, link to that span
          if (task.start?.headerFields) {
            const ctx = await extractSpanContextFromHeaders(task.start.headerFields);
            linkSpans(parentSpan, ctx);
          }
          return { task, parentSpan, base64TaskToken };
        },
        (err) => err instanceof Error && err.name === 'ShutdownError'
      );
    }).pipe(
      tap({
        complete: () => {
          this.activityPollerStateSubject.next('SHUTDOWN');
        },
        error: () => {
          this.activityPollerStateSubject.next('FAILED');
        },
      })
    );
  }

  protected activity$(): Observable<void> {
    // Note that we poll on activities even if there are no activities registered.
    // This is so workflows invoking activities on this task queue get a non-retryable error.
    return this.activityPoll$().pipe(
      this.activityOperator(),
      mergeMap(async ({ completion, parentSpan }) => {
        try {
          await instrument(this.tracer, parentSpan, 'activity.complete', () =>
            this.nativeWorker.completeActivityTask(
              parentSpan.spanContext(),
              completion.buffer.slice(completion.byteOffset)
            )
          );
        } finally {
          parentSpan.end();
        }
      }),
      tap({ complete: () => this.log.debug('Activities complete') })
    );
  }

  protected takeUntilState<T>(state: State): MonoTypeOperatorFunction<T> {
    return takeUntil(this.stateSubject.pipe(filter((value) => value === state)));
  }

  /**
   * Start polling on tasks, completes after graceful shutdown.
   * Throws on a fatal error or failure to shutdown gracefully.
   * @see {@link errors}
   *
   * To stop polling call {@link shutdown} or send one of {@link Worker.options.shutdownSignals}.
   */
  async run(): Promise<void> {
    if (this.state !== 'INITIALIZED') {
      throw new IllegalStateError('Poller was already started');
    }
    this.state = 'RUNNING';

    const shutdownCallback = () => this.shutdown();
    Runtime.instance().registerShutdownSignalCallback(shutdownCallback);

    try {
      try {
        await lastValueFrom(
          merge(
            this.gracefulShutdown$(),
            this.activityHeartbeat$(),
            merge(this.workflow$(), this.activity$()).pipe(
              tap({
                complete: () => {
                  this.state = 'DRAINED';
                },
              })
            )
          ).pipe(
            tap({
              complete: () => {
                this.state = 'STOPPED';
              },
              error: (error) => {
                this.log.error('Worker failed', { error });
                this.state = 'FAILED';
              },
            })
          ),
          { defaultValue: undefined }
        );
      } finally {
        Runtime.instance().deregisterShutdownSignalCallback(shutdownCallback);
      }
      // Only shutdown the native worker if we completed without an error.
      // Otherwise Rust / TS are in an unknown state and shutdown might hang.
      // A new process must be created in order to instantiate a new Rust Core.
      // TODO: force shutdown in core?
      await this.nativeWorker.completeShutdown();
      // Only exists in non-replay Worker
      if (this.connection) {
        extractReferenceHolders(this.connection).delete(this.nativeWorker);
        // Only close if this worker is the creator of the connection
        if (this.connection instanceof InternalNativeConnection) {
          await this.connection.close();
        }
      }
    } finally {
      try {
        await this.workflowCreator?.destroy();
      } finally {
        this.nativeWorker.flushCoreLogs();
      }
    }
  }
}

type NonNullableObject<T> = { [P in keyof T]-?: NonNullable<T[P]> };

/**
 * Transform an ActivityTask into ActivityInfo to pass on into an Activity
 */
async function extractActivityInfo(
  task: coresdk.activity_task.IActivityTask,
  isLocal: boolean,
  dataConverter: LoadedDataConverter,
  activityNamespace: string
): Promise<ActivityInfo> {
  // NOTE: We trust core to supply all of these fields instead of checking for null and undefined everywhere
  const { taskToken } = task as NonNullableObject<coresdk.activity_task.IActivityTask>;
  const start = task.start as NonNullableObject<coresdk.activity_task.IStart>;
  const activityId = start.activityId;
  return {
    taskToken,
    base64TaskToken: formatTaskToken(taskToken),
    activityId,
    workflowExecution: start.workflowExecution as NonNullableObject<coresdk.common.WorkflowExecution>,
    attempt: start.attempt,
    isLocal,
    activityType: start.activityType,
    workflowType: start.workflowType,
    heartbeatDetails: await decodeFromPayloadsAtIndex(dataConverter, 0, start.heartbeatDetails),
    activityNamespace,
    workflowNamespace: start.workflowNamespace,
    scheduledTimestampMs: tsToMs(start.scheduledTime),
    startToCloseTimeoutMs: tsToMs(start.startToCloseTimeout),
    scheduleToCloseTimeoutMs: optionalTsToMs(start.scheduleToCloseTimeout),
  };
}<|MERGE_RESOLUTION|>--- conflicted
+++ resolved
@@ -984,23 +984,18 @@
                           continuedFailure
                         ),
                         taskQueue: this.options.taskQueue,
-                        more: {
-                          namespace: this.options.namespace,
-                          firstExecutionRunId,
-                          continuedFromExecutionRunId: continuedFromExecutionRunId || undefined,
-                          executionTimeout: optionalTsToMs(workflowExecutionTimeout),
-                          executionExpirationTime: optionalTsToDate(workflowExecutionExpirationTime),
-                          runTimeout: optionalTsToMs(workflowRunTimeout),
-                          taskTimeout: tsToMs(workflowTaskTimeout),
-                          retryPolicy: decompileRetryPolicy(retryPolicy),
-                          attempt,
-                          cronSchedule: cronSchedule || undefined,
-                          // 0 is the default, and not a valid value, since crons are at least a minute apart
-                          cronScheduleToScheduleInterval: optionalTsToMs(cronScheduleToScheduleInterval) || undefined,
-                        },
-                        unsafe: {
-                          isReplaying: activation.isReplaying,
-                        },
+                        namespace: this.options.namespace,
+                        firstExecutionRunId,
+                        continuedFromExecutionRunId: continuedFromExecutionRunId || undefined,
+                        executionTimeout: optionalTsToMs(workflowExecutionTimeout),
+                        executionExpirationTime: optionalTsToDate(workflowExecutionExpirationTime),
+                        runTimeout: optionalTsToMs(workflowRunTimeout),
+                        taskTimeout: tsToMs(workflowTaskTimeout),
+                        retryPolicy: decompileRetryPolicy(retryPolicy),
+                        attempt,
+                        cronSchedule: cronSchedule || undefined,
+                        // 0 is the default, and not a valid value, since crons are at least a minute apart
+                        cronScheduleToScheduleInterval: optionalTsToMs(cronScheduleToScheduleInterval) || undefined,
                       };
                       const patchJobs = activation.jobs.filter((j): j is PatchJob => j.notifyHasPatch != null);
                       const patches = patchJobs.map(({ notifyHasPatch }) => {
@@ -1017,6 +1012,7 @@
                           randomnessSeed: randomnessSeed.toBytes(),
                           now: tsToMs(activation.timestamp),
                           patches,
+                          isReplaying: activation.isReplaying,
                         });
                       });
                       state = { workflow, info: workflowInfo };
@@ -1047,11 +1043,7 @@
                     // Fatal error means we cannot call into this workflow again unfortunately
                     if (!isFatalError) {
                       const externalCalls = await state.workflow.getAndResetSinkCalls();
-<<<<<<< HEAD
-                      await this.processSinkCalls(externalCalls, state.info, state.isReplaying);
-=======
                       await this.processSinkCalls(externalCalls, state.info, activation.isReplaying);
->>>>>>> ca0d6e86
                     }
                   }
                 });
