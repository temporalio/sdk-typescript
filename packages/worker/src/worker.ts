--- conflicted
+++ resolved
@@ -457,11 +457,7 @@
 
   protected readonly workflowPollerStateSubject = new BehaviorSubject<PollerState>('POLLING');
   protected readonly activityPollerStateSubject = new BehaviorSubject<PollerState>('POLLING');
-<<<<<<< HEAD
   protected readonly nexusPollerStateSubject = new BehaviorSubject<PollerState>('POLLING');
-=======
-
->>>>>>> d6af5a71
   /**
    * Whether or not this worker has an outstanding workflow poll request
    */
@@ -474,8 +470,6 @@
    * Whether or not this worker has an outstanding nexus poll request
    */
   protected hasOutstandingNexusPoll = false;
-
-  private client?: Client;
 
   private client?: Client;
 
@@ -800,22 +794,14 @@
     protected readonly isReplayWorker: boolean = false
   ) {
     this.workflowCodecRunner = new WorkflowCodecRunner(options.loadedDataConverter.payloadCodecs);
-<<<<<<< HEAD
-    if (connection !== null) {
-=======
     if (connection != null) {
       // connection (and consequently client) will be set IIF this is not a replay worker.
->>>>>>> d6af5a71
       this.client = new Client({
         namespace: options.namespace,
         connection,
         identity: options.identity,
         dataConverter: options.dataConverter,
-<<<<<<< HEAD
-        // TODO: support interceptors.
-=======
         interceptors: options.interceptors.client,
->>>>>>> d6af5a71
       });
     }
   }
