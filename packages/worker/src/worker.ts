--- conflicted
+++ resolved
@@ -39,6 +39,7 @@
 import * as vm from 'node:vm';
 import {
   BehaviorSubject,
+  concatMap,
   EMPTY,
   firstValueFrom,
   from,
@@ -50,7 +51,6 @@
   pipe,
   race,
   Subject,
-  concatMap,
 } from 'rxjs';
 import { delay, filter, first, ignoreElements, last, map, mergeMap, takeUntil, takeWhile, tap } from 'rxjs/operators';
 import type { RawSourceMap } from 'source-map';
@@ -62,6 +62,16 @@
 import { ActivityExecuteInput } from './interceptors';
 import { Logger } from './logger';
 import pkg from './pkg';
+import {
+  EvictionReason,
+  fetchWorkflowHistory,
+  handleReplayEviction,
+  RemoveFromCache,
+  ReplayError,
+  ReplayHistoriesOrExecutions,
+  ReplayResults,
+  ReplayRunOptions,
+} from './replay';
 import { History, Runtime } from './runtime';
 import { closeableGroupBy, mapWithState, mergeMapWithState } from './rxutils';
 import { childSpan, getTracer, instrument } from './tracing';
@@ -82,32 +92,9 @@
 import { Workflow, WorkflowCreator } from './workflow/interface';
 import { ThreadedVMWorkflowCreator } from './workflow/threaded-vm';
 import { VMWorkflowCreator } from './workflow/vm';
-<<<<<<< HEAD
 import { WorkflowBundleWithSourceMapAndFilename } from './workflow/workflow-worker-thread/input';
 
 import IWorkflowActivationJob = coresdk.workflow_activation.IWorkflowActivationJob;
-import EvictionReason = coresdk.workflow_activation.RemoveFromCache.EvictionReason;
-import IRemoveFromCache = coresdk.workflow_activation.IRemoveFromCache;
-=======
-import type { RawSourceMap } from 'source-map';
-import * as vm from 'node:vm';
-import * as path from 'node:path';
-import { historyFromJSON } from '@temporalio/common/lib/proto-utils';
-import { activityLogAttributes } from './activity-log-interceptor';
-import { workflowLogAttributes } from './workflow-log-interceptor';
-import {
-  EvictionReason,
-  fetchWorkflowHistory,
-  handleReplayEviction,
-  RemoveFromCache,
-  ReplayError,
-  ReplayHistoriesOrExecutions,
-  ReplayResults,
-  ReplayRunOptions,
-} from './replay';
-
-import IWorkflowActivationJob = coresdk.workflow_activation.IWorkflowActivationJob;
->>>>>>> e6c4c42d
 
 export { DataConverter, defaultPayloadConverter, errors };
 
