import crypto from 'node:crypto';
import fs from 'node:fs/promises';
import * as path from 'node:path';
import * as vm from 'node:vm';
import { EventEmitter, on } from 'node:events';
import { setTimeout as setTimeoutCallback } from 'node:timers';
import {
  BehaviorSubject,
  EMPTY,
  from,
  lastValueFrom,
  merge,
  MonoTypeOperatorFunction,
  Observable,
  OperatorFunction,
  pipe,
  race,
  Subject,
} from 'rxjs';
import { delay, filter, first, ignoreElements, last, map, mergeMap, takeUntil, takeWhile, tap } from 'rxjs/operators';
import type { RawSourceMap } from 'source-map';
import * as nexus from 'nexus-rpc';
import { Info as ActivityInfo } from '@temporalio/activity';
import {
  DataConverter,
  decompileRetryPolicy,
  defaultPayloadConverter,
  IllegalStateError,
  LoadedDataConverter,
  SdkComponent,
  Payload,
  ApplicationFailure,
  ensureApplicationFailure,
  TypedSearchAttributes,
  decodePriority,
<<<<<<< HEAD
  CancelledFailure,
=======
  MetricMeter,
>>>>>>> caae0a4e
} from '@temporalio/common';
import {
  decodeArrayFromPayloads,
  Decoded,
  decodeFromPayloadsAtIndex,
  encodeErrorToFailure,
  encodeToPayload,
} from '@temporalio/common/lib/internal-non-workflow';
import { historyFromJSON } from '@temporalio/common/lib/proto-utils';
import {
  Duration,
  msToNumber,
  optionalTsToDate,
  optionalTsToMs,
  requiredTsToMs,
  tsToDate,
  tsToMs,
} from '@temporalio/common/lib/time';
import { LoggerWithComposedMetadata } from '@temporalio/common/lib/logger';
import { errorMessage, NonNullableObject, OmitFirstParam } from '@temporalio/common/lib/type-helpers';
import { workflowLogAttributes } from '@temporalio/workflow/lib/logs';
import { native } from '@temporalio/core-bridge';
import { Client } from '@temporalio/client';
import { coresdk, temporal } from '@temporalio/proto';
import { type SinkCall, type WorkflowInfo } from '@temporalio/workflow';
import { Activity, CancelReason, activityLogAttributes } from './activity';
import { extractNativeClient, extractReferenceHolders, InternalNativeConnection, NativeConnection } from './connection';
import { ActivityExecuteInput } from './interceptors';
import { Logger } from './logger';
import pkg from './pkg';
import {
  EvictionReason,
  evictionReasonToReplayError,
  RemoveFromCache,
  ReplayHistoriesIterable,
  ReplayResult,
} from './replay';
import { History, Runtime } from './runtime';
import { CloseableGroupedObservable, closeableGroupBy, mapWithState, mergeMapWithState } from './rxutils';
import {
  byteArrayToBuffer,
  convertDeploymentVersion,
  convertToParentWorkflowType,
  convertToRootWorkflowType,
} from './utils';
import {
  CompiledWorkerOptions,
  CompiledWorkerOptionsWithBuildId,
  compileWorkerOptions,
  isCodeBundleOption,
  isPathBundleOption,
  ReplayWorkerOptions,
  toNativeWorkerOptions,
  WorkerOptions,
  WorkflowBundle,
} from './worker-options';
import { WorkflowCodecRunner } from './workflow-codec-runner';
import { defaultWorkflowInterceptorModules, WorkflowCodeBundler } from './workflow/bundler';
import { Workflow, WorkflowCreator } from './workflow/interface';
import { ReusableVMWorkflowCreator } from './workflow/reusable-vm';
import { ThreadedVMWorkflowCreator } from './workflow/threaded-vm';
import { VMWorkflowCreator } from './workflow/vm';
import { WorkflowBundleWithSourceMapAndFilename } from './workflow/workflow-worker-thread/input';
import {
  CombinedWorkerRunError,
  GracefulShutdownPeriodExpiredError,
  PromiseCompletionTimeoutError,
  ShutdownError,
  UnexpectedError,
} from './errors';
import { constructNexusOperationContext, handlerErrorToProto, NexusHandler, nexusLogAttributes } from './nexus';

export { DataConverter, defaultPayloadConverter };

/**
 * The worker's possible states
 * * `INITIALIZED` - The initial state of the Worker after calling {@link Worker.create} and successful connection to the server
 * * `RUNNING` - {@link Worker.run} was called, polling task queues
 * * `STOPPING` - {@link Worker.shutdown} was called or received shutdown signal, worker will forcefully shutdown in {@link WorkerOptions.shutdownGraceTime | shutdownGraceTime}
 * * `DRAINING` - Core has indicated that shutdown is complete and all Workflow tasks have been drained, waiting for activities and cached workflows eviction
 * * `DRAINED` - All activities and workflows have completed, ready to shutdown
 * * `STOPPED` - Shutdown complete, {@link Worker.run} resolves
 * * `FAILED` - Worker encountered an unrecoverable error, {@link Worker.run} should reject with the error
 */
export type State = 'INITIALIZED' | 'RUNNING' | 'STOPPED' | 'STOPPING' | 'DRAINING' | 'DRAINED' | 'FAILED';

type WorkflowActivation = coresdk.workflow_activation.WorkflowActivation;

export type ActivityTaskWithBase64Token = {
  task: coresdk.activity_task.ActivityTask;
  base64TaskToken: string;

  // The unaltered protobuf-encoded ActivityTask; kept so that it can be printed
  // out for analysis if decoding fails at a later step.
  protobufEncodedTask: Buffer;
};

export type NexusTaskWithBase64Token = {
  task: coresdk.nexus.NexusTask;
  base64TaskToken: string;

  // The unaltered protobuf-encoded NexusTask; kept so that it can be printed
  // out for analysis if decoding fails at a later step.
  protobufEncodedTask: Buffer;
};

interface EvictionWithRunID {
  runId: string;
  evictJob: coresdk.workflow_activation.IRemoveFromCache;
}

export interface NativeWorkerLike {
  type: 'worker';
  initiateShutdown: OmitFirstParam<typeof native.workerInitiateShutdown>;
  finalizeShutdown(): Promise<void>;
  flushCoreLogs(): void;
  pollWorkflowActivation: OmitFirstParam<typeof native.workerPollWorkflowActivation>;
  pollActivityTask: OmitFirstParam<typeof native.workerPollActivityTask>;
  pollNexusTask: OmitFirstParam<typeof native.workerPollNexusTask>;
  completeWorkflowActivation: OmitFirstParam<typeof native.workerCompleteWorkflowActivation>;
  completeActivityTask: OmitFirstParam<typeof native.workerCompleteActivityTask>;
  completeNexusTask: OmitFirstParam<typeof native.workerCompleteNexusTask>;
  recordActivityHeartbeat: OmitFirstParam<typeof native.workerRecordActivityHeartbeat>;
}

export interface NativeReplayHandle {
  worker: NativeWorkerLike;
  historyPusher: native.HistoryPusher;
}

interface NativeWorkerConstructor {
  create(
    runtime: Runtime,
    connection: NativeConnection,
    options: CompiledWorkerOptionsWithBuildId
  ): Promise<NativeWorkerLike>;
  createReplay(runtime: Runtime, options: CompiledWorkerOptionsWithBuildId): Promise<NativeReplayHandle>;
}

interface WorkflowWithLogAttributes {
  workflow: Workflow;
  logAttributes: Record<string, unknown>;
}

function addBuildIdIfMissing(options: CompiledWorkerOptions, bundleCode?: string): CompiledWorkerOptionsWithBuildId {
  const bid = options.buildId; // eslint-disable-line deprecation/deprecation
  if (bid != null) {
    return options as CompiledWorkerOptionsWithBuildId;
  }
  const suffix = bundleCode ? `+${crypto.createHash('sha256').update(bundleCode).digest('hex')}` : '';
  return { ...options, buildId: `${pkg.name}@${pkg.version}${suffix}` };
}

export class NativeWorker implements NativeWorkerLike {
  public readonly type = 'worker';
  public readonly pollWorkflowActivation: OmitFirstParam<typeof native.workerPollWorkflowActivation>;
  public readonly pollActivityTask: OmitFirstParam<typeof native.workerPollActivityTask>;
  public readonly completeWorkflowActivation: OmitFirstParam<typeof native.workerCompleteWorkflowActivation>;
  public readonly completeActivityTask: OmitFirstParam<typeof native.workerCompleteActivityTask>;
  public readonly pollNexusTask: OmitFirstParam<typeof native.workerPollNexusTask>;
  public readonly completeNexusTask: OmitFirstParam<typeof native.workerCompleteNexusTask>;
  public readonly recordActivityHeartbeat: OmitFirstParam<typeof native.workerRecordActivityHeartbeat>;
  public readonly initiateShutdown: OmitFirstParam<typeof native.workerInitiateShutdown>;

  public static async create(
    runtime: Runtime,
    connection: NativeConnection,
    options: CompiledWorkerOptionsWithBuildId
  ): Promise<NativeWorkerLike> {
    const nativeWorker = await runtime.registerWorker(extractNativeClient(connection), toNativeWorkerOptions(options));
    return new NativeWorker(runtime, nativeWorker);
  }

  public static async createReplay(
    runtime: Runtime,
    options: CompiledWorkerOptionsWithBuildId
  ): Promise<NativeReplayHandle> {
    const [worker, historyPusher] = await runtime.createReplayWorker(toNativeWorkerOptions(options));
    return {
      worker: new NativeWorker(runtime, worker),
      historyPusher,
    };
  }

  protected constructor(
    protected readonly runtime: Runtime,
    protected readonly nativeWorker: native.Worker
  ) {
    this.pollWorkflowActivation = native.workerPollWorkflowActivation.bind(undefined, nativeWorker);
    this.pollActivityTask = native.workerPollActivityTask.bind(undefined, nativeWorker);
    this.pollNexusTask = native.workerPollNexusTask.bind(undefined, nativeWorker);
    this.completeWorkflowActivation = native.workerCompleteWorkflowActivation.bind(undefined, nativeWorker);
    this.completeActivityTask = native.workerCompleteActivityTask.bind(undefined, nativeWorker);
    this.completeNexusTask = native.workerCompleteNexusTask.bind(undefined, nativeWorker);
    this.recordActivityHeartbeat = native.workerRecordActivityHeartbeat.bind(undefined, nativeWorker);
    this.initiateShutdown = native.workerInitiateShutdown.bind(undefined, nativeWorker);
  }

  flushCoreLogs(): void {
    this.runtime.flushLogs();
  }

  public async finalizeShutdown(): Promise<void> {
    await this.runtime.deregisterWorker(this.nativeWorker);
  }
}

function formatTaskToken(taskToken: Uint8Array) {
  return Buffer.from(taskToken).toString('base64');
}

/**
 * Notify that an activity has started, used as input to {@link Worker.activityHeartbeatSubject}
 *
 * Used to detect rogue activities.
 */
interface HeartbeatCreateNotification {
  type: 'create';
  base64TaskToken: string;
}

/**
 * Heartbeat request used as input to {@link Worker.activityHeartbeatSubject}
 */
interface Heartbeat {
  type: 'heartbeat';
  info: ActivityInfo;
  base64TaskToken: string;
  taskToken: Uint8Array;
  details?: any;
  onError: () => void;
}

/**
 * Notifies that an activity has been complete, used as input to {@link Worker.activityHeartbeatSubject}
 */
interface ActivityCompleteNotification {
  type: 'completion';
  flushRequired: boolean;
  callback(): void;
  base64TaskToken: string;
}

/**
 * Notifies that an Activity heartbeat has been flushed, used as input to {@link Worker.activityHeartbeatSubject}
 */
interface HeartbeatFlushNotification {
  type: 'flush';
  base64TaskToken: string;
}

/**
 * Input for the {@link Worker.activityHeartbeatSubject}
 */
type HeartbeatInput =
  | Heartbeat
  | ActivityCompleteNotification
  | HeartbeatFlushNotification
  | HeartbeatCreateNotification;

/**
 * State for managing a single Activity's heartbeat sending
 */
interface HeartbeatState {
  closed: boolean;
  processing: boolean;
  completionCallback?: () => void;
  pending?: Heartbeat;
}

/**
 * Request to send a heartbeat, used as output from the Activity heartbeat state mapper
 */
interface HeartbeatSendRequest {
  type: 'send';
  heartbeat: Heartbeat;
}

/**
 * Request to close an Activity heartbeat stream, used as output from the Activity heartbeat state mapper
 */
interface HeartbeatGroupCloseRequest {
  type: 'close';
  completionCallback?: () => void;
}

/**
 * Output from the Activity heartbeat state mapper
 */
type HeartbeatOutput = HeartbeatSendRequest | HeartbeatGroupCloseRequest;

/**
 * Used as the return type of the Activity heartbeat state mapper
 */
interface HeartbeatStateAndOutput {
  state: HeartbeatState;
  output: HeartbeatOutput | null;
}

export type PollerState = 'POLLING' | 'SHUTDOWN' | 'FAILED';

/**
 * Status overview of a Worker.
 * Useful for troubleshooting issues and overall obeservability.
 */
export interface WorkerStatus {
  /**
   * General run state of a Worker
   */
  runState: State;
  /**
   * General state of the Workflow poller
   */
  workflowPollerState: PollerState;
  /**
   * General state of the Activity poller
   */
  activityPollerState: PollerState;
  /**
   * Whether this Worker has an outstanding Workflow poll request
   */
  hasOutstandingWorkflowPoll: boolean;
  /**
   * Whether this Worker has an outstanding Activity poll request
   */
  hasOutstandingActivityPoll: boolean;

  /**
   * Number of in-flight (currently actively processed) Workflow activations
   */
  numInFlightWorkflowActivations: number;
  /**
   * Number of in-flight (currently actively processed) Activities
   *
   * This includes both local and non-local Activities.
   *
   * See {@link numInFlightNonLocalActivities} and {@link numInFlightLocalActivities} for a breakdown.
   */
  numInFlightActivities: number;
  /**
   * Number of in-flight (currently actively processed) non-Local Activities
   */
  numInFlightNonLocalActivities: number;
  /**
   * Number of in-flight (currently actively processed) Local Activities
   */
  numInFlightLocalActivities: number;
  /**
   * Number of Workflow executions cached in Worker memory
   */
  numCachedWorkflows: number;

  /**
   * Number of running Activities that have emitted a heartbeat
   */
  numHeartbeatingActivities: number;
}

interface RunUntilOptions {
  /**
   * Maximum time to wait for the provided Promise to complete after the Worker has stopped or failed.
   *
   * Until TS SDK 1.11.2, `Worker.runUntil(...)` would wait _indefinitely_ for both the Worker's run
   * Promise _and_ the provided Promise to resolve or fail, _even in error cases_. In most practical
   * use cases, that would create a possibility for the Worker to hang indefinitely if the Worker
   * was stopped due to "unexpected" factors
   *
   * For example, in the common test idiom show below, sending a `SIGINT` to the process would
   * initiate shutdown of the Worker, potentially resulting in termination of the Worker before the
   * Workflow completes; in that case, the Workflow would never complete, and consequently, the
   * `runUntil` Promise would never resolve, leaving the process in a hang state.
   *
   * ```ts
   * await Worker.runUntil(() => client.workflow.execute(...));
   * ```
   *
   * The behavior of `Worker.runUntil(...)` has therefore been changedin 1.11.3 so that if the worker
   * shuts down before the inner promise completes, `runUntil` will allow no more than a certain delay
   * (i.e. `promiseCompletionTimeout`) for the inner promise to complete, after which a
   * {@link PromiseCompletionTimeoutError} is thrown.
   *
   * In most practical use cases, no delay is actually required; `promiseCompletionTimeout` therefore
   * defaults to 0 second, meaning the Worker will not wait for the inner promise to complete.
   * You may adjust this value in the very rare cases where waiting is pertinent; set it to a
   * very high value to mimic the previous behavior.
   *
   * This time is calculated from the moment the Worker reachs either the `STOPPED` or the `FAILED`
   * state. {@link Worker.runUntil} throws a {@link PromiseCompletionTimeoutError} if the if the
   * Promise still hasn't completed after that delay.
   *
   * @default 0 don't wait
   */
  promiseCompletionTimeout?: Duration;
}

/**
 * The temporal Worker connects to Temporal Server and runs Workflows and Activities.
 */
export class Worker {
  protected readonly activityHeartbeatSubject = new Subject<HeartbeatInput>();
  protected readonly stateSubject = new BehaviorSubject<State>('INITIALIZED');

  // Pushing an error to this subject causes the Worker to initiate a graceful shutdown, after
  // which the Worker will be in FAILED state and the `run` promise will throw the first error
  // published on this subject.
  protected readonly unexpectedErrorSubject = new Subject<void>();

  // Pushing an error to this subject will cause the worker to IMMEDIATELY fall into FAILED state.
  //
  // The `run` promise will throw the first error reported on either this subject or the
  // `unexpectedErrorSubject` subject. That is, suppose that an "unexpected error" comes in,
  // which triggers graceful shutdown of the Worker, and then, while attempting to gracefully shut
  // down the Worker, we get some "instant terminate error". The Worker's `run` promise will throw
  // the _initial error_ rather than the "instant terminate error" that came later. This is so to
  // avoid masking the original error with a subsequent one that will likely be less relevant.
  // Both errors will still be reported to the logger.
  protected readonly instantTerminateErrorSubject = new Subject<void>();

  protected readonly workflowPollerStateSubject = new BehaviorSubject<PollerState>('POLLING');
  protected readonly activityPollerStateSubject = new BehaviorSubject<PollerState>('POLLING');
  protected readonly nexusPollerStateSubject = new BehaviorSubject<PollerState>('POLLING');
  /**
   * Whether or not this worker has an outstanding workflow poll request
   */
  protected hasOutstandingWorkflowPoll = false;
  /**
   * Whether or not this worker has an outstanding activity poll request
   */
  protected hasOutstandingActivityPoll = false;
  /**
   * Whether or not this worker has an outstanding nexus poll request
   */
  protected hasOutstandingNexusPoll = false;

  private client?: Client;

  protected readonly numInFlightActivationsSubject = new BehaviorSubject<number>(0);
  protected readonly numInFlightActivitiesSubject = new BehaviorSubject<number>(0);
  protected readonly numInFlightNonLocalActivitiesSubject = new BehaviorSubject<number>(0);
  protected readonly numInFlightLocalActivitiesSubject = new BehaviorSubject<number>(0);
  protected readonly numInFlightNexusOperationsSubject = new BehaviorSubject<number>(0);
  protected readonly numCachedWorkflowsSubject = new BehaviorSubject<number>(0);
  protected readonly numHeartbeatingActivitiesSubject = new BehaviorSubject<number>(0);
  protected readonly evictionsEmitter = new EventEmitter();

  private readonly taskTokenToNexusHandler = new Map<string, NexusHandler>();

  protected static nativeWorkerCtor: NativeWorkerConstructor = NativeWorker;
  // Used to add uniqueness to replay worker task queue names
  protected static replayWorkerCount = 0;
  private static readonly SELF_INDUCED_SHUTDOWN_EVICTION: RemoveFromCache = {
    message: 'Shutting down',
    reason: EvictionReason.FATAL,
  };
  protected readonly workflowCodecRunner: WorkflowCodecRunner;

  /**
   * Create a new Worker.
   * This method initiates a connection to the server and will throw (asynchronously) on connection failure.
   */
  public static async create(options: WorkerOptions): Promise<Worker> {
    const runtime = Runtime.instance();
    const logger = LoggerWithComposedMetadata.compose(runtime.logger, {
      sdkComponent: SdkComponent.worker,
      taskQueue: options.taskQueue ?? 'default',
    });
    const metricMeter = runtime.metricMeter.withTags({
      namespace: options.namespace ?? 'default',
      taskQueue: options.taskQueue ?? 'default',
    });
    const nativeWorkerCtor: NativeWorkerConstructor = this.nativeWorkerCtor;
    const compiledOptions = compileWorkerOptions(options, logger, metricMeter);
    logger.debug('Creating worker', {
      options: {
        ...compiledOptions,
        ...(compiledOptions.workflowBundle && isCodeBundleOption(compiledOptions.workflowBundle)
          ? {
              // Avoid dumping workflow bundle code to the console
              workflowBundle: <WorkflowBundle>{
                code: `<string of length ${compiledOptions.workflowBundle.code.length}>`,
              },
            }
          : {}),
      },
    });
    const bundle = await this.getOrCreateBundle(compiledOptions, logger);
    let workflowCreator: WorkflowCreator | undefined = undefined;
    if (bundle) {
      workflowCreator = await this.createWorkflowCreator(bundle, compiledOptions, logger);
    }
    // Create a new connection if one is not provided with no CREATOR reference
    // so it can be automatically closed when this Worker shuts down.
    const connection = options.connection ?? (await InternalNativeConnection.connect());
    let nativeWorker: NativeWorkerLike;
    const compiledOptionsWithBuildId = addBuildIdIfMissing(compiledOptions, bundle?.code);
    try {
      nativeWorker = await nativeWorkerCtor.create(runtime, connection, compiledOptionsWithBuildId);
    } catch (err) {
      // We just created this connection, close it
      if (!options.connection) {
        await connection.close();
      }
      throw err;
    }
    extractReferenceHolders(connection).add(nativeWorker);
    return new this(
      runtime,
      nativeWorker,
      workflowCreator,
      compiledOptionsWithBuildId,
      logger,
      metricMeter,
      connection
    );
  }

  protected static async createWorkflowCreator(
    workflowBundle: WorkflowBundleWithSourceMapAndFilename,
    compiledOptions: CompiledWorkerOptions,
    logger: Logger
  ): Promise<WorkflowCreator> {
    const registeredActivityNames = new Set(compiledOptions.activities.keys());
    // This isn't required for vscode, only for Chrome Dev Tools which doesn't support debugging worker threads.
    // We also rely on this in debug-replayer where we inject a global variable to be read from workflow context.
    if (compiledOptions.debugMode) {
      if (compiledOptions.reuseV8Context) {
        return await ReusableVMWorkflowCreator.create(
          workflowBundle,
          compiledOptions.isolateExecutionTimeoutMs,
          registeredActivityNames
        );
      }
      return await VMWorkflowCreator.create(
        workflowBundle,
        compiledOptions.isolateExecutionTimeoutMs,
        registeredActivityNames
      );
    } else {
      return await ThreadedVMWorkflowCreator.create({
        workflowBundle,
        threadPoolSize: compiledOptions.workflowThreadPoolSize,
        isolateExecutionTimeoutMs: compiledOptions.isolateExecutionTimeoutMs,
        reuseV8Context: compiledOptions.reuseV8Context ?? true,
        registeredActivityNames,
        logger,
      });
    }
  }

  /**
   * Create a replay Worker, and run the provided history against it. Will resolve as soon as
   * the history has finished being replayed, or if the workflow produces a nondeterminism error.
   *
   * @param workflowId If provided, use this as the workflow id during replay. Histories do not
   * contain a workflow id, so it must be provided separately if your workflow depends on it.
   * @throws {@link DeterminismViolationError} if the workflow code is not compatible with the history.
   * @throws {@link ReplayError} on any other replay related error.
   */
  public static async runReplayHistory(
    options: ReplayWorkerOptions,
    history: History | unknown,
    workflowId?: string
  ): Promise<void> {
    const validated = this.validateHistory(history);
    const result = await this.runReplayHistories(options, [
      { history: validated, workflowId: workflowId ?? 'fake' },
    ]).next();
    if (result.done) throw new IllegalStateError('Expected at least one replay result');
    if (result.value.error) throw result.value.error;
  }

  /**
   * Create a replay Worker, running all histories provided by the passed in iterable.
   *
   * Returns an async iterable of results for each history replayed.
   */
  public static async *runReplayHistories(
    options: ReplayWorkerOptions,
    histories: ReplayHistoriesIterable
  ): AsyncIterableIterator<ReplayResult> {
    const [worker, pusher] = await this.constructReplayWorker(options);
    const rt = worker.runtime;
    const evictions = on(worker.evictionsEmitter, 'eviction') as AsyncIterableIterator<[EvictionWithRunID]>;
    const runPromise = worker.run().then(() => {
      throw new ShutdownError('Worker was shutdown');
    });
    void runPromise.catch(() => {
      // ignore to avoid unhandled rejections
    });
    let innerError = undefined;
    try {
      try {
        for await (const { history, workflowId } of histories) {
          const validated = this.validateHistory(history);
          await rt.pushHistory(pusher, workflowId, validated);
          const next = await Promise.race([evictions.next(), runPromise]);
          if (next.done) {
            break; // This shouldn't happen, handle just in case
          }
          const [{ runId, evictJob }] = next.value;
          const error = evictionReasonToReplayError(evictJob);
          // We replay one workflow at a time so the workflow ID comes from the histories iterable.
          yield {
            workflowId,
            runId,
            error,
          };
        }
      } catch (err) {
        innerError = err;
      }
    } finally {
      try {
        rt.closeHistoryStream(pusher);
        worker.shutdown();
      } catch {
        // ignore in case worker was already shutdown
      }
      try {
        await runPromise;
      } catch (err) {
        /* eslint-disable no-unsafe-finally */
        if (err instanceof ShutdownError) {
          if (innerError !== undefined) throw innerError;
          return;
        } else if (innerError === undefined) {
          throw err;
        } else {
          throw new CombinedWorkerRunError('Worker run failed with inner error', {
            cause: {
              workerError: err,
              innerError,
            },
          });
        }
        /* eslint-enable no-unsafe-finally */
      }
    }
  }

  private static validateHistory(history: unknown): History {
    if (typeof history !== 'object' || history == null) {
      throw new TypeError(`Expected a non-null history object, got ${typeof history}`);
    }
    const { eventId } = (history as any).events[0];
    // in a "valid" history, eventId would be Long
    if (typeof eventId === 'string') {
      return historyFromJSON(history);
    } else {
      return history;
    }
  }

  private static async constructReplayWorker(options: ReplayWorkerOptions): Promise<[Worker, native.HistoryPusher]> {
    const nativeWorkerCtor: NativeWorkerConstructor = this.nativeWorkerCtor;
    const fixedUpOptions: WorkerOptions = {
      taskQueue: (options.replayName ?? 'fake_replay_queue') + '-' + this.replayWorkerCount,
      debugMode: true,
      ...options,
    };
    this.replayWorkerCount++;
    const runtime = Runtime.instance();
    const logger = LoggerWithComposedMetadata.compose(runtime.logger, {
      sdkComponent: 'worker',
      taskQueue: fixedUpOptions.taskQueue,
    });
    const metricMeter = runtime.metricMeter.withTags({
      namespace: 'default',
      taskQueue: fixedUpOptions.taskQueue,
    });
    const compiledOptions = compileWorkerOptions(fixedUpOptions, logger, metricMeter);
    const bundle = await this.getOrCreateBundle(compiledOptions, logger);
    if (!bundle) {
      throw new TypeError('ReplayWorkerOptions must contain workflowsPath or workflowBundle');
    }
    const workflowCreator = await this.createWorkflowCreator(bundle, compiledOptions, logger);
    const replayHandle = await nativeWorkerCtor.createReplay(
      runtime,
      addBuildIdIfMissing(compiledOptions, bundle.code)
    );
    return [
      new this(runtime, replayHandle.worker, workflowCreator, compiledOptions, logger, metricMeter, undefined, true),
      replayHandle.historyPusher,
    ];
  }

  protected static async getOrCreateBundle(
    compiledOptions: CompiledWorkerOptions,
    logger: Logger
  ): Promise<WorkflowBundleWithSourceMapAndFilename | undefined> {
    if (compiledOptions.workflowBundle) {
      if (compiledOptions.workflowsPath) {
        logger.warn('Ignoring WorkerOptions.workflowsPath because WorkerOptions.workflowBundle is set');
      }
      if (compiledOptions.bundlerOptions) {
        logger.warn('Ignoring WorkerOptions.bundlerOptions because WorkerOptions.workflowBundle is set');
      }
      const modules = new Set(compiledOptions.interceptors.workflowModules);
      // Warn if user tries to customize the default set of workflow interceptor modules

      if (
        modules &&
        new Set([...modules, ...defaultWorkflowInterceptorModules]).size !== defaultWorkflowInterceptorModules.length
      ) {
        logger.warn(
          'Ignoring WorkerOptions.interceptors.workflowModules because WorkerOptions.workflowBundle is set.\n' +
            'To use workflow interceptors with a workflowBundle, pass them in the call to bundleWorkflowCode.'
        );
      }

      if (isCodeBundleOption(compiledOptions.workflowBundle)) {
        return parseWorkflowCode(compiledOptions.workflowBundle.code);
      } else if (isPathBundleOption(compiledOptions.workflowBundle)) {
        const code = await fs.readFile(compiledOptions.workflowBundle.codePath, 'utf8');
        return parseWorkflowCode(code, compiledOptions.workflowBundle.codePath);
      } else {
        throw new TypeError('Invalid WorkflowOptions.workflowBundle');
      }
    } else if (compiledOptions.workflowsPath) {
      const bundler = new WorkflowCodeBundler({
        logger,
        workflowsPath: compiledOptions.workflowsPath,
        workflowInterceptorModules: compiledOptions.interceptors.workflowModules,
        failureConverterPath: compiledOptions.dataConverter?.failureConverterPath,
        payloadConverterPath: compiledOptions.dataConverter?.payloadConverterPath,
        ignoreModules: compiledOptions.bundlerOptions?.ignoreModules,
        webpackConfigHook: compiledOptions.bundlerOptions?.webpackConfigHook,
      });
      const bundle = await bundler.createBundle();
      return parseWorkflowCode(bundle.code);
    } else {
      return undefined;
    }
  }

  /**
   * Create a new Worker from nativeWorker.
   */
  protected constructor(
    protected readonly runtime: Runtime,
    protected readonly nativeWorker: NativeWorkerLike,
    /**
     * Optional WorkflowCreator - if not provided, Worker will not poll on Workflows
     */
    protected readonly workflowCreator: WorkflowCreator | undefined,
    public readonly options: CompiledWorkerOptions,
    /** Logger bound to 'sdkComponent: worker' */
    protected readonly logger: Logger,
    protected readonly metricMeter: MetricMeter,
    protected readonly connection?: NativeConnection,
    protected readonly isReplayWorker: boolean = false
  ) {
    this.workflowCodecRunner = new WorkflowCodecRunner(options.loadedDataConverter.payloadCodecs);
    if (connection !== null) {
      this.client = new Client({
        namespace: options.namespace,
        connection,
        identity: options.identity,
        dataConverter: options.dataConverter,
        // TODO: support interceptors.
      });
    }
  }

  /**
   * An Observable which emits each time the number of in flight activations changes
   */
  public get numInFlightActivations$(): Observable<number> {
    return this.numInFlightActivationsSubject;
  }

  /**
   * An Observable which emits each time the number of in flight Activity tasks changes
   */
  public get numInFlightActivities$(): Observable<number> {
    return this.numInFlightActivitiesSubject;
  }

  /**
   * An Observable which emits each time the number of cached workflows changes
   */
  public get numRunningWorkflowInstances$(): Observable<number> {
    return this.numCachedWorkflowsSubject;
  }

  /**
   * Get the poll state of this worker
   */
  public getState(): State {
    // Setters and getters require the same visibility, add this public getter function
    return this.stateSubject.getValue();
  }

  /**
   * Get a status overview of this Worker
   */
  public getStatus(): WorkerStatus {
    return {
      runState: this.state,
      numHeartbeatingActivities: this.numHeartbeatingActivitiesSubject.value,
      workflowPollerState: this.workflowPollerStateSubject.value,
      activityPollerState: this.activityPollerStateSubject.value,
      hasOutstandingWorkflowPoll: this.hasOutstandingWorkflowPoll,
      hasOutstandingActivityPoll: this.hasOutstandingActivityPoll,
      numCachedWorkflows: this.numCachedWorkflowsSubject.value,
      numInFlightWorkflowActivations: this.numInFlightActivationsSubject.value,
      numInFlightActivities: this.numInFlightActivitiesSubject.value,
      numInFlightNonLocalActivities: this.numInFlightNonLocalActivitiesSubject.value,
      numInFlightLocalActivities: this.numInFlightLocalActivitiesSubject.value,
    };
  }

  protected get state(): State {
    return this.stateSubject.getValue();
  }

  protected set state(state: State) {
    this.logger.info('Worker state changed', { state });
    this.stateSubject.next(state);
  }

  /**
   * Start shutting down the Worker. The Worker stops polling for new tasks and sends
   * {@link https://typescript.temporal.io/api/namespaces/activity#cancellation | cancellation}
   * (via a {@link CancelledFailure} with `message` set to `'WORKER_SHUTDOWN'`) to running Activities.
   * Note: if the Activity accepts cancellation (i.e. re-throws or allows the `CancelledFailure`
   * to be thrown out of the Activity function), the Activity Task will be marked as failed, not
   * cancelled. It's helpful for the Activity Task to be marked failed during shutdown because the
   * Server will retry the Activity sooner (than if the Server had to wait for the Activity Task
   * to time out).
   *
   * When called, immediately transitions {@link state} to `'STOPPING'` and asks Core to shut down.
   * Once Core has confirmed that it's shutting down, the Worker enters `'DRAINING'` state. It will
   * stay in that state until both task pollers receive a `ShutdownError`, at which point we'll
   * transition to `DRAINED` state. Once all currently running Activities and Workflow Tasks have
   * completed, the Worker transitions to `'STOPPED'`.
   */
  shutdown(): void {
    if (this.state !== 'RUNNING') {
      throw new IllegalStateError(`Not running. Current state: ${this.state}`);
    }
    this.state = 'STOPPING';
    try {
      this.nativeWorker.initiateShutdown();
      this.state = 'DRAINING';
    } catch (error) {
      // This is totally unexpected, and indicates there's something horribly wrong with the Worker
      // state. Attempt to shutdown gracefully will very likely hang, so just terminate immediately.
      this.logger.error('Failed to initiate shutdown', { error });
      this.instantTerminateErrorSubject.error(error);
    }
  }

  /**
   * An observable that completes when {@link state} becomes `'DRAINED'` or throws if {@link state} transitions to
   * `'STOPPING'` and remains that way for {@link this.options.shutdownForceTimeMs}.
   */
  protected forceShutdown$(): Observable<never> {
    if (this.options.shutdownForceTimeMs == null) {
      return EMPTY;
    }
    return race(
      this.stateSubject.pipe(
        filter((state): state is 'STOPPING' => state === 'STOPPING'),
        delay(this.options.shutdownForceTimeMs),
        tap({
          next: () => {
            // Inject the error into the instantTerminateError subject so that we don't mask
            // any error that might have caused the Worker to shutdown in the first place.
            this.logger.debug('Shutdown force time expired, terminating worker');
            this.instantTerminateErrorSubject.error(
              new GracefulShutdownPeriodExpiredError('Timed out while waiting for worker to shutdown gracefully')
            );
          },
        })
      ),
      this.stateSubject.pipe(
        filter((state) => state === 'DRAINED'),
        first()
      )
    ).pipe(ignoreElements());
  }

  /**
   * An observable which repeatedly polls for new tasks unless worker becomes suspended.
   * The observable stops emitting once core is shutting down.
   */
  protected pollLoop$<T>(pollFn: () => Promise<T>): Observable<T> {
    return from(
      (async function* () {
        for (;;) {
          try {
            yield await pollFn();
          } catch (err) {
            if (err instanceof ShutdownError) {
              break;
            }
            throw err;
          }
        }
      })()
    );
  }

  /**
   * Process Activity tasks
   */
  protected activityOperator(): OperatorFunction<ActivityTaskWithBase64Token, Uint8Array> {
    return pipe(
      closeableGroupBy(({ base64TaskToken }) => base64TaskToken),
      mergeMap((group$) => {
        return group$.pipe(
          mergeMapWithState(
            async (activity: Activity | undefined, { task, base64TaskToken, protobufEncodedTask }) => {
              const { taskToken, variant } = task;
              if (!variant) {
                throw new TypeError('Got an activity task without a "variant" attribute');
              }

              // We either want to return an activity result (for failures) or pass on the activity for running at a later stage
              // If cancel is requested we ignore the result of this function
              // We don't run the activity directly in this operator because we need to return the activity in the state
              // so it can be cancelled if requested
              let output:
                | {
                    type: 'result';
                    result: coresdk.activity_result.IActivityExecutionResult;
                  }
                | {
                    type: 'run';
                    activity: Activity;
                    input: ActivityExecuteInput;
                  }
                | { type: 'ignore' };
              switch (variant) {
                case 'start': {
                  let info: ActivityInfo | undefined = undefined;
                  try {
                    if (activity !== undefined) {
                      throw new IllegalStateError(
                        `Got start event for an already running activity: ${base64TaskToken}`
                      );
                    }
                    info = await extractActivityInfo(
                      task,
                      this.options.loadedDataConverter,
                      this.options.namespace,
                      this.options.taskQueue
                    );

                    const { activityType } = info;
                    // Use the corresponding activity if it exists, otherwise, fallback to default activity function (if exists)
                    const fn = this.options.activities.get(activityType) ?? this.options.activities.get('default');
                    if (typeof fn !== 'function') {
                      throw ApplicationFailure.create({
                        type: 'NotFoundError',
                        message: `Activity function ${activityType} is not registered on this Worker, available activities: ${JSON.stringify(
                          [...this.options.activities.keys()]
                        )}`,
                        nonRetryable: false,
                      });
                    }
                    let args: unknown[];
                    try {
                      args = await decodeArrayFromPayloads(this.options.loadedDataConverter, task.start?.input);
                    } catch (err) {
                      throw ApplicationFailure.fromError(err, {
                        message: `Failed to parse activity args for activity ${activityType}: ${errorMessage(err)}`,
                        nonRetryable: false,
                      });
                    }
                    const headers = task.start?.headerFields ?? {};
                    const input = {
                      args,
                      headers,
                    };

                    this.logger.trace('Starting activity', activityLogAttributes(info));

                    activity = new Activity(
                      info,
                      fn,
                      this.options.loadedDataConverter,
                      (details) =>
                        this.activityHeartbeatSubject.next({
                          type: 'heartbeat',
                          info: info!,
                          taskToken,
                          base64TaskToken,
                          details,
                          onError() {
                            activity?.cancel('HEARTBEAT_DETAILS_CONVERSION_FAILED'); // activity must be defined
                          },
                        }),
                      this.logger,
                      this.metricMeter,
                      this.options.interceptors.activity
                    );
                    output = { type: 'run', activity, input };
                    break;
                  } catch (e) {
                    const error = ensureApplicationFailure(e);
                    this.logger.error(`Error while processing ActivityTask.start: ${errorMessage(error)}`, {
                      ...(info ? activityLogAttributes(info) : {}),
                      error: e,
                      task: JSON.stringify(task.toJSON()),
                      taskEncoded: Buffer.from(protobufEncodedTask).toString('base64'),
                    });
                    output = {
                      type: 'result',
                      result: {
                        failed: {
                          failure: await encodeErrorToFailure(this.options.loadedDataConverter, error),
                        },
                      },
                    };
                    break;
                  }
                }
                case 'cancel': {
                  output = { type: 'ignore' };
                  if (activity === undefined) {
                    this.logger.trace('Tried to cancel a non-existing activity', {
                      taskToken: base64TaskToken,
                    });
                    break;
                  }
                  // NOTE: activity will not be considered cancelled until it confirms cancellation (by throwing a CancelledFailure)
                  this.logger.trace('Cancelling activity', activityLogAttributes(activity.info));
                  const reason = task.cancel?.reason;
                  if (reason === undefined || reason === null) {
                    // Special case of Lang side cancellation during shutdown (see `activity.shutdown.evict` above)
                    activity.cancel('WORKER_SHUTDOWN');
                  } else {
                    activity.cancel(coresdk.activity_task.ActivityCancelReason[reason] as CancelReason);
                  }
                  break;
                }
              }
              return { state: activity, output: { taskToken, output } };
            },
            undefined // initial value
          ),
          mergeMap(async ({ output, taskToken }) => {
            if (output.type === 'ignore') {
              return undefined;
            }
            if (output.type === 'result') {
              return { taskToken, result: output.result };
            }
            const { base64TaskToken } = output.activity.info;

            this.activityHeartbeatSubject.next({
              type: 'create',
              base64TaskToken,
            });

            let result;

            const numInFlightBreakdownSubject = output.activity.info.isLocal
              ? this.numInFlightLocalActivitiesSubject
              : this.numInFlightNonLocalActivitiesSubject;

            this.numInFlightActivitiesSubject.next(this.numInFlightActivitiesSubject.value + 1);
            numInFlightBreakdownSubject.next(numInFlightBreakdownSubject.value + 1);
            try {
              result = await output.activity.run(output.input);
            } finally {
              numInFlightBreakdownSubject.next(numInFlightBreakdownSubject.value - 1);
              this.numInFlightActivitiesSubject.next(this.numInFlightActivitiesSubject.value - 1);
            }
            const status = result.failed ? 'failed' : result.completed ? 'completed' : 'cancelled';

            if (status === 'failed') {
              // Make sure to flush the last heartbeat
              this.logger.trace('Activity failed, waiting for heartbeats to be flushed', {
                ...activityLogAttributes(output.activity.info),
                status,
              });
              await new Promise<void>((resolve) => {
                this.activityHeartbeatSubject.next({
                  type: 'completion',
                  flushRequired: true,
                  base64TaskToken,
                  callback: resolve,
                });
              });
            } else {
              // Notify the Activity heartbeat state mapper that the Activity has completed
              this.activityHeartbeatSubject.next({
                type: 'completion',
                flushRequired: false,
                base64TaskToken,
                callback: () => undefined,
              });
            }
            this.logger.trace('Activity resolved', {
              ...activityLogAttributes(output.activity.info),
              status,
            });
            return { taskToken, result };
          }),
          filter(<T>(result: T): result is Exclude<T, undefined> => result !== undefined),
          map((rest) => coresdk.ActivityTaskCompletion.encodeDelimited(rest).finish()),
          tap({
            next: () => {
              group$.close();
            },
          })
        );
      })
    );
  }

  /**
   * Process Nexus tasks
   */
  protected nexusOperator(): OperatorFunction<NexusTaskWithBase64Token, Uint8Array> {
    return pipe(
      mergeMap(
        async ({
          task,
          base64TaskToken,
          protobufEncodedTask,
        }): Promise<coresdk.nexus.INexusTaskCompletion | undefined> => {
          const { variant } = task;
          if (!variant) {
            throw new TypeError('Got a nexus task without a "variant" attribute');
          }

          switch (variant) {
            case 'task': {
              if (task.task == null) {
                throw new IllegalStateError(`Got empty task for task variant with token: ${base64TaskToken}`);
              }
              return await this.handleNexusRunTask(task.task, base64TaskToken, protobufEncodedTask);
            }
            case 'cancelTask': {
              const nexusHandler = this.taskTokenToNexusHandler.get(base64TaskToken);
              if (nexusHandler == null) {
                this.logger.trace('Tried to cancel a non-existing nexus handler', {
                  taskToken: base64TaskToken,
                });
                break;
              }
              // NOTE: nexus handler will not be considered cancelled until it confirms cancellation (by throwing a CancelledFailure)
              this.logger.trace('Cancelling nexus handler', nexusLogAttributes(nexusHandler.context));
              let reason = 'unkown';
              if (task.cancelTask?.reason != null) {
                reason = coresdk.nexus.NexusTaskCancelReason[task.cancelTask.reason];
              }
              nexusHandler.abortController.abort(new CancelledFailure(reason));
              return { ackCancel: true, taskToken: task.cancelTask?.taskToken };
            }
          }
        }
      ),
      filter(<T>(result: T): result is Exclude<T, undefined> => result !== undefined),
      map((result) => coresdk.nexus.NexusTaskCompletion.encodeDelimited(result).finish())
    );
  }

  private async handleNexusRunTask(
    task: temporal.api.workflowservice.v1.IPollNexusTaskQueueResponse,
    base64TaskToken: string,
    protobufEncodedTask: ArrayBuffer
  ) {
    let ctx: nexus.OperationContext | undefined = undefined;
    if (task.taskToken == null) {
      throw new nexus.HandlerError({
        type: 'INTERNAL',
        message: 'Task missing request task token',
      });
    }
    const { taskToken } = task;
    try {
      const ctrl = new AbortController();

      ctx = constructNexusOperationContext(task.request, ctrl.signal);

      const nexusHandler = new NexusHandler(
        taskToken,
        this.options.namespace,
        this.options.taskQueue,
        ctx,
        this.client!, // Must be defined if we are handling Nexus tasks.
        ctrl,
        this.options.nexusServiceRegistry!, // Must be defined if we are handling Nexus tasks.
        this.options.loadedDataConverter,
        this.logger
      );
      this.taskTokenToNexusHandler.set(base64TaskToken, nexusHandler);
      this.numInFlightNexusOperationsSubject.next(this.numInFlightNexusOperationsSubject.value + 1);
      try {
        return await nexusHandler.run(task);
      } finally {
        this.numInFlightNexusOperationsSubject.next(this.numInFlightNexusOperationsSubject.value - 1);
        this.taskTokenToNexusHandler.delete(base64TaskToken);
      }
    } catch (e) {
      let handlerErr: nexus.HandlerError;
      this.logger.error(`Error while processing Nexus task: ${errorMessage(e)}`, {
        ...(ctx ? nexusLogAttributes(ctx) : {}),
        error: e,
        taskEncoded: Buffer.from(protobufEncodedTask).toString('base64'),
      });
      if (e instanceof nexus.HandlerError) {
        handlerErr = e;
      } else {
        handlerErr = new nexus.HandlerError({
          type: 'INTERNAL',
          cause: e,
        });
      }
      return {
        taskToken,
        error: await handlerErrorToProto(this.options.loadedDataConverter, handlerErr),
      };
    }
  }

  /**
   * Process activations from the same workflow execution to an observable of completions.
   *
   * Injects a synthetic eviction activation when the worker transitions to no longer polling.
   */
  protected handleWorkflowActivations(
    activations$: CloseableGroupedObservable<string, coresdk.workflow_activation.WorkflowActivation>
  ): Observable<Uint8Array> {
    const syntheticEvictionActivations$ = this.workflowPollerStateSubject.pipe(
      // Core has indicated that it will not return any more poll results; evict all cached WFs.
      filter((state) => state !== 'POLLING'),
      first(),
      map(() => ({
        activation: coresdk.workflow_activation.WorkflowActivation.create({
          runId: activations$.key,
          jobs: [{ removeFromCache: Worker.SELF_INDUCED_SHUTDOWN_EVICTION }],
        }),
        synthetic: true,
      })),
      takeUntil(activations$.pipe(last(undefined, null)))
    );
    const activations$$ = activations$.pipe(map((activation) => ({ activation, synthetic: false })));
    return merge(activations$$, syntheticEvictionActivations$).pipe(
      tap(() => {
        this.numInFlightActivationsSubject.next(this.numInFlightActivationsSubject.value + 1);
      }),
      mergeMapWithState(this.handleActivation.bind(this), undefined),
      tap(({ close }) => {
        this.numInFlightActivationsSubject.next(this.numInFlightActivationsSubject.value - 1);
        if (close) {
          activations$.close();
          this.numCachedWorkflowsSubject.next(this.numCachedWorkflowsSubject.value - 1);
        }
      }),
      takeWhile(({ close }) => !close, true /* inclusive */),
      map(({ completion }) => completion),
      filter((result): result is Uint8Array => result !== undefined)
    );
  }

  /**
   * Process a single activation to a completion.
   */
  protected async handleActivation(
    workflow: WorkflowWithLogAttributes | undefined,
    { activation, synthetic }: { activation: coresdk.workflow_activation.WorkflowActivation; synthetic: boolean }
  ): Promise<{
    state: WorkflowWithLogAttributes | undefined;
    output: { completion?: Uint8Array; close: boolean };
  }> {
    try {
      const removeFromCacheIx = activation.jobs.findIndex(({ removeFromCache }) => removeFromCache);
      const close = removeFromCacheIx !== -1;
      const jobs = activation.jobs;
      if (close) {
        const asEvictJob = jobs.splice(removeFromCacheIx, 1)[0].removeFromCache;
        if (asEvictJob) {
          this.evictionsEmitter.emit('eviction', {
            runId: activation.runId,
            evictJob: asEvictJob,
          } as EvictionWithRunID);
        }
      }
      activation.jobs = jobs;
      if (jobs.length === 0) {
        this.logger.trace('Disposing workflow', workflow ? workflow.logAttributes : { runId: activation.runId });
        await workflow?.workflow.dispose();
        if (!close) {
          throw new IllegalStateError('Got a Workflow activation with no jobs');
        }
        const completion = synthetic
          ? undefined
          : coresdk.workflow_completion.WorkflowActivationCompletion.encodeDelimited({
              runId: activation.runId,
              successful: {},
            }).finish();
        return { state: undefined, output: { close, completion } };
      }

      const decodedActivation = await this.workflowCodecRunner.decodeActivation(activation);

      if (workflow === undefined) {
        const initWorkflowDetails = decodedActivation.jobs[0]?.initializeWorkflow;
        if (initWorkflowDetails == null)
          throw new IllegalStateError(
            'Received workflow activation for an untracked workflow with no init workflow job'
          );

        workflow = await this.createWorkflow(decodedActivation, initWorkflowDetails);
      }

      let isFatalError = false;
      try {
        const unencodedCompletion = await workflow.workflow.activate(decodedActivation);
        const completion = await this.workflowCodecRunner.encodeCompletion(unencodedCompletion);

        return { state: workflow, output: { close, completion } };
      } catch (err) {
        if (err instanceof UnexpectedError) {
          isFatalError = true;
        }
        throw err;
      } finally {
        // Fatal error means we cannot call into this workflow again unfortunately
        if (!isFatalError) {
          // When processing workflows through runReplayHistories, Core may still send non-replay
          // activations on the very last Workflow Task in some cases. Though Core is technically exact
          // here, the fact that sinks marked with callDuringReplay = false may get called on a replay
          // worker is definitely a surprising behavior. For that reason, we extend the isReplaying flag in
          // this case to also include anything running under in a replay worker.
          const isReplaying = activation.isReplaying || this.isReplayWorker;

          const calls = await workflow.workflow.getAndResetSinkCalls();
          await this.processSinkCalls(calls, isReplaying, workflow.logAttributes);
        }
        this.logger.trace('Completed activation', workflow.logAttributes);
      }
    } catch (error) {
      let logMessage = 'Failed to process Workflow Activation';
      if (error instanceof UnexpectedError) {
        // Something went wrong in the workflow; we'll do our best to shut the Worker
        // down gracefully, but then we'll need to terminate the Worker ASAP.
        logMessage = 'An unexpected error occured while processing Workflow Activation. Initiating Worker shutdown.';
        this.unexpectedErrorSubject.error(error);
      }

      this.logger.error(logMessage, {
        runId: activation.runId,
        ...workflow?.logAttributes,
        error,
        workflowExists: workflow !== undefined,
      });

      const completion = coresdk.workflow_completion.WorkflowActivationCompletion.encodeDelimited({
        runId: activation.runId,
        failed: {
          failure: await encodeErrorToFailure(this.options.loadedDataConverter, error),
        },
      }).finish();

      // We do not dispose of the Workflow yet, wait to be evicted from Core.
      // This is done to simplify the Workflow lifecycle so Core is the sole driver.
      return { state: undefined, output: { close: true, completion } };
    }
  }

  protected async createWorkflow(
    activation: Decoded<coresdk.workflow_activation.WorkflowActivation>,
    initWorkflowJob: Decoded<coresdk.workflow_activation.IInitializeWorkflow>
  ): Promise<WorkflowWithLogAttributes> {
    // eslint-disable-next-line @typescript-eslint/no-non-null-assertion
    const workflowCreator = this.workflowCreator!;
    if (
      !(
        initWorkflowJob.workflowId != null &&
        initWorkflowJob.workflowType != null &&
        initWorkflowJob.randomnessSeed != null &&
        initWorkflowJob.firstExecutionRunId != null &&
        initWorkflowJob.attempt != null &&
        initWorkflowJob.startTime != null
      )
    ) {
      throw new TypeError(`Malformed InitializeWorkflow activation: ${JSON.stringify(initWorkflowJob)}`);
    }
    if (activation.timestamp == null) {
      throw new TypeError('Got activation with no timestamp, cannot create a new Workflow instance');
    }
    const {
      workflowId,
      randomnessSeed,
      workflowType,
      parentWorkflowInfo,
      rootWorkflow,
      workflowExecutionTimeout,
      workflowRunTimeout,
      workflowTaskTimeout,
      continuedFromExecutionRunId,
      firstExecutionRunId,
      retryPolicy,
      attempt,
      cronSchedule,
      workflowExecutionExpirationTime,
      cronScheduleToScheduleInterval,
      priority,
    } = initWorkflowJob;

    // Note that we can't do payload conversion here, as there's no guarantee that converted payloads would be safe to
    // transfer through the V8 message port. Those will therefore be set in the Activator's initializeWorkflow job handler.
    const workflowInfo: WorkflowInfo = {
      workflowId,
      runId: activation.runId,
      workflowType,
      searchAttributes: {},
      typedSearchAttributes: new TypedSearchAttributes(),
      parent: convertToParentWorkflowType(parentWorkflowInfo),
      root: convertToRootWorkflowType(rootWorkflow),
      taskQueue: this.options.taskQueue,
      namespace: this.options.namespace,
      firstExecutionRunId,
      continuedFromExecutionRunId: continuedFromExecutionRunId || undefined,
      startTime: tsToDate(initWorkflowJob.startTime),
      runStartTime: tsToDate(activation.timestamp),
      executionTimeoutMs: optionalTsToMs(workflowExecutionTimeout),
      executionExpirationTime: optionalTsToDate(workflowExecutionExpirationTime),
      runTimeoutMs: optionalTsToMs(workflowRunTimeout),
      taskTimeoutMs: requiredTsToMs(workflowTaskTimeout, 'workflowTaskTimeout'),
      retryPolicy: decompileRetryPolicy(retryPolicy),
      attempt,
      cronSchedule: cronSchedule || undefined,
      // 0 is the default, and not a valid value, since crons are at least a minute apart
      cronScheduleToScheduleInterval: optionalTsToMs(cronScheduleToScheduleInterval) || undefined,
      historyLength: activation.historyLength,
      // Exact truncation for multi-petabyte histories
      // A zero value means that it was not set by the server
      historySize: activation.historySizeBytes.toNumber(),
      continueAsNewSuggested: activation.continueAsNewSuggested,
      currentBuildId: activation.deploymentVersionForCurrentTask?.buildId ?? '',
      currentDeploymentVersion: convertDeploymentVersion(activation.deploymentVersionForCurrentTask),
      unsafe: {
        now: () => Date.now(), // re-set in initRuntime
        isReplaying: activation.isReplaying,
      },
      priority: decodePriority(priority),
    };
    const logAttributes = workflowLogAttributes(workflowInfo);
    this.logger.trace('Creating workflow', logAttributes);

    const workflow = await workflowCreator.createWorkflow({
      info: workflowInfo,
      randomnessSeed: randomnessSeed.toBytes(),
      now: tsToMs(activation.timestamp),
      showStackTraceSources: this.options.showStackTraceSources,
    });

    this.numCachedWorkflowsSubject.next(this.numCachedWorkflowsSubject.value + 1);
    return { workflow, logAttributes };
  }

  /**
   * Process extracted external calls from Workflow post activation.
   *
   * Each SinkCall is translated into a injected sink function call.
   *
   * This function does not throw, it will log in case of missing sinks
   * or failed sink function invocations.
   */
  protected async processSinkCalls(
    externalCalls: SinkCall[],
    isReplaying: boolean,
    logAttributes: Record<string, unknown>
  ): Promise<void> {
    const { sinks } = this.options;

    const filteredCalls = externalCalls
      // Fix depreacted usage of the 'defaultWorkerLogger' sink
      .map((call) => (call.ifaceName === 'defaultWorkerLogger' ? { ...call, ifaceName: '__temporal_logger' } : call))
      // Map sink call to the corresponding sink function definition
      .map((call) => ({ call, sink: sinks?.[call.ifaceName]?.[call.fnName] }))
      // Reject calls to undefined sink definitions
      .filter(({ call: { ifaceName, fnName }, sink }) => {
        if (sink !== undefined) return true;
        this.logger.error('Workflow referenced an unregistered external sink', {
          ...logAttributes,
          ifaceName,
          fnName,
        });
        return false;
      })
      // If appropriate, reject calls to sink functions not configured with `callDuringReplay = true`
      .filter(({ sink }) => sink?.callDuringReplay || !isReplaying);

    // Make a wrapper function, to make things easier afterward
    await Promise.all(
      filteredCalls.map(async ({ call, sink }) => {
        try {
          await sink?.fn(call.workflowInfo, ...call.args);
        } catch (error) {
          this.logger.error('External sink function threw an error', {
            ...logAttributes,
            ifaceName: call.ifaceName,
            fnName: call.fnName,
            error,
            workflowInfo: call.workflowInfo,
          });
        }
      })
    );
  }

  /**
   * Listen on heartbeats emitted from activities and send them to core.
   * Errors from core responses are translated to cancellation requests and fed back via the activityFeedbackSubject.
   */
  protected activityHeartbeat$(): Observable<void> {
    function process(state: HeartbeatState, heartbeat: Heartbeat): HeartbeatStateAndOutput {
      return {
        state: { ...state, processing: true, pending: undefined },
        output: { type: 'send', heartbeat },
      };
    }

    function storePending(state: HeartbeatState, heartbeat: Heartbeat): HeartbeatStateAndOutput {
      return { state: { ...state, pending: heartbeat }, output: null };
    }

    function complete(callback: () => void): HeartbeatStateAndOutput {
      return {
        state: {
          pending: undefined,
          completionCallback: undefined,
          processing: false,
          closed: true,
        },
        output: { type: 'close', completionCallback: callback },
      };
    }

    return this.activityHeartbeatSubject.pipe(
      // The only way for this observable to be closed is by state changing to DRAINED meaning that all in-flight activities have been resolved and thus there should not be any heartbeats to send.
      this.takeUntilState('DRAINED'),
      tap({
        complete: () => this.logger.debug('Heartbeats complete'),
      }),
      closeableGroupBy(({ base64TaskToken }) => base64TaskToken),
      mergeMap((group$) =>
        group$.pipe(
          mapWithState(
            (state: HeartbeatState, input: HeartbeatInput): HeartbeatStateAndOutput => {
              if (input.type === 'create') {
                this.numHeartbeatingActivitiesSubject.next(this.numHeartbeatingActivitiesSubject.value + 1);
                return {
                  state: { processing: false, closed: false },
                  output: null,
                };
              }
              // Ignore any input if we've marked this activity heartbeat stream as closed
              // (rogue heartbeat)
              if (state.closed) return { state, output: { type: 'close' } };

              switch (input.type) {
                case 'heartbeat':
                  this.logger.trace('Got activity heartbeat', activityLogAttributes(input.info));
                  if (state.processing) {
                    // We're already processing a heartbeat, mark this one as pending
                    return storePending(state, input);
                  } else {
                    // Ready to send heartbeat, mark that we're now processing
                    return process(state, input);
                  }
                case 'flush':
                  if (state.pending) {
                    // Send pending heartbeat
                    return process(state, state.pending);
                  } else if (state.completionCallback) {
                    // We were asked to complete, fulfill that request
                    return complete(state.completionCallback);
                  } else {
                    // Nothing to do, wait for completion or heartbeat
                    return {
                      state: { ...state, processing: false },
                      output: null,
                    };
                  }
                case 'completion':
                  if (state.processing) {
                    // Store the completion callback until heartbeat has been flushed
                    return {
                      state: {
                        ...state,
                        // If flush isn't required, delete any pending heartbeat
                        pending: input.flushRequired ? state.pending : undefined,
                        completionCallback: input.callback,
                      },
                      output: null,
                    };
                  } else if (!input.flushRequired) {
                    return complete(input.callback);
                  } else {
                    if (state.pending) {
                      // Flush the final heartbeat and store the completion callback
                      return process({ ...state, completionCallback: input.callback }, state.pending);
                    } else {
                      // Nothing to flush, complete and call back
                      return complete(input.callback);
                    }
                  }
              }
            },
            // Start `closed`, wait for a `create` input to open the stream.
            // This prevents rogue activities from heartbeating and keeping
            // this stream open.
            { processing: false, closed: true }
          ),
          filter((out): out is HeartbeatOutput => out != null),
          tap((out) => {
            if (out.type === 'close') {
              this.numHeartbeatingActivitiesSubject.next(this.numHeartbeatingActivitiesSubject.value - 1);
              out.completionCallback?.();
            }
          }),
          takeWhile((out): out is HeartbeatSendRequest => out.type !== 'close'),
          mergeMap(async ({ heartbeat: { base64TaskToken, taskToken, details, onError, info } }) => {
            let payload: Payload;
            try {
              try {
                payload = await encodeToPayload(this.options.loadedDataConverter, details);
              } catch (error: any) {
                this.logger.warn('Failed to encode heartbeat details, cancelling Activity', {
                  error,
                  ...activityLogAttributes(info),
                });
                onError();
                return;
              }
              const arr = coresdk.ActivityHeartbeat.encodeDelimited({
                taskToken,
                details: [payload],
              }).finish();
              this.nativeWorker.recordActivityHeartbeat(byteArrayToBuffer(arr));
            } finally {
              this.activityHeartbeatSubject.next({
                type: 'flush',
                base64TaskToken,
              });
            }
          }),
          tap({ complete: group$.close })
        )
      )
    );
  }

  /**
   * Poll core for `WorkflowActivation`s while respecting worker state.
   */
  protected workflowPoll$(): Observable<WorkflowActivation> {
    return this.pollLoop$(async () => {
      this.hasOutstandingWorkflowPoll = true;
      let buffer: Buffer;
      try {
        buffer = await this.nativeWorker.pollWorkflowActivation();
      } finally {
        this.hasOutstandingWorkflowPoll = false;
      }
      const activation = coresdk.workflow_activation.WorkflowActivation.decode(new Uint8Array(buffer));
      this.logger.trace('Got workflow activation', activation);

      return activation;
    }).pipe(
      tap({
        complete: () => {
          this.logger.trace('Workflow Poller changed state to SHUTDOWN');
          this.workflowPollerStateSubject.next('SHUTDOWN');
        },
        error: () => {
          this.logger.trace('Workflow Poller changed state to FAILED');
          this.workflowPollerStateSubject.next('FAILED');
        },
      })
    );
  }

  /**
   * Poll for Workflow activations, handle them, and report completions.
   */
  protected workflow$(): Observable<void> {
    // This Worker did not register any workflows, return early
    if (this.workflowCreator === undefined) {
      this.logger.warn('No workflows registered, not polling for workflow tasks');
      this.workflowPollerStateSubject.next('SHUTDOWN');
      return EMPTY;
    }
    return this.workflowPoll$().pipe(
      closeableGroupBy((activation) => activation.runId),
      mergeMap(this.handleWorkflowActivations.bind(this)),
      mergeMap(async (completion) => {
        try {
          await this.nativeWorker.completeWorkflowActivation(Buffer.from(completion, completion.byteOffset));
        } catch (error) {
          this.logger.error('Core reported failure in completeWorkflowActivation(). Initiating Worker shutdown.', {
            error,
          });
          this.unexpectedErrorSubject.error(error);
        }
      }),
      tap({
        complete: () => {
          this.logger.debug('Workflow Worker terminated');
        },
      })
    );
  }

  /**
   * Poll core for `ActivityTask`s while respecting worker state
   */
  protected activityPoll$(): Observable<ActivityTaskWithBase64Token> {
    return this.pollLoop$(async () => {
      this.hasOutstandingActivityPoll = true;
      let buffer: Buffer;
      try {
        buffer = await this.nativeWorker.pollActivityTask();
      } finally {
        this.hasOutstandingActivityPoll = false;
      }
      const task = coresdk.activity_task.ActivityTask.decode(new Uint8Array(buffer));
      const { taskToken, ...rest } = task;
      const base64TaskToken = formatTaskToken(taskToken);
      this.logger.trace('Got activity task', {
        taskToken: base64TaskToken,
        ...rest,
      });
      const { variant } = task;
      if (variant === undefined) {
        throw new TypeError('Got an activity task without a "variant" attribute');
      }
      return { task, base64TaskToken, protobufEncodedTask: buffer };
    }).pipe(
      tap({
        complete: () => {
          this.activityPollerStateSubject.next('SHUTDOWN');
        },
        error: () => {
          this.activityPollerStateSubject.next('FAILED');
        },
      })
    );
  }

  protected activity$(): Observable<void> {
    // This Worker did not register any activities, return early
    if (!this.options.activities?.size) {
      if (!this.isReplayWorker) this.logger.warn('No activities registered, not polling for activity tasks');
      this.activityPollerStateSubject.next('SHUTDOWN');
      return EMPTY;
    }
    return this.activityPoll$().pipe(
      this.activityOperator(),
      mergeMap(async (completion) => {
        await this.nativeWorker.completeActivityTask(Buffer.from(completion, completion.byteOffset));
      }),
      tap({ complete: () => this.logger.debug('Activity Worker terminated') })
    );
  }

  protected nexusPoll$(): Observable<NexusTaskWithBase64Token> {
    return this.pollLoop$(async () => {
      this.hasOutstandingNexusPoll = true;
      let buffer: Buffer;
      try {
        buffer = await this.nativeWorker.pollNexusTask();
      } finally {
        this.hasOutstandingNexusPoll = false;
      }
      const task = coresdk.nexus.NexusTask.decode(new Uint8Array(buffer));
      const taskToken = task.task?.taskToken || task.cancelTask?.taskToken;
      if (taskToken == null) {
        throw new TypeError('Got a nexus task without a task token');
      }
      const base64TaskToken = formatTaskToken(taskToken);
      this.logger.trace('Got nexus task', {
        taskToken: base64TaskToken,
        ...task,
      });
      return { task, base64TaskToken, protobufEncodedTask: buffer };
    }).pipe(
      tap({
        complete: () => {
          this.nexusPollerStateSubject.next('SHUTDOWN');
        },
        error: () => {
          this.nexusPollerStateSubject.next('FAILED');
        },
      })
    );
  }

  protected nexus$(): Observable<void> {
    // This Worker did not register any nexus services, return early.
    if (this.options.nexusServiceRegistry == null) {
      if (!this.isReplayWorker) this.logger.info('No nexus services registered, not polling for nexus tasks');
      this.nexusPollerStateSubject.next('SHUTDOWN');
      return EMPTY;
    }
    return this.nexusPoll$().pipe(
      this.nexusOperator(),
      mergeMap(async (completion) => {
        await this.nativeWorker.completeNexusTask(Buffer.from(completion.buffer, completion.byteOffset));
      }),
      tap({ complete: () => this.logger.debug('Nexus Worker terminated') })
    );
  }

  protected takeUntilState<T>(state: State): MonoTypeOperatorFunction<T> {
    return takeUntil(this.stateSubject.pipe(filter((value) => value === state)));
  }

  /**
   * Run the Worker until `fnOrPromise` completes, then {@link shutdown} and wait for {@link run} to complete.
   *
   * Be aware that the Worker may shutdown for reasons other than the completion of the provided promise,
   * e.g. due to the process receiving a SIGINT signal, direct call to `Worker.shutdown()`, or a critical
   * error that imposes a shutdown of the Worker.
   *
   * Throws on fatal Worker errors.
   *
   * **SDK versions `>=1.11.3`**:
   * If the worker shuts down before the inner promise completes, allow no more than
   * {@link RunUntilOptions.promiseCompletionTimeout} for the inner promise to complete,
   * after which a {@link PromiseCompletionTimeoutError} is thrown.
   *
   * **SDK versions `>=1.5.0`**:
   * This method always waits for both worker shutdown and inner `fnOrPromise` to complete.
   * If one of worker run -or- the inner promise throw an error, that error is rethrown.
   * If both throw an error, a {@link CombinedWorkerRunError} with a `cause` attribute containing both errors.
   *
   * **SDK versions `< 1.5.0`**:
   * This method would not wait for worker to complete shutdown if the inner `fnOrPromise` threw an error.
   *
   * @returns the result of `fnOrPromise`
   */
  async runUntil<R>(fnOrPromise: Promise<R> | (() => Promise<R>), options?: RunUntilOptions): Promise<R> {
    const workerRunPromise = this.run();

    let innerResult: PromiseSettledResult<R> | undefined;
    const innerPromise = (async () => {
      try {
        const result = await (typeof fnOrPromise === 'function' ? fnOrPromise() : fnOrPromise);
        innerResult = { status: 'fulfilled', value: result };
      } catch (err) {
        innerResult = { status: 'rejected', reason: err };
      } finally {
        if (this.state === 'RUNNING') {
          this.shutdown();
        }
      }
    })();

    let workerError: Error | undefined;
    try {
      await workerRunPromise;
    } catch (err) {
      workerError = err as Error;
    }

    // Allow some extra time for the provided promise to resolve, if it hasn't already
    const promiseCompletionTimeoutMs = msToNumber(options?.promiseCompletionTimeout ?? 0);
    if (innerResult === undefined && promiseCompletionTimeoutMs > 0) {
      await timeoutPromise(innerPromise, promiseCompletionTimeoutMs);
    }
    if (innerResult === undefined) {
      innerResult = {
        status: 'rejected',
        reason: new PromiseCompletionTimeoutError(
          `Promise did not resolve within ${promiseCompletionTimeoutMs}ms after Worker completed shutdown`
        ),
      };
    }

    if (workerError === undefined) {
      if (innerResult.status === 'fulfilled') {
        return innerResult.value;
      } else {
        throw innerResult.reason;
      }
    } else {
      if (innerResult?.status === 'fulfilled') {
        throw workerError;
      } else {
        throw new CombinedWorkerRunError('Worker terminated with fatal error in `runUntil`', {
          cause: {
            workerError,
            innerError: innerResult.reason,
          },
        });
      }
    }
  }

  /**
   * Start polling on the Task Queue for tasks. Completes after graceful {@link shutdown}, once the Worker reaches the
   * `'STOPPED'` state.
   *
   * Throws on a fatal error or failure to shutdown gracefully.
   *
   * @see {@link errors}
   *
   * To stop polling, call {@link shutdown} or send one of {@link Runtime.options.shutdownSignals}.
   */
  async run(): Promise<void> {
    if (this.state !== 'INITIALIZED') {
      throw new IllegalStateError('Poller was already started');
    }
    this.state = 'RUNNING';

    const shutdownCallback = () => {
      if (this.state === 'RUNNING') this.shutdown();
    };
    this.runtime.registerShutdownSignalCallback(shutdownCallback);

    let fatalError: Error | undefined;
    const unexpectedErrorSubscription = this.unexpectedErrorSubject.subscribe({
      error: (e: Error) => {
        if (this.state === 'RUNNING') this.shutdown();
        if (fatalError === undefined) {
          fatalError = e;
        }
      },
    });

    try {
      try {
        await lastValueFrom(
          merge(
            this.instantTerminateErrorSubject.pipe(this.takeUntilState('DRAINED')),
            this.forceShutdown$(),
            this.activityHeartbeat$(),
            merge(this.workflow$(), this.activity$(), this.nexus$()).pipe(
              tap({
                complete: () => {
                  this.state = 'DRAINED';
                },
              })
            )
          ).pipe(
            // Reinject fatalError inside the stream, if any,
            // with precedence over the error from the pipe
            tap({
              complete: () => {
                if (fatalError) throw fatalError;
              },
              error: () => {
                if (fatalError) throw fatalError;
              },
            }),
            tap({
              complete: () => {
                this.state = 'STOPPED';
              },
              error: (error) => {
                this.logger.error('Worker failed', { error });
                this.state = 'FAILED';
              },
            })
          ),
          { defaultValue: undefined }
        );
      } finally {
        this.runtime.deregisterShutdownSignalCallback(shutdownCallback);

        await this.nativeWorker.finalizeShutdown();
      }
    } finally {
      unexpectedErrorSubscription.unsubscribe();
      try {
        // Only exists in non-replay Worker
        if (this.connection) {
          extractReferenceHolders(this.connection).delete(this.nativeWorker);
          // Only close if this worker is the creator of the connection
          if (this.connection instanceof InternalNativeConnection) {
            await this.connection.close();
          }
        }
        await this.workflowCreator?.destroy();
      } finally {
        this.nativeWorker.flushCoreLogs();
      }
    }
  }
}

export function parseWorkflowCode(code: string, codePath?: string): WorkflowBundleWithSourceMapAndFilename {
  const [actualCode, sourceMapJson] = extractSourceMap(code);
  const sourceMap: RawSourceMap = JSON.parse(sourceMapJson);

  // JS debuggers (at least VSCode's) have a few requirements regarding the script and its source map, notably:
  // - The script file name's must look like an absolute path (relative paths are treated as node internals scripts)
  // - If the script contains a sourceMapURL directive, the executable 'file' indicated by the source map must match the
  //   filename of the script itself. If the source map's file is a relative path, then it gets resolved relative to cwd
  const filename = path.resolve(process.cwd(), codePath ?? sourceMap.file);
  if (filename !== codePath) {
    sourceMap.file = filename;
    const patchedSourceMapJson = Buffer.from(JSON.stringify(sourceMap)).toString('base64');
    const fixedSourceMappingUrl = `\n//# sourceMappingURL=data:application/json;base64,${patchedSourceMapJson}`;
    code = actualCode + fixedSourceMappingUrl;
  }

  // Preloading the script makes breakpoints significantly more reliable and more responsive
  let script: vm.Script | undefined = new vm.Script(code, { filename });
  let context: any = vm.createContext({});
  try {
    script.runInContext(context);
  } catch (_e) {
    // Context has not been properly configured, so eventual errors are possible. Just ignore at this point
  }

  // Keep these objects from GC long enough for debugger to complete parsing the source map and reporting locations
  // to the node process. Otherwise, the debugger risks source mapping resolution errors, meaning breakpoints wont work.
  setTimeoutUnref(10000).then(
    () => {
      script = undefined;
      context = undefined;
    },
    () => void 0
  );

  return { code, sourceMap, filename };
}

function extractSourceMap(code: string) {
  const sourceMapCommentPos = code.lastIndexOf('//# sourceMappingURL=data:');
  if (sourceMapCommentPos > 0) {
    const base64TagIndex = code.indexOf('base64,', sourceMapCommentPos);
    if (base64TagIndex > 0) {
      const sourceMapJson = Buffer.from(code.slice(base64TagIndex + 'base64,'.length).trimEnd(), 'base64').toString();
      const actualCode = code.slice(0, sourceMapCommentPos);
      return [actualCode, sourceMapJson];
    }
  }

  throw new Error("Can't extract inlined source map from the provided Workflow Bundle");
}

/**
 * Transform an ActivityTask into ActivityInfo to pass on into an Activity
 */
async function extractActivityInfo(
  task: coresdk.activity_task.ActivityTask,
  dataConverter: LoadedDataConverter,
  activityNamespace: string,
  taskQueue: string
): Promise<ActivityInfo> {
  // NOTE: We trust core to supply all of these fields instead of checking for null and undefined everywhere
  const { taskToken } = task as NonNullableObject<coresdk.activity_task.IActivityTask>;
  const start = task.start as NonNullableObject<coresdk.activity_task.IStart>;
  const activityId = start.activityId;
  let heartbeatDetails = undefined;
  try {
    heartbeatDetails = await decodeFromPayloadsAtIndex(dataConverter, 0, start.heartbeatDetails);
  } catch (e) {
    throw ApplicationFailure.fromError(e, {
      message: `Failed to parse heartbeat details for activity ${activityId}: ${errorMessage(e)}`,
    });
  }
  return {
    taskToken,
    taskQueue,
    base64TaskToken: formatTaskToken(taskToken),
    activityId,
    workflowExecution: start.workflowExecution as NonNullableObject<temporal.api.common.v1.WorkflowExecution>,
    attempt: start.attempt,
    isLocal: start.isLocal,
    activityType: start.activityType,
    workflowType: start.workflowType,
    heartbeatTimeoutMs: optionalTsToMs(start.heartbeatTimeout),
    heartbeatDetails,
    activityNamespace,
    workflowNamespace: start.workflowNamespace,
    scheduledTimestampMs: requiredTsToMs(start.scheduledTime, 'scheduledTime'),
    startToCloseTimeoutMs: requiredTsToMs(start.startToCloseTimeout, 'startToCloseTimeout'),
    scheduleToCloseTimeoutMs: requiredTsToMs(start.scheduleToCloseTimeout, 'scheduleToCloseTimeout'),
    currentAttemptScheduledTimestampMs: requiredTsToMs(
      start.currentAttemptScheduledTime,
      'currentAttemptScheduledTime'
    ),
    priority: decodePriority(start.priority),
  };
}

/**
 * A utility function to await a promise with a timeout.
 *
 * This function properly cleans up the timer when the provided promise resolves or rejects.
 *
 * Returns a tuple with a boolean indicating if the promise resolved before the timeout,
 * and the result of the promise (if it completed).
 */
async function timeoutPromise<R>(promise: Promise<R>, timeout: number): Promise<readonly [true, R] | readonly [false]> {
  let timer: NodeJS.Timeout | undefined;
  try {
    const timerPromise = new Promise((resolve) => {
      timer = setTimeoutCallback(resolve, timeout);
    });
    return await Promise.race([
      promise.then((result) => [true, result] as const),
      timerPromise.then(() => [false] as const),
    ]);
  } finally {
    if (timer) clearTimeout(timer);
  }
}

/**
 * A utility function that creates a timer promise, with an unrefed timer.
 */
async function setTimeoutUnref(timeout: number): Promise<void> {
  return new Promise((resolve) => setTimeoutCallback(resolve, timeout).unref());
}<|MERGE_RESOLUTION|>--- conflicted
+++ resolved
@@ -33,11 +33,8 @@
   ensureApplicationFailure,
   TypedSearchAttributes,
   decodePriority,
-<<<<<<< HEAD
   CancelledFailure,
-=======
   MetricMeter,
->>>>>>> caae0a4e
 } from '@temporalio/common';
 import {
   decodeArrayFromPayloads,
