--- conflicted
+++ resolved
@@ -8,7 +8,6 @@
  * @module
  */
 
-<<<<<<< HEAD
 import { IllegalStateError } from '@temporalio/internal-workflow-common';
 
 if ((globalThis as any).__TEMPORAL__ !== undefined) {
@@ -17,9 +16,7 @@
   );
 }
 
-=======
 export { TelemetryOptions, Logger as TelemLogger, ForwardLogger, ConsoleLogger } from '@temporalio/core-bridge';
->>>>>>> 81ee3fd0
 export { NativeConnection as NativeConnection } from './connection';
 export { NativeConnectionOptions, RequiredNativeConnectionOptions, TLSConfig } from './connection-options';
 export * from './errors';
