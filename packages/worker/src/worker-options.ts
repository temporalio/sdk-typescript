--- conflicted
+++ resolved
@@ -87,13 +87,9 @@
   workflowsPath?: string;
 
   /**
-<<<<<<< HEAD
    * Use a pre-built bundle for Workflow code. Use {@link bundleWorkflowCode} to generate the bundle. The version of
    * `@temporalio/worker` used when calling `bundleWorkflowCode` must be the exact same version used when calling
    * `Worker.create`.
-=======
-   * Use a pre-built bundle for Workflow code. Use {@link bundleWorkflowCode} to generate a bundle.
->>>>>>> a57df999
    *
    * This is the recommended way to deploy Workers to production.
    *
