import * as os from 'node:os';
import * as v8 from 'node:v8';
import type { Configuration as WebpackConfiguration } from 'webpack';
import { DataConverter, LoadedDataConverter } from '@temporalio/common';
import { Duration, msOptionalToNumber, msToNumber } from '@temporalio/common/lib/time';
import { loadDataConverter } from '@temporalio/common/lib/internal-non-workflow';
import { LoggerSinks } from '@temporalio/workflow';
import { ActivityInboundLogInterceptor } from './activity-log-interceptor';
import { NativeConnection } from './connection';
import { WorkerInterceptors } from './interceptors';
import { Logger } from './logger';
import { initLoggerSink } from './workflow/logger';
import { Runtime } from './runtime';
import { InjectedSinks } from './sinks';
import { MiB } from './utils';
import { defaultWorkflowInterceptorModules, WorkflowBundleWithSourceMap } from './workflow/bundler';

export type { WebpackConfiguration };

export interface WorkflowBundlePath {
  codePath: string;
}

/**
 * Note this no longer contains a source map.
 * The name was preserved to avoid breaking backwards compatibility.
 *
 * @deprecated
 */
export interface WorkflowBundlePathWithSourceMap {
  codePath: string;
  sourceMapPath: string;
}

export interface WorkflowBundle {
  code: string;
}

export type WorkflowBundleOption =
  | WorkflowBundle
  | WorkflowBundleWithSourceMap
  | WorkflowBundlePath
  | WorkflowBundlePathWithSourceMap; // eslint-disable-line deprecation/deprecation

export function isCodeBundleOption(bundleOpt: WorkflowBundleOption): bundleOpt is WorkflowBundle {
  const opt = bundleOpt as any; // Cast to access properties without TS complaining
  return typeof opt.code === 'string';
}

export function isPathBundleOption(bundleOpt: WorkflowBundleOption): bundleOpt is WorkflowBundlePath {
  const opt = bundleOpt as any; // Cast to access properties without TS complaining
  return typeof opt.codePath === 'string';
}

/**
 * Options to configure the {@link Worker}
 *
 * Some options can significantly affect Worker's performance. Default settings are generally appropriate for
 * day-to-day development, but unlikely to be suitable for production use. We recommend that you explicitly set
 * values for every performance-related option on production deployment.
 */
export interface WorkerOptions {
  /**
   * A connected {@link NativeConnection} instance.
   *
   * If not provided, the worker will default to connect insecurely to `localhost:7233`.
   */
  connection?: NativeConnection;

  /**
   * A human-readable string that can identify your worker
   *
   * Note that in most production environments, the `identity` value set by default may be unhelpful for traceability
   * purposes. It is highly recommended that you set this value to something that will allow you to efficiently identify
   * that particular Worker container/process/logs in your infrastructure (ex: the task ID allocated to this container
   * by your orchestrator).
   *
   * @default `${process.pid}@${os.hostname()}`
   */
  identity?: string;

  /**
   * A string that should be unique to the exact worker code/binary being executed.
   *
   * This is used to uniquely identify the worker's code for a handful of purposes, including the
   * worker versioning feature if you have opted into that with
   * {@link WorkerOptions.useVersioning}. It will also populate the `binaryChecksum` field
   * on older servers.
   *
   * ℹ️ Required if {@link useVersioning} is `true`.
   *
   * :warning: NOTE: When used with versioning, you must pass this build ID to {@link updateBuildIdCompatibility}.
   * Otherwise, this Worker will not pick up any tasks.
   *
   * @default `@temporalio/worker` package name and version + checksum of workflow bundle's code
   *
   * @experimental
   */
  buildId?: string;

  /**
   * If set true, this worker opts into the worker versioning feature. This ensures it only receives
   * workflow tasks for workflows which it claims to be compatible with. The {@link buildId} field
   * is used as this worker's version when enabled.
   *
   * For more information, see https://docs.temporal.io/workers#worker-versioning
   *
   * @experimental
   */
  useVersioning?: boolean;

  /**
   * The namespace this worker will connect to
   *
   * @default `"default"`
   */
  namespace?: string;

  /**
   * The task queue the worker will pull from
   */
  taskQueue: string;

  /**
   * Mapping of activity name to implementation
   */
  activities?: object;

  /**
   * Path to look up workflows in, any function exported in this path will be registered as a Workflows in this Worker.
   *
   * If this option is provided to {@link Worker.create}, Webpack compliation will be triggered.
   *
   * This option is typically used for local development, for production it's preferred to pre-build the Workflow bundle
   * and pass that to {@link Worker.create} via the {@link workflowBundle} option.
   *
   * See https://docs.temporal.io/typescript/production-deploy#pre-build-code for more information.
   */
  workflowsPath?: string;

  /**
   * Use a pre-built bundle for Workflow code. Use {@link bundleWorkflowCode} to generate the bundle. The version of
   * `@temporalio/worker` used when calling `bundleWorkflowCode` must be the exact same version used when calling
   * `Worker.create`.
   *
   * This is the recommended way to deploy Workers to production.
   *
   * See https://docs.temporal.io/typescript/production-deploy#pre-build-code for more information.
   *
   * When using this option, {@link workflowsPath}, {@link bundlerOptions} and any Workflow interceptors modules
   * provided in * {@link interceptors} are not used. To use workflow interceptors, pass them via
   * {@link BundleOptions.workflowInterceptorModules} when calling {@link bundleWorkflowCode}.
   */
  workflowBundle?: WorkflowBundleOption;

  /**
   * Time to wait for pending tasks to drain after shutdown was requested.
   *
   * In-flight activities will be cancelled after this period and their current attempt will be resolved as failed if
   * they confirm cancellation (by throwing a {@link CancelledFailure} or `AbortError`).
   *
   * @format number of milliseconds or {@link https://www.npmjs.com/package/ms | ms-formatted string}
   * @default 0
   */
  shutdownGraceTime?: Duration;

  /**
   * Time to wait before giving up on graceful shutdown and forcefully terminating the worker.
   *
   * After this duration, the worker will throw {@link GracefulShutdownPeriodExpiredError} and any running activities
   * and workflows will **not** be cleaned up. It is recommended to exit the process after this error is thrown.
   *
   * Use this option if you **must** guarantee that the worker eventually shuts down.
   *
   * @format number of milliseconds or {@link https://www.npmjs.com/package/ms | ms-formatted string}
   */
  shutdownForceTime?: Duration;

  /**
   * Provide a custom {@link DataConverter}.
   */
  dataConverter?: DataConverter;

  /**
   * Maximum number of Activity tasks to execute concurrently.
   * Adjust this to improve Worker resource consumption.
   * @default 100
   */
  maxConcurrentActivityTaskExecutions?: number;

  /**
   * Maximum number of Activity tasks to execute concurrently.
   * Adjust this to improve Worker resource consumption.
   * @default 100
   */
  maxConcurrentLocalActivityExecutions?: number;

  /**
   * Whether or not to poll on the Activity task queue.
   *
   * If disabled and activities are registered on the Worker, it will run only local Activities.
   *
   * @default true
   */
  enableNonLocalActivities?: boolean;

  /**
   * Limits the number of Activities per second that this Worker will process. (Does not limit the number of Local
   * Activities.) The Worker will not poll for new Activities if by doing so it might receive and execute an Activity
   * which would cause it to exceed this limit. Must be a positive number.
   *
   * If unset, no rate limiting will be applied to Worker's Activities. (`tctl task-queue describe` will display the
   * absence of a limit as 100,000.)
   */
  maxActivitiesPerSecond?: number;

  /**
   * Sets the maximum number of activities per second the task queue will dispatch, controlled
   * server-side. Note that this only takes effect upon an activity poll request. If multiple
   * workers on the same queue have different values set, they will thrash with the last poller
   * winning.
   *
   * If unset, no rate limiting will be applied to the task queue.
   */
  maxTaskQueueActivitiesPerSecond?: number;

  /**
   * Maximum number of Workflow Tasks to execute concurrently.
   *
   * In general, a Workflow Worker's performance is mostly network bound (due to communication latency with the
   * Temporal server). Accepting multiple Workflow Tasks concurrently helps compensate for network latency, until the
   * point where the Worker gets CPU bound.
   *
   * Increasing this number will have no impact if Workflow Task pollers can't fill available execution slots fast
   * enough. Therefore, when adjusting this value, you may want to similarly adjust `maxConcurrentWorkflowTaskPolls`.
   * See {@link WorkerOptions.maxConcurrentWorkflowTaskPolls} for more information.
   *
   * Also, setting this value too high might cause Workflow Task timeouts due to the fact that the Worker is not able
   * to complete processing accepted Workflow Tasks fast enough. Increasing the number of Workflow threads
   * (see {@link WorkerOptions.workflowThreadPoolSize}) may help in that case.
   *
   * General guidelines:
   * - High latency to Temporal Server => Increase this number
   * - Very short Workflow Tasks (no lengthy Local Activities) => increase this number
   * - Very long/heavy Workflow Histories => decrease this number
   * - Low CPU usage despite backlog of Workflow Tasks => increase this number
   * - High number of Workflow Task timeouts => decrease this number
   *
   * In some performance test against Temporal Cloud, running with a single Workflow thread and the Reuse V8 Context
   * option enabled, we reached peak performance with a `maxConcurrentWorkflowTaskExecutions` of `120`, and
   * `maxConcurrentWorkflowTaskPolls` of `60` (worker machine: Apple M2 Max; ping of 74 ms to Temporal Cloud;
   * load test scenario: "activityCancellation10kIters", which has short histories, running a single activity).
   * Your millage may vary.
   *
   * Can't be lower than 2 if `maxCachedWorkflows` is non-zero.
   * @default 40
   */
  maxConcurrentWorkflowTaskExecutions?: number;

  /**
   * `maxConcurrentWorkflowTaskPolls` * this number = the number of max pollers that will
   * be allowed for the nonsticky queue when sticky tasks are enabled. If both defaults are used,
   * the sticky queue will allow 8 max pollers while the nonsticky queue will allow 2. The
   * minimum for either poller is 1, so if `maxConcurrentWorkflowTaskPolls` is 1 and sticky queues are
   * enabled, there will be 2 concurrent polls.
   *
   * ⚠️ This API is experimental and may be removed in the future if the poll scaling algorithm changes.
   *
   * @experimental This API is experimental and may be removed in the future if the poll scaling algorithm changes.
   * @default 0.2
   */
  nonStickyToStickyPollRatio?: number;

  /**
   * Maximum number of Workflow Tasks to poll concurrently.
   *
   * In general, a Workflow Worker's performance is mostly network bound (due to communication latency with the
   * Temporal server). Polling multiple Workflow Tasks concurrently helps compensate for this latency, by ensuring that
   * the Worker is not starved waiting for the server to return new Workflow Tasks to execute.
   *
   * This setting is highly related with {@link WorkerOptions.maxConcurrentWorkflowTaskExecutions}. In various
   * performance tests, we generally got optimal performance by setting this value to about half of
   * `maxConcurrentWorkflowTaskExecutions`. Your millage may vary.
   *
   * Setting this value higher than needed may have negative impact on the server's performance. Consequently, the
   * server may impose a limit on the total number of concurrent Workflow Task pollers.
   *
   * General guidelines:
   * - By default, set this value to half of `maxConcurrentWorkflowTaskExecutions`.
   * - **Increase** if actual number of Workflow Tasks being processed concurrently is lower than
   *   `maxConcurrentWorkflowTaskExecutions` despite a backlog of Workflow Tasks in the Task Queue.
   * - Keep this value low for Task Queues which have very few concurrent Workflow Executions.
   *
   * Can't be higher than `maxConcurrentWorkflowTaskExecutions`, and can't be lower than 2.
   * @default min(10, maxConcurrentWorkflowTaskExecutions)
   */
  maxConcurrentWorkflowTaskPolls?: number;

  /**
   * Maximum number of Activity tasks to poll concurrently.
   *
   * Increase this setting if your Worker is failing to fill in all of its
   * `maxConcurrentActivityTaskExecutions` slots despite a backlog of Activity
   * Tasks in the Task Queue (ie. due to network latency). Can't be higher than
   * `maxConcurrentActivityTaskExecutions`.
   * @default min(2, maxConcurrentActivityTaskExecutions)
   */
  maxConcurrentActivityTaskPolls?: number;

  /**
   * How long a workflow task is allowed to sit on the sticky queue before it is timed out
   * and moved to the non-sticky queue where it may be picked up by any worker.
   * @format number of milliseconds or {@link https://www.npmjs.com/package/ms | ms-formatted string}
   * @default 10s
   */
  stickyQueueScheduleToStartTimeout?: Duration;

  /**
   * The number of Workflow isolates to keep in cached in memory
   *
   * Cached Workflows continue execution from their last stopping point. If the Worker is asked to run an uncached
   * Workflow, it will need to fetch and replay the entire Workflow history.
   *
   * #### When `reuseV8Context` is disabled
   * The major factors contributing to a Workflow Execution's memory weight are:
   *
   * - its input arguments;
   * - allocations made and retained by the Workflow itself;
   * - allocations made and retained by all loaded librairies (including the Node JS builtin context);
   * - the size of all Payloads sent or received by the Workflow (see Core SDK issue #363).
   *
   * Most users are able to fil at least 250 Workflows per GB of available memory. In some performance test, we
   * managed to fit 750 Workflows per GB. Your millage may vary.
   *
   * #### When `reuseV8Context` is enabled
   * The major factors contributing to a Workflow Execution's memory weight are:
   *
   * - its input arguments;
   * - allocations made and retained by the Workflow itself;
   * - the size of all Payloads sent or received by the Workflow (see Core SDK issue #363).
   *
   * Since most objects are shared/reused across Workflows, the per-Workflow memory footprint is much smaller. Most
   * users are able to fit at least 600 Workflows per GB of available memory. In one reference performance test,
   * memory usage grew by approximately 1 MB per cached Workflow (that is including memory used for activity executions
   * of these Workflows). Your millage may vary.
   *
   * @default if `reuseV8Context = true`, then `max(floor(max(maxHeapMemory - 200MB, 0) * (600WF / 1024MB)), 10)`.
   *          Otherwise `max(floor(max(maxHeapMemory - 400MB, 0) * (250WF / 1024MB)), 10)`
   */
  maxCachedWorkflows?: number;

  /**
   * Controls the number of threads to be created for executing Workflow Tasks.
   *
   * Adjusting this value is generally not useful, as a Workflow Worker's performance is mostly network bound (due to
   * communication latency with the Temporal server) rather than CPU bound. Increasing this may however help reduce
   * the probability of Workflow Tasks Timeouts in some particular situations, for example when replaying many very
   * large Workflow Histories at the same time. It may also make sense to tune this value if
   * `maxConcurrentWorkflowTaskExecutions` and `maxConcurrentWorkflowTaskPolls` are increased enough so that the Worker
   * doesn't get starved waiting for Workflow Tasks to execute.
   *
   * There is no major downside in setting this value _slightly) higher than needed; consider however that there is a
   * per-thread cost, both in terms of memory footprint and CPU usage, so arbitrarily setting some high number is
   * definitely not advisable.
   *
   * ### Threading model
   *
   * All interactions with Core SDK (including polling for Workflow Activations and sending back completion results)
   * happens on the main thread. The main thread then dispatches Workflow Activations to some worker thread, which
   * create and maintain a per-Workflow isolated execution environments (aka. the Workflow Sandbox), implemented as
   * {@link https://nodejs.org/api/vm.html | VM } contexts.
   *
   * **When `reuseV8Context` is disabled**, a new VM context is created for each Workflow handled by the Worker.
   * Creating a new VM context is a relatively lengthy operation which blocks the Node.js event loop. Using multiple
   * threads helps compensate the impact of this operation on the Worker's performance.
   *
   * **When `reuseV8Context` is enabled**, a single VM context is created for each worker thread, then reused for every
   * Workflows handled by that thread (per-Workflow objects get shuffled in and out of that context on every Workflow
   * Task). Consequently, there is generally no advantage in using multiple threads when `reuseV8Context` is enabled.
   *
   * If more than one thread is used, Workflows will be load-balanced evenly between worker threads on the first
   * Activation of a Workflow Execution, based on the number of Workflows currently owned by each worker thread;
   * futher Activations of that Workflow Execution will then be handled by the same thread, until the Workflow Execution
   * gets evicted from cache.
   *
   * @default 1 if 'reuseV8Context' is enabled; 2 otherwise. Ignored if `debugMode` is enabled.
   */
  workflowThreadPoolSize?: number;

  /**
   * Longest interval for throttling activity heartbeats
   * @format number of milliseconds or {@link https://www.npmjs.com/package/ms | ms-formatted string}
   * @default 60 seconds
   */
  maxHeartbeatThrottleInterval?: Duration;

  /**
   * Default interval for throttling activity heartbeats in case
   * `ActivityOptions.heartbeat_timeout` is unset.
   * When the timeout *is* set in the `ActivityOptions`, throttling is set to
   * `heartbeat_timeout * 0.8`.
   *
   * @format number of milliseconds or {@link https://www.npmjs.com/package/ms | ms-formatted string}
   * @default 30 seconds
   */
  defaultHeartbeatThrottleInterval?: Duration;

  /**
   * A mapping of interceptor type to a list of factories or module paths.
   *
   * Interceptors are called in order, from the first to the last, each one making the call to the next one, and the
   * last one calling the original (SDK provided) function.
   *
   * By default, {@link WorkflowInboundLogInterceptor} is installed. If you wish to customize the interceptors while
   * keeping the defaults, use {@link appendDefaultInterceptors}.

   * When using {@link workflowBundle}, these Workflow interceptors (`WorkerInterceptors.workflowModules`) are not used.
   * Instead, provide them via {@link BundleOptions.workflowInterceptorModules} when calling {@link bundleWorkflowCode}.
   */
  interceptors?: WorkerInterceptors;

  /**
   * Registration of a {@link SinkFunction}, including per-sink-function options.
   *
   * Sinks are a mechanism for exporting data out of the Workflow sandbox. They are typically used
   * to implement in-workflow observability mechanisms, such as logs, metrics and traces.
   *
   * To prevent non-determinism issues, sink functions may not have any observable side effect on the
   * execution of a workflow. In particular, sink functions may not return values to the workflow,
   * nor throw errors to the workflow (an exception thrown from a sink function simply get logged to
   * the {@link Runtime}'s logger).
   *
   * For similar reasons, sink functions are not executed immediately when a call is made from
   * workflow code. Instead, calls are buffered until the end of the workflow activation; they get
   * executed right before returning a completion response to Core SDK. Note that the time it takes to
   * execute sink functions delays sending a completion response to the server, and may therefore
   * induce Workflow Task Timeout errors. Sink functions should thus be kept as fast as possible.
   *
   * Sink functions are always invoked in the order that calls were maded in workflow code. Note
   * however that async sink functions are not awaited individually. Consequently, sink functions that
   * internally perform async operations may end up executing concurrently.
   *
   * Please note that sink functions only provide best-effort delivery semantics, which is generally
   * suitable for log messages and general metrics collection. However, in various situations, a sink
   * function call may execute more than once even though the sink function is configured with
   * `callInReplay: false`. Similarly, sink function execution errors only results in log messages,
   * and are therefore likely to go unnoticed. For use cases that require _at-least-once_ execution
   * guarantees, please consider using local activities instead. For use cases that require
   * _exactly-once_ or _at-most-once_ execution guarantees, please consider using regular activities.
   *
   * Sink names starting with `__temporal_` are reserved for use by the SDK itself. Do not register
   * or use such sink. Registering a sink named `defaultWorkerLogger` to redirect workflow logs to a
   * custom logger is deprecated. Register a custom logger through {@link Runtime.logger} instead.
   */
  sinks?: InjectedSinks<any>;

  /**
   * @deprecated SDK tracing is no longer supported. This option is ignored.
   */
  enableSDKTracing?: boolean;

  /**
   * Whether or not to send the sources in enhanced stack trace query responses
   *
   * @default false
   */
  showStackTraceSources?: boolean;

  /**
   * If `true` Worker runs Workflows in the same thread allowing debugger to
   * attach to Workflow instances.
   *
   * Workflow execution time will not be limited by the Worker in `debugMode`.
   *
   * @default false
   */
  debugMode?: boolean;

  /**
   * Toggle whether to reuse a single V8 context for the workflow sandbox.
   *
   * Context reuse significantly decreases the amount of resources taken up by workflows.
   * From running basic stress tests we've observed 2/3 reduction in memory usage and 1/3 to 1/2 in CPU usage with this
   * feature turned on.
   *
   * Note that we plan to turn this option on by default starting with 1.9.0.
   *
   * @default false (will change in the future)
   */
  reuseV8Context?: boolean;

  bundlerOptions?: {
    /**
     * Before Workflow code is bundled with Webpack, `webpackConfigHook` is called with the Webpack
     * {@link https://webpack.js.org/configuration/ | configuration} object so you can modify it.
     */
    webpackConfigHook?: (config: WebpackConfiguration) => WebpackConfiguration;

    /**
     * List of modules to be excluded from the Workflows bundle.
     *
     * Use this option when your Workflow code references an import that cannot be used in isolation,
     * e.g. a Node.js built-in module. Modules listed here **MUST** not be used at runtime.
     *
     * > NOTE: This is an advanced option that should be used with care.
     */
    ignoreModules?: string[];
  };
}

/**
 * WorkerOptions with all of the Worker required attributes
 */
export type WorkerOptionsWithDefaults = WorkerOptions &
  Required<
    Pick<
      WorkerOptions,
      | 'namespace'
      | 'identity'
      | 'useVersioning'
      | 'shutdownGraceTime'
      | 'maxConcurrentActivityTaskExecutions'
      | 'maxConcurrentLocalActivityExecutions'
      | 'maxConcurrentWorkflowTaskExecutions'
      | 'maxConcurrentWorkflowTaskPolls'
      | 'maxConcurrentActivityTaskPolls'
      | 'nonStickyToStickyPollRatio'
      | 'enableNonLocalActivities'
      | 'stickyQueueScheduleToStartTimeout'
      | 'maxCachedWorkflows'
      | 'workflowThreadPoolSize'
      | 'maxHeartbeatThrottleInterval'
      | 'defaultHeartbeatThrottleInterval'
      | 'showStackTraceSources'
      | 'debugMode'
      | 'reuseV8Context'
    >
  > & {
    /**
     * Time to wait for result when calling a Workflow isolate function.
     * @format number of milliseconds or {@link https://www.npmjs.com/package/ms | ms-formatted string}
     *
     * This value is not exposed at the moment.
     *
     * @default 5s
     */
    isolateExecutionTimeout: Duration;
  };

/**
 * {@link WorkerOptions} where the attributes the Worker requires are required and time units are converted from ms
 * formatted strings to numbers.
 */
export interface CompiledWorkerOptions extends Omit<WorkerOptionsWithDefaults, 'serverOptions'> {
  shutdownGraceTimeMs: number;
  shutdownForceTimeMs?: number;
  isolateExecutionTimeoutMs: number;
  stickyQueueScheduleToStartTimeoutMs: number;
  maxHeartbeatThrottleIntervalMs: number;
  defaultHeartbeatThrottleIntervalMs: number;
  loadedDataConverter: LoadedDataConverter;
}

/**
 * {@link WorkerOptions} with inapplicable-to-replay fields removed.
 */
export interface ReplayWorkerOptions
  extends Omit<
    WorkerOptions,
    | 'connection'
    | 'namespace'
    | 'taskQueue'
    | 'activities'
    | 'maxConcurrentActivityTaskExecutions'
    | 'maxConcurrentLocalActivityExecutions'
    | 'maxConcurrentWorkflowTaskExecutions'
    | 'maxConcurrentActivityTaskPolls'
    | 'maxConcurrentWorkflowTaskPolls'
    | 'nonStickyToStickyPollRatio'
    | 'maxHeartbeatThrottleInterval'
    | 'defaultHeartbeatThrottleInterval'
    | 'debugMode'
    | 'enableNonLocalActivities'
    | 'maxActivitiesPerSecond'
    | 'maxTaskQueueActivitiesPerSecond'
    | 'stickyQueueScheduleToStartTimeout'
    | 'maxCachedWorkflows'
    | 'useVersioning'
  > {
  /**
   *  A optional name for this replay worker. It will be combined with an incremental ID to form a unique
   *  task queue for the replay worker.
   *
   *  @default "fake_replay_queue"
   */
  replayName?: string;
}

/**
 * Build the sink used internally by the SDK to forwards log messages from the Workflow sandbox to an actual logger.
 *
 * @param logger a {@link Logger} - defaults to the {@link Runtime} singleton logger.
 *
 * @deprecated Calling `defaultSink()` is no longer required. To configure a custom logger, set the
 *             {@see Runtime.logger} property instead.
 */
// eslint-disable-next-line deprecation/deprecation
export function defaultSinks(logger?: Logger): InjectedSinks<LoggerSinks> {
  // initLoggerSink() returns a sink that complies to the new LoggerSinksInternal API (ie. named __temporal_logger), but
  // code that is still calling defaultSinks() expects return type to match the deprecated LoggerSinks API. Silently
  // cast just to mask type checking issues, even though we know this is wrong. Users shouldn't call functions directly
  // on the returned object anyway.
  // eslint-disable-next-line deprecation/deprecation
  return initLoggerSink(logger) as unknown as InjectedSinks<LoggerSinks>;
}

/**
 * Appends the default Worker logging interceptors to given interceptor arrays.
 *
 * @param logger a {@link Logger} - defaults to the {@link Runtime} singleton logger.
 */
export function appendDefaultInterceptors(
  interceptors: WorkerInterceptors,
  logger?: Logger | undefined
): WorkerInterceptors {
  if (!logger || logger === Runtime.instance().logger) {
    // No need for the ActivityInboundLogInterceptor if not changing the logger.
    // Don't worry on this being unclean, this code will be optimized in the next PR.
    return {
      activityInbound: interceptors.activityInbound ?? [],
      activityOutbound: interceptors.activityOutbound ?? [],
      workflowModules: [...(interceptors.workflowModules ?? []), ...defaultWorkflowInterceptorModules],
    };
  }

  return {
<<<<<<< HEAD
    activityInbound: [
      (ctx) => new ActivityInboundLogInterceptor(ctx, logger), // eslint-disable-line deprecation/deprecation
      ...(interceptors.activityInbound ?? []),
    ],
    activityOutbound: interceptors.activityOutbound ?? [],
=======
    // eslint-disable-next-line deprecation/deprecation
    activityInbound: [...(interceptors.activityInbound ?? []), (ctx) => new ActivityInboundLogInterceptor(ctx, logger)],
>>>>>>> 2e0f3b35
    workflowModules: [...(interceptors.workflowModules ?? []), ...defaultWorkflowInterceptorModules],
  };
}

export function addDefaultWorkerOptions(options: WorkerOptions): WorkerOptionsWithDefaults {
  const {
    buildId,
    useVersioning,
    maxCachedWorkflows,
    showStackTraceSources,
    namespace,
    reuseV8Context,
    sinks,
    nonStickyToStickyPollRatio,
    ...rest
  } = options;
  const debugMode = options.debugMode || isSet(process.env.TEMPORAL_DEBUG);
  const maxConcurrentWorkflowTaskExecutions = options.maxConcurrentWorkflowTaskExecutions ?? 40;
  const maxConcurrentActivityTaskExecutions = options.maxConcurrentActivityTaskExecutions ?? 100;

  const heapSizeMiB = v8.getHeapStatistics().heap_size_limit / MiB;
  const defaultMaxCachedWorkflows = reuseV8Context
    ? Math.max(Math.floor((Math.max(heapSizeMiB - 200, 0) * 600) / 1024), 10)
    : Math.max(Math.floor((Math.max(heapSizeMiB - 400, 0) * 250) / 1024), 10);

  if (useVersioning && !buildId) {
    throw new TypeError('Must provide a buildId if useVersioning is true');
  }

  return {
    namespace: namespace ?? 'default',
    identity: `${process.pid}@${os.hostname()}`,
    useVersioning: useVersioning ?? false,
    buildId,
    shutdownGraceTime: 0,
    maxConcurrentLocalActivityExecutions: 100,
    enableNonLocalActivities: true,
    maxConcurrentWorkflowTaskPolls: Math.min(10, maxConcurrentWorkflowTaskExecutions),
    maxConcurrentActivityTaskPolls: Math.min(10, maxConcurrentActivityTaskExecutions),
    stickyQueueScheduleToStartTimeout: '10s',
    maxHeartbeatThrottleInterval: '60s',
    defaultHeartbeatThrottleInterval: '30s',
    // 4294967295ms is the maximum allowed time
    isolateExecutionTimeout: debugMode ? '4294967295ms' : '5s',
    workflowThreadPoolSize: reuseV8Context ? 1 : 2,
    maxCachedWorkflows: maxCachedWorkflows ?? defaultMaxCachedWorkflows,
    showStackTraceSources: showStackTraceSources ?? false,
    reuseV8Context: reuseV8Context ?? false,
    debugMode: debugMode ?? false,
    interceptors: appendDefaultInterceptors({
      activityInbound: options.interceptors?.activityInbound ?? [],
      activityOutbound: options.interceptors?.activityOutbound ?? [],
      workflowModules: options.interceptors?.workflowModules ?? [],
    }),
    nonStickyToStickyPollRatio: nonStickyToStickyPollRatio ?? 0.2,
    sinks: {
      ...initLoggerSink(Runtime.instance().logger),
      // Fix deprecated registration of the 'defaultWorkerLogger' sink
      ...(sinks?.defaultWorkerLogger ? { __temporal_logger: sinks.defaultWorkerLogger } : {}),
      ...sinks,
    },
    ...rest,
    maxConcurrentWorkflowTaskExecutions,
    maxConcurrentActivityTaskExecutions,
  };
}

function isSet(env: string | undefined): boolean {
  if (env === undefined) return false;
  env = env.toLocaleLowerCase();
  return env === '1' || env === 't' || env === 'true';
}

export function compileWorkerOptions(opts: WorkerOptionsWithDefaults): CompiledWorkerOptions {
  if (opts.maxCachedWorkflows !== 0 && opts.maxCachedWorkflows < 2) {
    Runtime.instance().logger.warn(
      'maxCachedWorkflows must be either 0 (ie. cache is disabled) or greater than 1. Defaulting to 2.'
    );
    opts.maxCachedWorkflows = 2;
  }
  if (opts.maxCachedWorkflows > 0 && opts.maxConcurrentWorkflowTaskExecutions > opts.maxCachedWorkflows) {
    Runtime.instance().logger.warn(
      "maxConcurrentWorkflowTaskExecutions can't exceed maxCachedWorkflows (unless cache is disabled). Defaulting to maxCachedWorkflows."
    );
    opts.maxConcurrentWorkflowTaskExecutions = opts.maxCachedWorkflows;
  }
  if (opts.maxCachedWorkflows > 0 && opts.maxConcurrentWorkflowTaskExecutions < 2) {
    Runtime.instance().logger.warn(
      "maxConcurrentWorkflowTaskExecutions can't be lower than 2 if maxCachedWorkflows is non-zero. Defaulting to 2."
    );
    opts.maxConcurrentWorkflowTaskExecutions = 2;
  }

  return {
    ...opts,
    shutdownGraceTimeMs: msToNumber(opts.shutdownGraceTime),
    shutdownForceTimeMs: msOptionalToNumber(opts.shutdownForceTime),
    stickyQueueScheduleToStartTimeoutMs: msToNumber(opts.stickyQueueScheduleToStartTimeout),
    isolateExecutionTimeoutMs: msToNumber(opts.isolateExecutionTimeout),
    maxHeartbeatThrottleIntervalMs: msToNumber(opts.maxHeartbeatThrottleInterval),
    defaultHeartbeatThrottleIntervalMs: msToNumber(opts.defaultHeartbeatThrottleInterval),
    loadedDataConverter: loadDataConverter(opts.dataConverter),
  };
}<|MERGE_RESOLUTION|>--- conflicted
+++ resolved
@@ -634,16 +634,11 @@
   }
 
   return {
-<<<<<<< HEAD
     activityInbound: [
       (ctx) => new ActivityInboundLogInterceptor(ctx, logger), // eslint-disable-line deprecation/deprecation
       ...(interceptors.activityInbound ?? []),
     ],
     activityOutbound: interceptors.activityOutbound ?? [],
-=======
-    // eslint-disable-next-line deprecation/deprecation
-    activityInbound: [...(interceptors.activityInbound ?? []), (ctx) => new ActivityInboundLogInterceptor(ctx, logger)],
->>>>>>> 2e0f3b35
     workflowModules: [...(interceptors.workflowModules ?? []), ...defaultWorkflowInterceptorModules],
   };
 }
