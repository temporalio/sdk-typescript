import * as os from 'os';
import * as v8 from 'v8';
import type { Configuration as WebpackConfiguration } from 'webpack';
import { DataConverter, LoadedDataConverter } from '@temporalio/common';
import { msToNumber } from '@temporalio/common/lib/time';
import { loadDataConverter } from '@temporalio/common/lib/internal-non-workflow';
import { LoggerSinks } from '@temporalio/workflow';
import { ActivityInboundLogInterceptor } from './activity-log-interceptor';
import { NativeConnection } from './connection';
import { WorkerInterceptors } from './interceptors';
import { Runtime } from './runtime';
import { InjectedSinks } from './sinks';
import { GiB } from './utils';
import { defaultWorflowInterceptorModules, WorkflowBundleWithSourceMap } from './workflow/bundler';

export type { WebpackConfiguration };

export interface WorkflowBundlePath {
  codePath: string;
}

/**
 * Note this no longer contains a source map.
 * The name was preserved to avoid breaking backwards compatibility.
 *
 * @deprecated
 */
export interface WorkflowBundlePathWithSourceMap {
  codePath: string;
  sourceMapPath: string;
}

export interface WorkflowBundle {
  code: string;
}

export type WorkflowBundleOption =
  | WorkflowBundle
  | WorkflowBundleWithSourceMap
  | WorkflowBundlePath
  | WorkflowBundlePathWithSourceMap; // eslint-disable-line deprecation/deprecation

export function isCodeBundleOption(bundleOpt: WorkflowBundleOption): bundleOpt is WorkflowBundle {
  const opt = bundleOpt as any; // Cast to access properties without TS complaining
  return typeof opt.code === 'string';
}

export function isPathBundleOption(bundleOpt: WorkflowBundleOption): bundleOpt is WorkflowBundlePath {
  const opt = bundleOpt as any; // Cast to access properties without TS complaining
  return typeof opt.codePath === 'string';
}

/**
 * Options to configure the {@link Worker}
 */
export interface WorkerOptions {
  /**
   * A connected {@link NativeConnection} instance.
   *
   * If not provided, the worker will default to connect insecurely to `localhost:7233`.
   */
  connection?: NativeConnection;

  /**
   * A human-readable string that can identify your worker
   * @default `${process.pid}@${os.hostname()}`
   */
  identity?: string;

  /**
   * A string that should be unique to the exact worker code/binary being executed.
   *
   * This is used to populate the `binaryChecksum` attribute in history events originated from this Worker.
   *
   * @default `@temporalio/worker` package name and version + checksum of workflow bundle's code
   */
  buildId?: string;

  /**
   * The namespace this worker will connect to
   *
   * @default `"default"`
   */
  namespace?: string;

  /**
   * The task queue the worker will pull from
   */
  taskQueue: string;

  /**
   * Mapping of activity name to implementation
   */
  activities?: object;

  /**
   * Path to look up workflows in, any function exported in this path will be registered as a Workflows in this Worker.
   *
   * If this option is provided to {@link Worker.create}, Webpack compliation will be triggered.
   *
   * This option is typically used for local development, for production it's preferred to pre-build the Workflow bundle
   * and pass that to {@link Worker.create} via the {@link workflowBundle} option.
   *
   * See https://docs.temporal.io/typescript/production-deploy#pre-build-code for more information.
   */
  workflowsPath?: string;

  /**
   * Use a pre-built bundle for Workflow code. Use {@link bundleWorkflowCode} to generate the bundle. The version of
   * `@temporalio/worker` used when calling `bundleWorkflowCode` must be the exact same version used when calling
   * `Worker.create`.
   *
   * This is the recommended way to deploy Workers to production.
   *
   * See https://docs.temporal.io/typescript/production-deploy#pre-build-code for more information.
   *
   * When using this option, {@link workflowsPath}, {@link bundlerOptions} and any Workflow interceptors modules
   * provided in * {@link interceptors} are not used. To use workflow interceptors, pass them via
   * {@link BundleOptions.workflowInterceptorModules} when calling {@link bundleWorkflowCode}.
   */
  workflowBundle?: WorkflowBundleOption;

  /**
   * Time to wait for pending tasks to drain after shutdown was requested.
   *
   * @format number of milliseconds or {@link https://www.npmjs.com/package/ms | ms-formatted string}
   * @default 10s
   */
  shutdownGraceTime?: string | number;

  /**
   * Provide a custom {@link DataConverter}.
   */
  dataConverter?: DataConverter;

  /**
   * Maximum number of Activity tasks to execute concurrently.
   * Adjust this to improve Worker resource consumption.
   * @default 100
   */
  maxConcurrentActivityTaskExecutions?: number;

  /**
   * Maximum number of Activity tasks to execute concurrently.
   * Adjust this to improve Worker resource consumption.
   * @default 100
   */
  maxConcurrentLocalActivityExecutions?: number;

  /**
   * Whether or not to poll on the Activity task queue.
   *
   * If disabled and activities are registered on the Worker, it will run only local Activities.
   *
   * @default true
   */
  enableNonLocalActivities?: boolean;

  /**
   * Limits the number of activities per second that this worker will process. The worker will not poll for new
   * activities if by doing so it might receive and execute an activity which would cause it to exceed this limit. Must
   * be a positive floating point number.
   *
   * If unset, no rate limiting will be applied to Worker's activities. (`tctl task-queue describe` will display the
   * absence of a limit as 100,000.)
   */
  maxActivitiesPerSecond?: number;

  /**
   * Sets the maximum number of activities per second the task queue will dispatch, controlled
   * server-side. Note that this only takes effect upon an activity poll request. If multiple
   * workers on the same queue have different values set, they will thrash with the last poller
   * winning.
   *
   * If unset, no rate limiting will be applied to the task queue.
   */
  maxTaskQueueActivitiesPerSecond?: number;

  /**
   * Maximum number of Workflow tasks to execute concurrently.
   * Adjust this to improve Worker resource consumption.
   * @default 100
   */
  maxConcurrentWorkflowTaskExecutions?: number;

  /**
   * How long a workflow task is allowed to sit on the sticky queue before it is timed out
   * and moved to the non-sticky queue where it may be picked up by any worker.
   * @format number of milliseconds or {@link https://www.npmjs.com/package/ms | ms-formatted string}
   * @default 10s
   */
  stickyQueueScheduleToStartTimeout?: string;

  /**
   * The number of Workflow isolates to keep in cached in memory
   *
   * Cached Workflows continue execution from their last stopping point.
   * If the Worker is asked to run an uncached Workflow, it will need to replay the entire Workflow history.
   * Use as a dial for trading memory for CPU time.
   *
   * Most users are able to fit at least 250 Workflows per GB of available memory.
   * The major factors contributing to a Workflow's memory weight are the size of allocations made
   * by the Workflow itself and the size of the Workflow bundle (code and source map).
   * For the SDK test Workflows, we managed to fit 750 Workflows per GB.
   *
   * @default `max(maxHeapMemory / 1GiB - 1, 1) * 250`
   */
  maxCachedWorkflows?: number;

  /**
   * Longest interval for throttling activity heartbeats
   * @format number of milliseconds or {@link https://www.npmjs.com/package/ms | ms-formatted string}
   * @default 60 seconds
   */
  maxHeartbeatThrottleInterval?: number | string;

  /**
   * Default interval for throttling activity heartbeats in case
   * `ActivityOptions.heartbeat_timeout` is unset.
   * When the timeout *is* set in the `ActivityOptions`, throttling is set to
   * `heartbeat_timeout * 0.8`.
   *
   * @format number of milliseconds or {@link https://www.npmjs.com/package/ms | ms-formatted string}
   * @default 30 seconds
   */
  defaultHeartbeatThrottleInterval?: number | string;

  /**
   * A mapping of interceptor type to a list of factories or module paths.
   *
   * By default, {@link ActivityInboundLogInterceptor} and {@link WorkflowInboundLogInterceptor} are installed. If you
   * wish to customize the interceptors while keeping the defaults, use {@link appendDefaultInterceptors}.
   *
   * When using {@link workflowBundle}, these Workflow interceptors (`WorkerInterceptors.workflowModules`) are not used.
   * Instead, provide them via {@link BundleOptions.workflowInterceptorModules} when calling {@link bundleWorkflowCode}.
   */
  interceptors?: WorkerInterceptors;

  /**
   * Implementation of the {@link Sinks} interface, a mapping of name to {@link InjectedSink}.
   *
   * Sinks are a mechanism for exporting data from the Workflow sandbox to the
   * Node.js environment, they are necessary because the Workflow has no way to
   * communicate with the outside World.
   *
   * Sinks are typically used for exporting logs, metrics and traces out from the
   * Workflow.
   *
   * Sink functions may not return values to the Workflow in order to prevent
   * breaking determinism.
   *
   * By default the defaultWorkerLogger sink is installed and is required by {@link WorkflowInboundLogInterceptor}.
   *
   * If you wish to customize the sinks while keeping the defaults, merge yours with {@link defaultSinks}.
   */
  sinks?: InjectedSinks<any>;

  /**
   * Enable opentelemetry tracing of SDK internals like polling, processing and completing tasks.
   *
   * Useful for debugging issues with the SDK itself.
   *
   * For completeness the Rust Core also generates opentelemetry spans which connect to the Worker's spans.
   * Configure {@link CoreOptions.telemetryOptions} to enable tracing in Core.
   *
   * @default false
   */
  enableSDKTracing?: boolean;

  /**
   * Whether or not to send the sources in enhanced stack trace query responses
   *
   * @default false
   */
  showStackTraceSources?: boolean;

  /**
   * If `true` Worker runs Workflows in the same thread allowing debugger to
   * attach to Workflow instances.
   *
   * Workflow execution time will not be limited by the Worker in `debugMode`.
   *
   * @default false
   */
  debugMode?: boolean;

  /**
   * Toggle whether to reuse a single V8 context for the workflow sandbox.
   *
   * Context reuse significantly decreases the amount of resources taken up by workflows.
   * From running basic stress tests we've observed 2/3 reduction in memory usage and 1/3 to 1/2 in CPU usage with this
   * feature turned on.
   *
   * This feature is experimental and requires further testing before it can be considered stable or made default.
   *
   * Introduced in SDK version 1.6.0
   *
   * @experimental
   */
  reuseV8Context?: boolean;

  bundlerOptions?: {
    /**
     * Before Workflow code is bundled with Webpack, `webpackConfigHook` is called with the Webpack
     * {@link https://webpack.js.org/configuration/ | configuration} object so you can modify it.
     */
    webpackConfigHook?: (config: WebpackConfiguration) => WebpackConfiguration;

    /**
     * List of modules to be excluded from the Workflows bundle.
     *
     * Use this option when your Workflow code references an import that cannot be used in isolation,
     * e.g. a Node.js built-in module. Modules listed here **MUST** not be used at runtime.
     *
     * > NOTE: This is an advanced option that should be used with care.
     */
    ignoreModules?: string[];
  };
}

/**
 * WorkerOptions with all of the Worker required attributes
 */
export type WorkerOptionsWithDefaults = WorkerOptions &
  Required<
    Pick<
      WorkerOptions,
      | 'namespace'
      | 'identity'
      | 'shutdownGraceTime'
      | 'maxConcurrentActivityTaskExecutions'
      | 'maxConcurrentLocalActivityExecutions'
      | 'maxConcurrentWorkflowTaskExecutions'
      | 'enableNonLocalActivities'
      | 'stickyQueueScheduleToStartTimeout'
      | 'maxCachedWorkflows'
      | 'maxHeartbeatThrottleInterval'
      | 'defaultHeartbeatThrottleInterval'
      | 'enableSDKTracing'
      | 'showStackTraceSources'
      | 'debugMode'
      | 'reuseV8Context'
    >
  > & {
    /**
     * Controls the number of Worker threads the Worker should create.
     *
     * Threads are used to create {@link https://nodejs.org/api/vm.html | vm }s for the
     *
     * isolated Workflow environment.
     *
     * New Workflows are created on this pool in a round-robin fashion.
     *
     * This value is not exposed at the moment.
     *
     * @default 1 for reuseV8Context, otherwise 8
     */
    workflowThreadPoolSize: number;

    /**
     * Time to wait for result when calling a Workflow isolate function.
     * @format number of milliseconds or {@link https://www.npmjs.com/package/ms | ms-formatted string}
     *
     * This value is not exposed at the moment.
     *
     * @default 5s
     */
    isolateExecutionTimeout: string | number;
  };

/**
 * {@link WorkerOptions} where the attributes the Worker requires are required and time units are converted from ms
 * formatted strings to numbers.
 */
export interface CompiledWorkerOptions extends Omit<WorkerOptionsWithDefaults, 'serverOptions'> {
  shutdownGraceTimeMs: number;
  isolateExecutionTimeoutMs: number;
  stickyQueueScheduleToStartTimeoutMs: number;
  maxHeartbeatThrottleIntervalMs: number;
  defaultHeartbeatThrottleIntervalMs: number;
  loadedDataConverter: LoadedDataConverter;
}

/**
 * {@link WorkerOptions} with inapplicable-to-replay fields removed.
 */
export interface ReplayWorkerOptions
  extends Omit<
    WorkerOptions,
    | 'connection'
    | 'namespace'
    | 'taskQueue'
    | 'activities'
    | 'maxConcurrentActivityTaskExecutions'
    | 'maxConcurrentLocalActivityExecutions'
    | 'maxConcurrentWorkflowTaskExecutions'
    | 'maxHeartbeatThrottleInterval'
    | 'defaultHeartbeatThrottleInterval'
    | 'debugMode'
    | 'enableNonLocalActivities'
    | 'maxActivitiesPerSecond'
    | 'maxTaskQueueActivitiesPerSecond'
    | 'stickyQueueScheduleToStartTimeout'
    | 'maxCachedWorkflows'
  > {
  /**
   *  A name for this replay worker. It will be combined with a short random ID to form a unique
   *  task queue for the replay worker.
   *
   *  @default workflow name from given history
   */
  replayName?: string;
  /**
   * If set to false, and replaying with multiple histories, do not throw an exception upon
   * encountering a problem with replaying a workflow. Instead, finish replaying all workflows
   * and return a results object containing the failures (if any).
   *
   * @default true
   */
  failFast?: boolean;
}

/**
 * Returns the `defaultWorkerLogger` sink which forwards logs from the Workflow sandbox to a given logger.
 *
 * @param logger a {@link Logger} - defaults to the {@link Runtime} singleton logger.
 */
export function defaultSinks(logger = Runtime.instance().logger): InjectedSinks<LoggerSinks> {
  return {
    defaultWorkerLogger: {
      trace: {
        fn(_, message, attrs) {
          logger.trace(message, attrs);
        },
      },
      debug: {
        fn(_, message, attrs) {
          logger.debug(message, attrs);
        },
      },
      info: {
        fn(_, message, attrs) {
          logger.info(message, attrs);
        },
      },
      warn: {
        fn(_, message, attrs) {
          logger.warn(message, attrs);
        },
      },
      error: {
        fn(_, message, attrs) {
          logger.error(message, attrs);
        },
      },
    },
  };
}

/**
 * Appends the default Worker logging interceptors to given interceptor arrays.
 *
 * @param logger a {@link Logger} - defaults to the {@link Runtime} singleton logger.
 */
export function appendDefaultInterceptors(
  interceptors: WorkerInterceptors,
  logger = Runtime.instance().logger
): WorkerInterceptors {
  return {
    activityInbound: [...(interceptors.activityInbound ?? []), (ctx) => new ActivityInboundLogInterceptor(ctx, logger)],
    workflowModules: [...(interceptors.workflowModules ?? []), ...defaultWorflowInterceptorModules],
  };
}

export function addDefaultWorkerOptions(options: WorkerOptions): WorkerOptionsWithDefaults {
<<<<<<< HEAD
  const { maxCachedWorkflows, showStackTraceSources, debugMode, namespace, reuseV8Context, ...rest } = options;

=======
  const { maxCachedWorkflows, showStackTraceSources, namespace, ...rest } = options;
  const debugMode = options.debugMode || isSet(process.env.TEMPORAL_DEBUG);
>>>>>>> 576a12d2
  return {
    namespace: namespace ?? 'default',
    identity: `${process.pid}@${os.hostname()}`,
    shutdownGraceTime: '10s',
    maxConcurrentActivityTaskExecutions: 100,
    maxConcurrentLocalActivityExecutions: 100,
    enableNonLocalActivities: true,
    maxConcurrentWorkflowTaskExecutions: 100,
    stickyQueueScheduleToStartTimeout: '10s',
    maxHeartbeatThrottleInterval: '60s',
    defaultHeartbeatThrottleInterval: '30s',
    // 4294967295ms is the maximum allowed time
    isolateExecutionTimeout: debugMode ? '4294967295ms' : '5s',
    workflowThreadPoolSize: reuseV8Context ? 1 : 8,
    maxCachedWorkflows:
      maxCachedWorkflows ?? Math.floor(Math.max(v8.getHeapStatistics().heap_size_limit / GiB - 1, 1) * 250),
    enableSDKTracing: false,
    showStackTraceSources: showStackTraceSources ?? false,
    reuseV8Context: reuseV8Context ?? false,
    debugMode: debugMode ?? false,
    interceptors: appendDefaultInterceptors({}),
    sinks: defaultSinks(),
    ...rest,
  };
}

function isSet(env: string | undefined): boolean {
  if (env === undefined) return false;
  env = env.toLocaleLowerCase();
  return env === '1' || env === 't' || env === 'true';
}

export function compileWorkerOptions(opts: WorkerOptionsWithDefaults): CompiledWorkerOptions {
  return {
    ...opts,
    shutdownGraceTimeMs: msToNumber(opts.shutdownGraceTime),
    stickyQueueScheduleToStartTimeoutMs: msToNumber(opts.stickyQueueScheduleToStartTimeout),
    isolateExecutionTimeoutMs: msToNumber(opts.isolateExecutionTimeout),
    maxHeartbeatThrottleIntervalMs: msToNumber(opts.maxHeartbeatThrottleInterval),
    defaultHeartbeatThrottleIntervalMs: msToNumber(opts.defaultHeartbeatThrottleInterval),
    loadedDataConverter: loadDataConverter(opts.dataConverter),
  };
}<|MERGE_RESOLUTION|>--- conflicted
+++ resolved
@@ -473,13 +473,8 @@
 }
 
 export function addDefaultWorkerOptions(options: WorkerOptions): WorkerOptionsWithDefaults {
-<<<<<<< HEAD
-  const { maxCachedWorkflows, showStackTraceSources, debugMode, namespace, reuseV8Context, ...rest } = options;
-
-=======
-  const { maxCachedWorkflows, showStackTraceSources, namespace, ...rest } = options;
+  const { maxCachedWorkflows, showStackTraceSources, namespace, reuseV8Context, ...rest } = options;
   const debugMode = options.debugMode || isSet(process.env.TEMPORAL_DEBUG);
->>>>>>> 576a12d2
   return {
     namespace: namespace ?? 'default',
     identity: `${process.pid}@${os.hostname()}`,
