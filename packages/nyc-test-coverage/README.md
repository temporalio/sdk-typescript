--- conflicted
+++ resolved
@@ -6,14 +6,8 @@
 
 ## Getting Started
 
-<<<<<<< HEAD
 1. `npm install -D mocha nyc @temporalio/nyc-test-coverage`
-2. Use [nyc to manually instrument your Workflow code](https://github.com/istanbuljs/nyc/blob/master/docs/instrument.md), for example `nyc instrument lib lib --in-place`. Make sure you instrument your Workflow code _after_ compiling it with `tsc`.
-3. Add this package's sinks and interceptors to your test worker, for example:
-=======
-1. `npm install mocha nyc`
-2. Instantiate `WorkflowCoverage` from this package, and call `augmentWorkerOptions()` to configure Workflows to gather and export code coverage data:
->>>>>>> d5458983
+1. Instantiate `WorkflowCoverage` from this package, and call `augmentWorkerOptions()` to configure Workflows to gather and export code coverage data:
 
 ```ts
 import { WorkflowCoverage } from '@temporalio/nyc-test-coverage';
