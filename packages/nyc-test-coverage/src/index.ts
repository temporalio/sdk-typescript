--- conflicted
+++ resolved
@@ -12,14 +12,9 @@
    * Add all necessary coverage-specific logic to Worker config:
    * interceptors, sinks, and Webpack config hook.
    */
-<<<<<<< HEAD
-
   augmentWorkerOptions(
     workerOptions: WorkerOptions & { workflowsPath: NonNullable<WorkerOptions['workflowsPath']> }
   ): WorkerOptions {
-=======
-  augmentWorkerOptions(workerOptions: WorkerOptions): WorkerOptions {
->>>>>>> 303be80d
     if (!workerOptions.workflowsPath) {
       throw new TypeError('Cannot automatically instrument coverage without specifying `workflowsPath`');
     }
@@ -79,16 +74,8 @@
    * Modify the given Worker config to auto instrument Workflow
    * code using istanbul-instrumenter-loader
    */
-<<<<<<< HEAD
-
   addInstrumenterRule(workflowsPath: string, config: WebpackConfigType): WebpackConfigType {
     const newRule = {
-=======
-  webpackConfigHook(workflowsPath: string, config: WebpackConfigHookType): WebpackConfigHookType {
-    const rules = config?.module?.rules || [];
-
-    rules.push({
->>>>>>> 303be80d
       use: {
         loader: require.resolve('istanbul-instrumenter-loader'),
         options: { esModules: true },
