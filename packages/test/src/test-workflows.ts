<<<<<<< HEAD
import {
  ApplicationFailure,
  defaultPayloadConverter,
  errorToFailure,
  RetryState,
  searchAttributePayloadConverter,
  toPayload,
  toPayloads,
} from '@temporalio/common';
=======
import { ApplicationFailure, errorToFailure, RetryState, toPayload, toPayloads } from '@temporalio/common';
>>>>>>> 2c7ed196
import { msToTs } from '@temporalio/internal-workflow-common';
import { coresdk } from '@temporalio/proto';
import { WorkflowCodeBundler } from '@temporalio/worker/lib/workflow/bundler';
import { VMWorkflow, VMWorkflowCreator } from '@temporalio/worker/lib/workflow/vm';
import { WorkflowInfo } from '@temporalio/workflow';
import anyTest, { ExecutionContext, TestInterface } from 'ava';
import dedent from 'dedent';
import Long from 'long';
import path from 'path';
import vm from 'vm';
import * as activityFunctions from './activities';
import { u8 } from './helpers';
import { wrappedDefaultPayloadConverter } from './payload-converters/payload-converter';

export interface Context {
  workflow: VMWorkflow;
  logs: unknown[][];
  workflowType: string;
  startTime: number;
  runId: string;
  workflowCreator: TestVMWorkflowCreator;
}

class TestVMWorkflowCreator extends VMWorkflowCreator {
  public logs: Record<string, unknown[][]> = {};

  override injectConsole(context: vm.Context, info: WorkflowInfo) {
    const { logs } = this;
    context.console = {
      log(...args: unknown[]) {
        logs[info.runId].push(args);
      },
    };
  }
}

const test = anyTest as TestInterface<Context>;

test.before(async (t) => {
  const workflowsPath = path.join(__dirname, 'workflows');
  const bundler = new WorkflowCodeBundler({ workflowsPath });
  const bundle = await bundler.createBundle();
  t.context.workflowCreator = await TestVMWorkflowCreator.create(bundle, 100);
});

test.after.always(async (t) => {
  await t.context.workflowCreator.destroy();
});

test.beforeEach(async (t) => {
  const { workflowCreator } = t.context;
  // eslint-disable-next-line @typescript-eslint/no-non-null-assertion
  const workflowType = t.title.match(/\S+$/)![0];
  const runId = t.title;
  const logs = new Array<unknown[]>();
  workflowCreator.logs[runId] = logs;
  const startTime = Date.now();
  const workflow = await createWorkflow(workflowType, runId, startTime, workflowCreator);

  t.context = {
    logs,
    runId,
    workflowType,
    workflowCreator,
    startTime,
    workflow,
  };
});

async function createWorkflow(
  workflowType: string,
  runId: string,
  startTime: number,
  workflowCreator: VMWorkflowCreator
) {
  const workflow = (await workflowCreator.createWorkflow({
    info: {
      type: workflowType,
      runId,
      workflowId: 'test-workflowId',
      more: { namespace: 'default', firstExecutionRunId: runId, attempt: 1 },
      taskQueue: 'test',
      unsafe: { isReplaying: false },
    },
    randomnessSeed: Long.fromInt(1337).toBytes(),
    now: startTime,
    patches: [],
  })) as VMWorkflow;
  return workflow;
}

async function activate(t: ExecutionContext<Context>, activation: coresdk.workflow_activation.IWorkflowActivation) {
  const { workflow, runId } = t.context;
  const arr = await workflow.activate(activation);
  const completion = coresdk.workflow_completion.WorkflowActivationCompletion.decodeDelimited(arr);
  t.deepEqual(completion.runId, runId);
  return completion;
}

function compareCompletion(
  t: ExecutionContext<Context>,
  req: coresdk.workflow_completion.WorkflowActivationCompletion,
  expected: coresdk.workflow_completion.IWorkflowActivationCompletion
) {
  t.deepEqual(
    req.toJSON(),
    coresdk.workflow_completion.WorkflowActivationCompletion.create({
      ...expected,
      runId: t.context.runId,
    }).toJSON()
  );
}

function makeSuccess(
  commands: coresdk.workflow_commands.IWorkflowCommand[] = [makeCompleteWorkflowExecution()]
): coresdk.workflow_completion.IWorkflowActivationCompletion {
  return { successful: { commands } };
}

function makeStartWorkflow(
  script: string,
  args?: coresdk.common.IPayload[],
  timestamp: number = Date.now()
): coresdk.workflow_activation.IWorkflowActivation {
  return makeActivation(timestamp, makeStartWorkflowJob(script, args));
}

function makeStartWorkflowJob(
  workflowType: string,
  args?: coresdk.common.IPayload[]
): { startWorkflow: coresdk.workflow_activation.IStartWorkflow } {
  return {
    startWorkflow: { workflowId: 'test-workflowId', workflowType, arguments: args },
  };
}

/**
 * Creates a Failure object for a cancelled activity
 */
function makeActivityCancelledFailure(activityId: string, activityType: string) {
  return {
    cause: {
      canceledFailureInfo: {},
    },
    activityFailureInfo: {
      activityId,
      identity: 'test',
      activityType: { name: activityType },
      retryState: RetryState.RETRY_STATE_CANCEL_REQUESTED,
    },
  };
}
function makeActivation(
  timestamp: number = Date.now(),
  ...jobs: coresdk.workflow_activation.IWorkflowActivationJob[]
): coresdk.workflow_activation.IWorkflowActivation {
  return {
    runId: 'test-runId',
    timestamp: msToTs(timestamp),
    jobs,
  };
}

function makeFireTimer(seq: number, timestamp: number = Date.now()): coresdk.workflow_activation.IWorkflowActivation {
  return makeActivation(timestamp, makeFireTimerJob(seq));
}

function makeFireTimerJob(seq: number): coresdk.workflow_activation.IWorkflowActivationJob {
  return {
    fireTimer: { seq },
  };
}

function makeResolveActivityJob(
  seq: number,
  result: coresdk.activity_result.IActivityExecutionResult
): coresdk.workflow_activation.IWorkflowActivationJob {
  return {
    resolveActivity: { seq, result },
  };
}

function makeResolveActivity(
  seq: number,
  result: coresdk.activity_result.IActivityExecutionResult,
  timestamp: number = Date.now()
): coresdk.workflow_activation.IWorkflowActivation {
  return makeActivation(timestamp, makeResolveActivityJob(seq, result));
}

function makeNotifyHasPatchJob(patchId: string): coresdk.workflow_activation.IWorkflowActivationJob {
  return {
    notifyHasPatch: { patchId },
  };
}

async function makeQueryWorkflow(
  queryId: string,
  queryType: string,
  queryArgs: any[],
  timestamp: number = Date.now()
): Promise<coresdk.workflow_activation.IWorkflowActivation> {
  return makeActivation(timestamp, await makeQueryWorkflowJob(queryId, queryType, ...queryArgs));
}

async function makeQueryWorkflowJob(
  queryId: string,
  queryType: string,
  ...queryArgs: any[]
): Promise<coresdk.workflow_activation.IWorkflowActivationJob> {
  return {
    queryWorkflow: {
      queryId,
      queryType,
      arguments: toPayloads(wrappedDefaultPayloadConverter, ...queryArgs),
    },
  };
}

async function makeSignalWorkflow(
  signalName: string,
  args: any[],
  timestamp: number = Date.now()
): Promise<coresdk.workflow_activation.IWorkflowActivation> {
  return makeActivation(timestamp, {
    signalWorkflow: { signalName, input: toPayloads(wrappedDefaultPayloadConverter, ...args) },
  });
}

function makeCompleteWorkflowExecution(result?: coresdk.common.IPayload): coresdk.workflow_commands.IWorkflowCommand {
  result ??= { metadata: { encoding: u8('binary/null') } };
  return {
    completeWorkflowExecution: { result },
  };
}

function makeFailWorkflowExecution(
  message: string,
  stackTrace: string,
  type = 'Error',
  nonRetryable = true
): coresdk.workflow_commands.IWorkflowCommand {
  return {
    failWorkflowExecution: {
      failure: { message, stackTrace, applicationFailureInfo: { type, nonRetryable }, source: 'TypeScriptSDK' },
    },
  };
}

function makeScheduleActivityCommand(
  attrs: coresdk.workflow_commands.IScheduleActivity
): coresdk.workflow_commands.IWorkflowCommand {
  return {
    scheduleActivity: attrs,
  };
}

function makeCancelActivityCommand(seq: number, _reason?: string): coresdk.workflow_commands.IWorkflowCommand {
  return {
    requestCancelActivity: { seq },
  };
}

function makeStartTimerCommand(
  attrs: coresdk.workflow_commands.IStartTimer
): coresdk.workflow_commands.IWorkflowCommand {
  return {
    startTimer: attrs,
  };
}

function makeCancelTimerCommand(
  attrs: coresdk.workflow_commands.ICancelTimer
): coresdk.workflow_commands.IWorkflowCommand {
  return {
    cancelTimer: attrs,
  };
}

function makeRespondToQueryCommand(
  respondToQuery: coresdk.workflow_commands.IQueryResult
): coresdk.workflow_commands.IWorkflowCommand {
  return {
    respondToQuery,
  };
}

function makeUpsertSearchAttributesCommand(
  attrs: coresdk.workflow_commands.IUpsertWorkflowSearchAttributes
): coresdk.workflow_commands.IWorkflowCommand {
  return {
    upsertWorkflowSearchAttributesCommandAttributes: attrs,
  };
}

function makeSetPatchMarker(myPatchId: string, deprecated: boolean): coresdk.workflow_commands.IWorkflowCommand {
  return {
    setPatchMarker: {
      patchId: myPatchId,
      deprecated,
    },
  };
}

test('random', async (t) => {
  const { logs, workflowType } = t.context;
  {
    const req = await activate(t, makeStartWorkflow(workflowType));
    compareCompletion(t, req, makeSuccess([makeStartTimerCommand({ seq: 1, startToFireTimeout: msToTs(1) })]));
  }
  {
    const req = await activate(
      t,
      makeActivation(
        undefined,
        { updateRandomSeed: { randomnessSeed: Long.fromNumber(7331) } },
        { fireTimer: { seq: 1 } }
      )
    );
    compareCompletion(t, req, makeSuccess());
  }
  t.deepEqual(logs, [[0.8380154962651432], ['a50eca73-ff3e-4445-a512-2330c2f4f86e'], [0.18803317612037063]]);
});

test('successString', async (t) => {
  const { workflowType } = t.context;
  const req = await activate(t, makeStartWorkflow(workflowType));
  compareCompletion(
    t,
    req,
    makeSuccess([makeCompleteWorkflowExecution(toPayload(wrappedDefaultPayloadConverter, 'success'))])
  );
});

/**
 * Replace path specifics from stack trace
 */
function cleanStackTrace(stack: string) {
  return stack.replace(/\bat ((async )?\S+)(:\d+:\d+| \(.*\))/g, (_, m0) => `at ${m0}`);
}

function cleanWorkflowFailureStackTrace(
  req: coresdk.workflow_completion.WorkflowActivationCompletion,
  commandIndex = 0
) {
  // eslint-disable-next-line @typescript-eslint/no-non-null-assertion
  req.successful!.commands![commandIndex].failWorkflowExecution!.failure!.stackTrace = cleanStackTrace(
    // eslint-disable-next-line @typescript-eslint/no-non-null-assertion
    req.successful!.commands![commandIndex].failWorkflowExecution!.failure!.stackTrace!
  );
  return req;
}

function cleanWorkflowQueryFailureStackTrace(
  req: coresdk.workflow_completion.WorkflowActivationCompletion,
  commandIndex = 0
) {
  // eslint-disable-next-line @typescript-eslint/no-non-null-assertion
  req.successful!.commands![commandIndex].respondToQuery!.failed!.stackTrace = cleanStackTrace(
    // eslint-disable-next-line @typescript-eslint/no-non-null-assertion
    req.successful!.commands![commandIndex].respondToQuery!.failed!.stackTrace!
  );
  return req;
}

test('throwAsync', async (t) => {
  const { workflowType } = t.context;
  const req = cleanWorkflowFailureStackTrace(await activate(t, makeStartWorkflow(workflowType)));
  compareCompletion(
    t,
    req,
    makeSuccess([
      makeFailWorkflowExecution(
        'failure',
        dedent`
        ApplicationFailure: failure
            at Function.nonRetryable
            at throwAsync
        `
      ),
    ])
  );
});

test('date', async (t) => {
  const { startTime, logs, workflowType } = t.context;
  const req = await activate(t, makeStartWorkflow(workflowType, undefined, startTime));
  compareCompletion(t, req, makeSuccess());
  t.deepEqual(logs, [[startTime], [startTime], [true], [true], [true], [true], [true]]);
});

test('asyncWorkflow', async (t) => {
  const { workflowType } = t.context;
  const req = await activate(t, makeStartWorkflow(workflowType));
  compareCompletion(
    t,
    req,
    makeSuccess([makeCompleteWorkflowExecution(toPayload(wrappedDefaultPayloadConverter, 'async'))])
  );
});

test('deferredResolve', async (t) => {
  const { logs, workflowType } = t.context;
  const req = await activate(t, makeStartWorkflow(workflowType));
  compareCompletion(t, req, makeSuccess());
  t.deepEqual(logs, [[1], [2]]);
});

test('sleeper', async (t) => {
  const { logs, workflowType } = t.context;
  {
    const req = await activate(t, makeStartWorkflow(workflowType));
    compareCompletion(t, req, makeSuccess([makeStartTimerCommand({ seq: 1, startToFireTimeout: msToTs(100) })]));
  }
  {
    const req = await activate(t, makeFireTimer(1));
    compareCompletion(t, req, makeSuccess());
  }
  t.deepEqual(logs, [['slept']]);
});

test('with ms string - sleeper', async (t) => {
  const { logs, workflowType } = t.context;
  {
    const req = await activate(t, makeStartWorkflow(workflowType, [toPayload(wrappedDefaultPayloadConverter, '10s')]));
    compareCompletion(t, req, makeSuccess([makeStartTimerCommand({ seq: 1, startToFireTimeout: msToTs('10s') })]));
  }
  {
    const req = await activate(t, makeFireTimer(1));
    compareCompletion(t, req, makeSuccess());
  }
  t.deepEqual(logs, [['slept']]);
});

test('setTimeoutAfterMicroTasks', async (t) => {
  const { logs, workflowType } = t.context;
  {
    const req = await activate(t, makeStartWorkflow(workflowType));
    compareCompletion(t, req, makeSuccess([makeStartTimerCommand({ seq: 1, startToFireTimeout: msToTs(100) })]));
  }
  {
    const req = await activate(t, makeFireTimer(1));
    compareCompletion(t, req, makeSuccess());
  }
  t.deepEqual(logs, [['slept']]);
});

test('promiseThenPromise', async (t) => {
  const { logs, workflowType } = t.context;
  const req = await activate(t, makeStartWorkflow(workflowType));
  compareCompletion(t, req, makeSuccess());
  t.deepEqual(logs, [[2]]);
});

test('rejectPromise', async (t) => {
  const { logs, workflowType } = t.context;
  const req = await activate(t, makeStartWorkflow(workflowType));
  compareCompletion(t, req, makeSuccess());
  t.deepEqual(logs, [[true], [true]]);
});

test('promiseAll', async (t) => {
  const { logs, workflowType } = t.context;
  const req = await activate(t, makeStartWorkflow(workflowType));
  compareCompletion(t, req, makeSuccess());
  t.deepEqual(logs, [[1, 2, 3], [1, 2, 3], [1, 2, 3], ['wow']]);
});

test('tasksAndMicrotasks', async (t) => {
  const { logs, workflowType } = t.context;
  {
    const req = await activate(t, makeStartWorkflow(workflowType));
    compareCompletion(t, req, makeSuccess([makeStartTimerCommand({ seq: 1, startToFireTimeout: msToTs(1) })]));
  }
  {
    const req = await activate(t, makeFireTimer(1));
    compareCompletion(t, req, makeSuccess());
  }
  t.deepEqual(logs, [['script start'], ['script end'], ['promise1'], ['promise2'], ['setTimeout']]);
});

test('trailingTimer', async (t) => {
  const { logs, workflowType } = t.context;
  {
    const completion = await activate(t, makeStartWorkflow(workflowType));
    compareCompletion(
      t,
      completion,
      makeSuccess([
        makeStartTimerCommand({ seq: 1, startToFireTimeout: msToTs(1) }),
        makeStartTimerCommand({ seq: 2, startToFireTimeout: msToTs(1) }),
      ])
    );
  }
  {
    const completion = await activate(t, makeActivation(undefined, makeFireTimerJob(1), makeFireTimerJob(2)));
    // Note that the trailing timer does not get scheduled since the workflow completes
    // after the first timer is triggered causing the second one to be dropped.
    compareCompletion(
      t,
      completion,
      makeSuccess([
        makeStartTimerCommand({ seq: 3, startToFireTimeout: msToTs(1) }),
        makeCompleteWorkflowExecution(toPayload(wrappedDefaultPayloadConverter, 'first')),
      ])
    );
  }
  t.deepEqual(logs, []);
});

test('promiseRace', async (t) => {
  const { logs, workflowType } = t.context;
  {
    const req = await activate(t, makeStartWorkflow(workflowType));
    compareCompletion(
      t,
      req,
      makeSuccess([
        makeStartTimerCommand({ seq: 1, startToFireTimeout: msToTs(20) }),
        makeStartTimerCommand({ seq: 2, startToFireTimeout: msToTs(30) }),
      ])
    );
  }
  {
    const req = await activate(t, makeActivation(undefined, makeFireTimerJob(1), makeFireTimerJob(2)));
    compareCompletion(t, req, makeSuccess());
  }
  t.deepEqual(logs, [[1], [1], [1], [1], [20], ['wow']]);
});

test('race', async (t) => {
  const { logs, workflowType } = t.context;
  {
    const req = await activate(t, makeStartWorkflow(workflowType));
    compareCompletion(
      t,
      req,
      makeSuccess([
        makeStartTimerCommand({ seq: 1, startToFireTimeout: msToTs(10) }),
        makeStartTimerCommand({ seq: 2, startToFireTimeout: msToTs(11) }),
      ])
    );
  }
  {
    const req = await activate(t, makeFireTimer(1));
    compareCompletion(t, req, makeSuccess([]));
  }
  {
    const req = await activate(t, makeFireTimer(2));
    compareCompletion(t, req, makeSuccess());
  }
  t.deepEqual(logs, [[1], [2], [3]]);
});

test('importer', async (t) => {
  const { logs, workflowType } = t.context;
  {
    const req = await activate(t, makeStartWorkflow(workflowType));
    compareCompletion(t, req, makeSuccess([makeStartTimerCommand({ seq: 1, startToFireTimeout: msToTs(10) })]));
  }
  {
    const req = await activate(t, makeFireTimer(1));
    compareCompletion(t, req, makeSuccess());
  }
  t.deepEqual(logs, [['slept']]);
});

test('externalImporter', async (t) => {
  const { logs, workflowType } = t.context;
  const req = await activate(t, makeStartWorkflow(workflowType));
  compareCompletion(t, req, makeSuccess());
  t.deepEqual(logs, [[{ a: 1, b: 2 }]]);
});

test('argsAndReturn', async (t) => {
  const { workflowType } = t.context;
  const req = await activate(
    t,
    makeStartWorkflow(workflowType, [
      {
        metadata: { encoding: u8('json/plain') },
        data: u8(JSON.stringify('Hello')),
      },
      {
        metadata: { encoding: u8('binary/null') },
      },
      {
        metadata: { encoding: u8('binary/plain') },
        data: u8('world'),
      },
    ])
  );
  compareCompletion(
    t,
    req,
    makeSuccess([
      makeCompleteWorkflowExecution({
        metadata: { encoding: u8('json/plain') },
        data: u8(JSON.stringify('Hello, world')),
      }),
    ])
  );
});

test('invalidOrFailedQueries', async (t) => {
  const { workflowType } = t.context;
  {
    const completion = await activate(t, makeStartWorkflow(workflowType));
    compareCompletion(t, completion, makeSuccess());
  }
  {
    const completion = cleanWorkflowQueryFailureStackTrace(
      await activate(t, await makeQueryWorkflow('3', 'invalidAsyncMethod', []))
    );
    compareCompletion(
      t,
      completion,
      makeSuccess([
        makeRespondToQueryCommand({
          queryId: '3',
          failed: {
            message: 'Query handlers should not return a Promise',
            source: 'TypeScriptSDK',
            stackTrace: dedent`
              DeterminismViolationError: Query handlers should not return a Promise
            `,
            applicationFailureInfo: {
              type: 'DeterminismViolationError',
              nonRetryable: false,
            },
          },
        }),
      ])
    );
  }
  {
    const completion = cleanWorkflowQueryFailureStackTrace(await activate(t, await makeQueryWorkflow('3', 'fail', [])));
    compareCompletion(
      t,
      completion,
      makeSuccess([
        makeRespondToQueryCommand({
          queryId: '3',
          failed: {
            source: 'TypeScriptSDK',
            message: 'fail',
            stackTrace: dedent`
              Error: fail
                  at eval
            `,
            applicationFailureInfo: {
              type: 'Error',
              nonRetryable: false,
            },
          },
        }),
      ])
    );
  }
});

test('interruptableWorkflow', async (t) => {
  const { workflowType } = t.context;
  {
    const req = await activate(t, makeStartWorkflow(workflowType));
    compareCompletion(t, req, makeSuccess([]));
  }
  {
    const req = cleanWorkflowFailureStackTrace(
      await activate(t, await makeSignalWorkflow('interrupt', ['just because']))
    );
    compareCompletion(
      t,
      req,
      makeSuccess([
        makeFailWorkflowExecution(
          'just because',
          // The stack trace is weird here and might confuse users, it might be a JS limitation
          // since the Error stack trace is generated in the constructor.
          dedent`
          ApplicationFailure: just because
              at Function.retryable
              at eval
          `,
          'Error',
          false
        ),
      ])
    );
  }
});

test('failSignalWorkflow', async (t) => {
  const { workflowType } = t.context;
  {
    const req = await activate(t, makeStartWorkflow(workflowType));
    compareCompletion(t, req, makeSuccess([makeStartTimerCommand({ seq: 1, startToFireTimeout: msToTs(100000) })]));
  }
  {
    const req = cleanWorkflowFailureStackTrace(await activate(t, await makeSignalWorkflow('fail', [])));
    compareCompletion(
      t,
      req,
      makeSuccess([
        makeFailWorkflowExecution(
          'Signal failed',
          dedent`
          ApplicationFailure: Signal failed
              at Function.nonRetryable
              at eval
          `,
          'Error'
        ),
      ])
    );
  }
});

test('asyncFailSignalWorkflow', async (t) => {
  const { workflowType } = t.context;
  {
    const req = await activate(t, makeStartWorkflow(workflowType));
    compareCompletion(t, req, makeSuccess([makeStartTimerCommand({ seq: 1, startToFireTimeout: msToTs(100000) })]));
  }
  {
    const req = await activate(t, await makeSignalWorkflow('fail', []));
    compareCompletion(t, req, makeSuccess([makeStartTimerCommand({ seq: 2, startToFireTimeout: msToTs(100) })]));
  }
  {
    const req = cleanWorkflowFailureStackTrace(await activate(t, makeFireTimer(2)));
    compareCompletion(
      t,
      req,
      makeSuccess([
        makeFailWorkflowExecution(
          'Signal failed',
          dedent`
          ApplicationFailure: Signal failed
              at Function.nonRetryable
              at eval`,
          'Error'
        ),
      ])
    );
  }
});

test('cancelWorkflow', async (t) => {
  const url = 'https://temporal.io';
  const { workflowType } = t.context;
  {
    const req = await activate(t, makeStartWorkflow(workflowType, toPayloads(wrappedDefaultPayloadConverter, url)));
    compareCompletion(
      t,
      req,
      makeSuccess([
        makeScheduleActivityCommand({
          seq: 1,
          activityId: '1',
          activityType: 'httpGet',
          arguments: toPayloads(wrappedDefaultPayloadConverter, url),
          startToCloseTimeout: msToTs('10m'),
          taskQueue: 'test',
        }),
      ])
    );
  }
  {
    const req = await activate(t, makeActivation(undefined, { cancelWorkflow: {} }));
    compareCompletion(t, req, makeSuccess([makeCancelActivityCommand(1)]));
  }
  {
    const req = await activate(
      t,
      makeActivation(undefined, {
        resolveActivity: {
          seq: 1,
          result: {
            cancelled: {
              failure: makeActivityCancelledFailure('1', 'httpGet'),
            },
          },
        },
      })
    );
    compareCompletion(
      t,
      req,
      makeSuccess([
        makeScheduleActivityCommand({
          seq: 3,
          activityId: '3',
          activityType: 'httpGet',
          arguments: toPayloads(wrappedDefaultPayloadConverter, url),
          startToCloseTimeout: msToTs('10m'),
          taskQueue: 'test',
        }),
      ])
    );
  }
  const result = toPayload(wrappedDefaultPayloadConverter, await activityFunctions.httpGet(url));
  {
    const req = await activate(
      t,
      makeActivation(undefined, {
        resolveActivity: {
          seq: 3,
          result: { completed: { result } },
        },
      })
    );
    compareCompletion(t, req, makeSuccess([makeCompleteWorkflowExecution(result)]));
  }
});

test('cancel - unblockOrCancel', async (t) => {
  const { workflowType, logs } = t.context;
  {
    const completion = await activate(t, makeStartWorkflow(workflowType));
    compareCompletion(t, completion, makeSuccess([]));
  }
  {
    const completion = await activate(t, makeActivation(undefined, { cancelWorkflow: {} }));
    compareCompletion(t, completion, makeSuccess());
  }
  t.deepEqual(logs, [['Blocked'], ['Cancelled']]);
});

test('unblock - unblockOrCancel', async (t) => {
  const { workflowType } = t.context;
  {
    const completion = await activate(t, makeStartWorkflow(workflowType));
    compareCompletion(t, completion, makeSuccess([]));
  }
  {
    const completion = await activate(t, await makeQueryWorkflow('1', 'isBlocked', []));
    compareCompletion(
      t,
      completion,
      makeSuccess([
        makeRespondToQueryCommand({
          queryId: '1',
          succeeded: { response: toPayload(wrappedDefaultPayloadConverter, true) },
        }),
      ])
    );
  }
  {
    const completion = await activate(t, await makeSignalWorkflow('unblock', []));
    compareCompletion(t, completion, makeSuccess());
  }
  {
    const completion = await activate(t, await makeQueryWorkflow('2', 'isBlocked', []));
    compareCompletion(
      t,
      completion,
      makeSuccess([
        makeRespondToQueryCommand({
          queryId: '2',
          succeeded: { response: toPayload(wrappedDefaultPayloadConverter, false) },
        }),
      ])
    );
  }
});

test('cancelTimer', async (t) => {
  const { workflowType, logs } = t.context;
  const req = await activate(t, makeStartWorkflow(workflowType));
  compareCompletion(
    t,
    req,
    makeSuccess([
      makeStartTimerCommand({ seq: 1, startToFireTimeout: msToTs(1) }),
      makeCancelTimerCommand({ seq: 1 }),
      makeCompleteWorkflowExecution(),
    ])
  );
  t.deepEqual(logs, [['Timer cancelled 👍']]);
});

test('cancelTimerAltImpl', async (t) => {
  const { workflowType, logs } = t.context;
  const req = await activate(t, makeStartWorkflow(workflowType));
  compareCompletion(
    t,
    req,
    makeSuccess([
      makeStartTimerCommand({ seq: 1, startToFireTimeout: msToTs(1) }),
      makeCancelTimerCommand({ seq: 1 }),
      makeCompleteWorkflowExecution(),
    ])
  );
  t.deepEqual(logs, [['Timer cancelled 👍']]);
});

test('nonCancellable', async (t) => {
  const { workflowType } = t.context;
  const url = 'https://temporal.io';
  const result = toPayload(wrappedDefaultPayloadConverter, { test: true });
  {
    const completion = await activate(
      t,
      makeStartWorkflow(workflowType, [toPayload(wrappedDefaultPayloadConverter, url)])
    );
    compareCompletion(
      t,
      completion,
      makeSuccess([
        makeScheduleActivityCommand({
          seq: 1,
          activityId: '1',
          activityType: 'httpGetJSON',
          arguments: toPayloads(wrappedDefaultPayloadConverter, url),
          startToCloseTimeout: msToTs('10m'),
          taskQueue: 'test',
        }),
      ])
    );
  }
  {
    const completion = await activate(t, makeResolveActivity(1, { completed: { result } }));
    compareCompletion(t, completion, makeSuccess([makeCompleteWorkflowExecution(result)]));
  }
});

test('resumeAfterCancellation', async (t) => {
  const { workflowType } = t.context;
  const url = 'https://temporal.io';
  const result = toPayload(wrappedDefaultPayloadConverter, { test: true });
  {
    const completion = await activate(
      t,
      makeStartWorkflow(workflowType, [toPayload(wrappedDefaultPayloadConverter, url)])
    );
    compareCompletion(
      t,
      completion,
      makeSuccess([
        makeScheduleActivityCommand({
          seq: 1,
          activityId: '1',
          activityType: 'httpGetJSON',
          arguments: toPayloads(wrappedDefaultPayloadConverter, url),
          startToCloseTimeout: msToTs('10m'),
          taskQueue: 'test',
        }),
      ])
    );
  }
  {
    const completion = await activate(t, makeActivation(undefined, { cancelWorkflow: {} }));
    compareCompletion(t, completion, makeSuccess([]));
  }
  {
    const completion = await activate(t, makeResolveActivity(1, { completed: { result } }));
    compareCompletion(t, completion, makeSuccess([makeCompleteWorkflowExecution(result)]));
  }
});

test('handleExternalWorkflowCancellationWhileActivityRunning', async (t) => {
  const { workflowType } = t.context;
  const url = 'https://temporal.io';
  const data = { content: 'new HTML content' };
  {
    // eslint-disable-next-line @typescript-eslint/no-non-null-assertion
    const completion = await activate(
      t,
      makeStartWorkflow(workflowType, toPayloads(wrappedDefaultPayloadConverter, url, data) ?? [])
    );

    compareCompletion(
      t,
      completion,
      makeSuccess([
        makeScheduleActivityCommand({
          seq: 1,
          activityId: '1',
          activityType: 'httpPostJSON',
          arguments: toPayloads(wrappedDefaultPayloadConverter, url, data),
          startToCloseTimeout: msToTs('10m'),
          taskQueue: 'test',
        }),
      ])
    );
  }
  {
    const completion = await activate(t, makeActivation(undefined, { cancelWorkflow: {} }));
    compareCompletion(t, completion, makeSuccess([makeCancelActivityCommand(1)]));
  }
  {
    const completion = await activate(
      t,
      makeResolveActivity(1, { cancelled: { failure: { canceledFailureInfo: {} } } })
    );
    compareCompletion(
      t,
      completion,
      makeSuccess([
        makeScheduleActivityCommand({
          seq: 2,
          activityId: '2',
          activityType: 'cleanup',
          arguments: toPayloads(wrappedDefaultPayloadConverter, url),
          startToCloseTimeout: msToTs('10m'),
          taskQueue: 'test',
        }),
      ])
    );
  }
  {
    const completion = await activate(
      t,
      makeResolveActivity(2, { completed: { result: toPayload(wrappedDefaultPayloadConverter, undefined) } })
    );
    compareCompletion(t, completion, makeSuccess([{ cancelWorkflowExecution: {} }]));
  }
});

test('nestedCancellation', async (t) => {
  const { workflowType } = t.context;
  const url = 'https://temporal.io';
  {
    const completion = await activate(
      t,
      makeStartWorkflow(workflowType, [toPayload(wrappedDefaultPayloadConverter, url)])
    );

    compareCompletion(
      t,
      completion,
      makeSuccess([
        makeScheduleActivityCommand({
          seq: 1,
          activityId: '1',
          activityType: 'setup',
          startToCloseTimeout: msToTs('10m'),
          taskQueue: 'test',
        }),
      ])
    );
  }
  {
    const completion = await activate(
      t,
      makeResolveActivity(1, { completed: { result: toPayload(wrappedDefaultPayloadConverter, undefined) } })
    );

    compareCompletion(
      t,
      completion,
      makeSuccess([
        makeStartTimerCommand({ seq: 1, startToFireTimeout: msToTs(1000) }),
        makeScheduleActivityCommand({
          seq: 2,
          activityId: '2',
          activityType: 'httpPostJSON',
          arguments: toPayloads(wrappedDefaultPayloadConverter, url, { some: 'data' }),
          startToCloseTimeout: msToTs('10m'),
          taskQueue: 'test',
        }),
      ])
    );
  }
  {
    const completion = await activate(t, makeFireTimer(1));
    compareCompletion(t, completion, makeSuccess([makeCancelActivityCommand(2)]));
  }
  const failure = makeActivityCancelledFailure('2', 'httpPostJSON');
  {
    const completion = await activate(t, makeResolveActivity(2, { cancelled: { failure } }));
    compareCompletion(
      t,
      completion,
      makeSuccess([
        makeScheduleActivityCommand({
          activityId: '3',
          seq: 3,
          activityType: 'cleanup',
          arguments: toPayloads(wrappedDefaultPayloadConverter, url),
          startToCloseTimeout: msToTs('10m'),
          taskQueue: 'test',
        }),
      ])
    );
  }
  {
    const completion = await activate(
      t,
      makeResolveActivity(3, { completed: { result: toPayload(wrappedDefaultPayloadConverter, undefined) } })
    );
    compareCompletion(
      t,
      completion,
      makeSuccess([
        {
          failWorkflowExecution: { failure },
        },
      ])
    );
  }
});

test('sharedScopes', async (t) => {
  const { workflowType } = t.context;
  const result = { some: 'data' };
  {
    const completion = await activate(t, makeStartWorkflow(workflowType));
    compareCompletion(
      t,
      completion,
      makeSuccess(
        await Promise.all(
          [1, 2].map(async (idx) =>
            makeScheduleActivityCommand({
              seq: idx,
              activityId: `${idx}`,
              activityType: 'httpGetJSON',
              arguments: toPayloads(wrappedDefaultPayloadConverter, `http://url${idx}.ninja`),
              startToCloseTimeout: msToTs('10m'),
              taskQueue: 'test',
            })
          )
        )
      )
    );
  }
  {
    const completion = await activate(
      t,
      makeResolveActivity(2, { completed: { result: toPayload(wrappedDefaultPayloadConverter, result) } })
    );
    compareCompletion(
      t,
      completion,
      makeSuccess([makeCompleteWorkflowExecution(toPayload(wrappedDefaultPayloadConverter, result))])
    );
  }
});

test('shieldAwaitedInRootScope', async (t) => {
  const { workflowType } = t.context;
  const result = { some: 'data' };
  {
    const completion = await activate(t, makeStartWorkflow(workflowType));
    compareCompletion(
      t,
      completion,
      makeSuccess([
        makeScheduleActivityCommand({
          seq: 1,
          activityId: '1',
          activityType: 'httpGetJSON',
          arguments: toPayloads(wrappedDefaultPayloadConverter, `http://example.com`),
          startToCloseTimeout: msToTs('10m'),
          taskQueue: 'test',
        }),
      ])
    );
  }
  {
    // Workflow ignores cancellation
    const completion = await activate(t, makeActivation(undefined, { cancelWorkflow: {} }));
    compareCompletion(t, completion, makeSuccess([]));
  }
  {
    const completion = await activate(
      t,
      makeResolveActivity(1, { completed: { result: toPayload(wrappedDefaultPayloadConverter, result) } })
    );
    compareCompletion(
      t,
      completion,
      makeSuccess([makeCompleteWorkflowExecution(toPayload(wrappedDefaultPayloadConverter, result))])
    );
  }
});

test('cancellationScopesWithCallbacks', async (t) => {
  const { workflowType } = t.context;
  {
    const completion = await activate(t, makeStartWorkflow(workflowType));
    compareCompletion(t, completion, makeSuccess([makeStartTimerCommand({ seq: 1, startToFireTimeout: msToTs(10) })]));
  }
  {
    const completion = await activate(t, makeActivation(undefined, { cancelWorkflow: {} }));
    compareCompletion(t, completion, makeSuccess([{ cancelWorkflowExecution: {} }]));
  }
});

test('cancellationScopes', async (t) => {
  const { workflowType, logs } = t.context;
  {
    const req = await activate(t, makeStartWorkflow(workflowType));
    compareCompletion(t, req, makeSuccess([makeStartTimerCommand({ seq: 1, startToFireTimeout: msToTs(3) })]));
  }
  {
    const req = await activate(t, makeFireTimer(1));
    compareCompletion(
      t,
      req,
      makeSuccess([
        makeStartTimerCommand({ seq: 2, startToFireTimeout: msToTs(3) }),
        makeStartTimerCommand({ seq: 3, startToFireTimeout: msToTs(3) }),
        makeCancelTimerCommand({ seq: 2 }),
      ])
    );
  }
  {
    const req = await activate(t, makeFireTimer(3));
    compareCompletion(t, req, makeSuccess([makeStartTimerCommand({ seq: 4, startToFireTimeout: msToTs(3) })]));
  }
  {
    const req = await activate(t, makeActivation(undefined, { cancelWorkflow: {} }));
    compareCompletion(t, req, makeSuccess([makeCancelTimerCommand({ seq: 4 }), makeCompleteWorkflowExecution()]));
  }
  t.deepEqual(logs, [
    ['Scope cancelled 👍'],
    ['Exception was propagated 👍'],
    ['Scope 2 was not cancelled 👍'],
    ['Scope cancelled 👍'],
    ['Exception was propagated 👍'],
  ]);
});

test('childAndShield', async (t) => {
  const { workflowType } = t.context;
  {
    const req = await activate(t, makeStartWorkflow(workflowType));
    compareCompletion(t, req, makeSuccess([makeStartTimerCommand({ seq: 1, startToFireTimeout: msToTs(5) })]));
  }
  {
    const req = await activate(t, makeFireTimer(1));
    compareCompletion(t, req, makeSuccess());
  }
});

test('partialShield', async (t) => {
  const { workflowType, logs } = t.context;
  {
    const req = await activate(t, makeStartWorkflow(workflowType));
    compareCompletion(
      t,
      req,
      makeSuccess([
        makeStartTimerCommand({ seq: 1, startToFireTimeout: msToTs(5) }),
        makeStartTimerCommand({ seq: 2, startToFireTimeout: msToTs(3) }),
      ])
    );
  }
  {
    const req = await activate(t, makeFireTimer(2));
    compareCompletion(t, req, makeSuccess([makeStartTimerCommand({ seq: 3, startToFireTimeout: msToTs(2) })]));
  }
  {
    const req = await activate(t, makeActivation(undefined, { cancelWorkflow: {} }));
    compareCompletion(
      t,
      req,
      makeSuccess([
        makeCancelTimerCommand({ seq: 3 }),
        makeStartTimerCommand({ seq: 4, startToFireTimeout: msToTs(10) }),
      ])
    );
  }
  {
    const req = await activate(t, makeFireTimer(1));
    compareCompletion(t, req, makeSuccess([makeStartTimerCommand({ seq: 5, startToFireTimeout: msToTs(1) })]));
  }
  {
    const req = await activate(t, makeFireTimer(4));
    compareCompletion(t, req, makeSuccess());
  }
  t.deepEqual(logs, [['Workflow cancelled']]);
});

test('shieldInShield', async (t) => {
  const { workflowType, logs } = t.context;
  {
    const req = await activate(t, makeStartWorkflow(workflowType));
    compareCompletion(
      t,
      req,
      makeSuccess([
        makeStartTimerCommand({ seq: 1, startToFireTimeout: msToTs(2) }),
        makeStartTimerCommand({ seq: 2, startToFireTimeout: msToTs(1) }),
      ])
    );
  }
  {
    const req = await activate(t, makeFireTimer(2));
    compareCompletion(t, req, makeSuccess([]));
  }
  {
    const req = await activate(t, makeFireTimer(1));
    compareCompletion(t, req, makeSuccess());
  }
  t.deepEqual(logs, [['Timer 1 finished 👍'], ['Timer 0 finished 👍']]);
});

test('cancellationErrorIsPropagated', async (t) => {
  const { workflowType, logs } = t.context;
  const req = cleanWorkflowFailureStackTrace(await activate(t, makeStartWorkflow(workflowType)), 2);
  compareCompletion(
    t,
    req,
    makeSuccess([
      makeStartTimerCommand({ seq: 1, startToFireTimeout: msToTs(1) }),
      makeCancelTimerCommand({ seq: 1 }),
      {
        failWorkflowExecution: {
          failure: {
            message: 'Cancellation scope cancelled',
            stackTrace: dedent`
        CancelledFailure: Cancellation scope cancelled
            at CancellationScope.cancel
            at eval
            at CancellationScope.runInContext
            at AsyncLocalStorage.run
            at CancellationScope.run
            at Function.cancellable
            at cancellationErrorIsPropagated
        `,
            canceledFailureInfo: {},
            source: 'TypeScriptSDK',
          },
        },
      },
    ])
  );
  t.deepEqual(logs, []);
});

test('cancelActivityAfterFirstCompletion', async (t) => {
  const url = 'https://temporal.io';
  const { workflowType, logs } = t.context;
  {
    const req = await activate(t, makeStartWorkflow(workflowType, toPayloads(wrappedDefaultPayloadConverter, url)));
    compareCompletion(
      t,
      req,
      makeSuccess([
        makeScheduleActivityCommand({
          seq: 1,
          activityId: '1',
          activityType: 'httpGet',
          arguments: toPayloads(wrappedDefaultPayloadConverter, url),
          startToCloseTimeout: msToTs('10m'),
          taskQueue: 'test',
        }),
      ])
    );
  }
  {
    const req = await activate(
      t,
      makeResolveActivity(1, { completed: { result: toPayload(wrappedDefaultPayloadConverter, 'response1') } })
    );
    compareCompletion(
      t,
      req,
      makeSuccess([
        makeScheduleActivityCommand({
          seq: 2,
          activityId: '2',
          activityType: 'httpGet',
          arguments: toPayloads(wrappedDefaultPayloadConverter, url),
          startToCloseTimeout: msToTs('10m'),
          taskQueue: 'test',
        }),
      ])
    );
  }
  {
    const req = await activate(t, makeActivation(undefined, { cancelWorkflow: {} }));
    compareCompletion(t, req, makeSuccess([]));
  }
  {
    const req = await activate(
      t,
      makeResolveActivity(2, { completed: { result: toPayload(wrappedDefaultPayloadConverter, 'response2') } })
    );
    compareCompletion(
      t,
      req,
      makeSuccess([
        makeCompleteWorkflowExecution(toPayload(wrappedDefaultPayloadConverter, ['response1', 'response2'])),
      ])
    );
  }
  t.deepEqual(logs, [['Workflow cancelled while waiting on non cancellable scope']]);
});

test('multipleActivitiesSingleTimeout', async (t) => {
  const urls = ['https://slow-site.com/', 'https://slow-site.org/'];
  const { workflowType } = t.context;
  {
    const completion = await activate(
      t,
      makeStartWorkflow(workflowType, toPayloads(wrappedDefaultPayloadConverter, urls, 1000))
    );
    compareCompletion(
      t,
      completion,
      makeSuccess([
        makeStartTimerCommand({ seq: 1, startToFireTimeout: msToTs(1000) }),
        ...(await Promise.all(
          urls.map(async (url, index) =>
            makeScheduleActivityCommand({
              seq: index + 1,
              activityId: `${index + 1}`,
              activityType: 'httpGetJSON',
              arguments: toPayloads(wrappedDefaultPayloadConverter, url),
              startToCloseTimeout: msToTs('1s'),
              taskQueue: 'test',
            })
          )
        )),
      ])
    );
  }
  {
    const completion = await activate(t, makeFireTimer(1));
    compareCompletion(t, completion, makeSuccess([makeCancelActivityCommand(1), makeCancelActivityCommand(2)]));
  }
  const failure1 = makeActivityCancelledFailure('1', 'httpGetJSON');
  const failure2 = makeActivityCancelledFailure('2', 'httpGetJSON');
  {
    const completion = await activate(
      t,
      makeActivation(
        undefined,
        { resolveActivity: { seq: 1, result: { cancelled: { failure: failure1 } } } },
        { resolveActivity: { seq: 2, result: { cancelled: { failure: failure2 } } } }
      )
    );
    compareCompletion(t, completion, makeSuccess([{ failWorkflowExecution: { failure: failure1 } }]));
  }
});

test('resolve activity with result - http', async (t) => {
  const { workflowType } = t.context;
  {
    const completion = await activate(t, makeStartWorkflow(workflowType));
    compareCompletion(
      t,
      completion,
      makeSuccess([
        makeScheduleActivityCommand({
          seq: 1,
          activityId: '1',
          activityType: 'httpGet',
          arguments: toPayloads(wrappedDefaultPayloadConverter, 'https://temporal.io'),
          startToCloseTimeout: msToTs('1 minute'),
          taskQueue: 'test',
        }),
      ])
    );
  }
  const result = '<html><body>hello from https://temporal.io</body></html>';
  {
    const completion = await activate(
      t,
      makeResolveActivity(1, { completed: { result: toPayload(wrappedDefaultPayloadConverter, result) } })
    );

    compareCompletion(
      t,
      completion,
      makeSuccess([makeCompleteWorkflowExecution(toPayload(wrappedDefaultPayloadConverter, result))])
    );
  }
});

test('resolve activity with failure - http', async (t) => {
  const { workflowType } = t.context;
  {
    const completion = await activate(t, makeStartWorkflow(workflowType));
    compareCompletion(
      t,
      completion,
      makeSuccess([
        makeScheduleActivityCommand({
          seq: 1,
          activityId: '1',
          activityType: 'httpGet',
          arguments: toPayloads(wrappedDefaultPayloadConverter, 'https://temporal.io'),
          startToCloseTimeout: msToTs('1 minute'),
          taskQueue: 'test',
        }),
      ])
    );
  }

  const failure = ApplicationFailure.nonRetryable('Connection timeout', 'MockError');
  failure.stack = failure.stack?.split('\n')[0];

  {
    const completion = await activate(
      t,
      makeResolveActivity(1, {
        failed: {
          failure: errorToFailure(failure, wrappedDefaultPayloadConverter),
        },
      })
    );
    compareCompletion(
      t,
      completion,
      makeSuccess([
        makeFailWorkflowExecution('Connection timeout', 'ApplicationFailure: Connection timeout', 'MockError'),
      ])
    );
  }
});

test('globalOverrides', async (t) => {
  const { workflowType, logs } = t.context;
  {
    const completion = await activate(t, makeStartWorkflow(workflowType));
    compareCompletion(t, completion, makeSuccess());
  }
  t.deepEqual(
    logs,
    ['WeakRef' /* First error happens on startup */, 'FinalizationRegistry', 'WeakRef'].map((type) => [
      `DeterminismViolationError: ${type} cannot be used in Workflows because v8 GC is non-deterministic`,
    ])
  );
});

test('logAndTimeout', async (t) => {
  const { workflowType, workflow } = t.context;
  await t.throwsAsync(activate(t, makeStartWorkflow(workflowType)), {
    code: 'ERR_SCRIPT_EXECUTION_TIMEOUT',
    message: 'Script execution timed out after 100ms',
  });
  const calls = await workflow.getAndResetSinkCalls();
  t.deepEqual(calls, [{ ifaceName: 'logger', fnName: 'info', args: ['logging before getting stuck'] }]);
});

test('continueAsNewSameWorkflow', async (t) => {
  const { workflowType } = t.context;
  {
    const req = await activate(t, makeStartWorkflow(workflowType));
    compareCompletion(
      t,
      req,
      makeSuccess([
        {
          continueAsNewWorkflowExecution: {
            workflowType,
            taskQueue: 'test',
            arguments: toPayloads(wrappedDefaultPayloadConverter, 'signal'),
          },
        },
      ])
    );
  }
});

test('not-replay patchedWorkflow', async (t) => {
  const { logs, workflowType } = t.context;
  {
    const req = await activate(t, makeStartWorkflow(workflowType));
    compareCompletion(
      t,
      req,
      makeSuccess([
        makeSetPatchMarker('my-change-id', false),
        makeStartTimerCommand({ seq: 1, startToFireTimeout: msToTs(100) }),
      ])
    );
  }
  {
    const req = await activate(t, makeFireTimer(1));
    compareCompletion(t, req, makeSuccess([makeCompleteWorkflowExecution()]));
  }
  t.deepEqual(logs, [['has change'], ['has change 2']]);
});

test('replay-no-marker patchedWorkflow', async (t) => {
  const { logs, workflowType } = t.context;
  {
    const act: coresdk.workflow_activation.IWorkflowActivation = {
      runId: 'test-runId',
      timestamp: msToTs(Date.now()),
      isReplaying: true,
      jobs: [makeStartWorkflowJob(workflowType)],
    };
    const completion = await activate(t, act);
    compareCompletion(t, completion, makeSuccess([makeStartTimerCommand({ seq: 1, startToFireTimeout: msToTs(100) })]));
  }
  {
    const act: coresdk.workflow_activation.IWorkflowActivation = {
      runId: 'test-runId',
      timestamp: msToTs(Date.now()),
      isReplaying: true,
      jobs: [makeFireTimerJob(1)],
    };
    const completion = await activate(t, act);
    compareCompletion(t, completion, makeSuccess([makeCompleteWorkflowExecution()]));
  }
  t.deepEqual(logs, [['no change'], ['no change 2']]);
});

test('replay-no-marker-then-not-replay patchedWorkflow', async (t) => {
  const { logs, workflowType } = t.context;
  {
    const act: coresdk.workflow_activation.IWorkflowActivation = {
      runId: 'test-runId',
      timestamp: msToTs(Date.now()),
      isReplaying: true,
      jobs: [makeStartWorkflowJob(workflowType)],
    };
    const completion = await activate(t, act);
    compareCompletion(t, completion, makeSuccess([makeStartTimerCommand({ seq: 1, startToFireTimeout: msToTs(100) })]));
  }
  // For this second activation we are no longer replaying, let core know we have the marker
  {
    const completion = await activate(t, makeFireTimer(1));
    compareCompletion(
      t,
      completion,
      makeSuccess([makeSetPatchMarker('my-change-id', false), makeCompleteWorkflowExecution()])
    );
  }
  t.deepEqual(logs, [['no change'], ['has change 2']]);
});

test('replay-with-marker patchedWorkflow', async (t) => {
  const { logs, workflowType } = t.context;
  {
    const act: coresdk.workflow_activation.IWorkflowActivation = {
      runId: 'test-runId',
      timestamp: msToTs(Date.now()),
      isReplaying: true,
      jobs: [makeStartWorkflowJob(workflowType), makeNotifyHasPatchJob('my-change-id')],
    };
    const completion = await activate(t, act);
    compareCompletion(
      t,
      completion,
      makeSuccess([
        makeSetPatchMarker('my-change-id', false),
        makeStartTimerCommand({ seq: 1, startToFireTimeout: msToTs(100) }),
      ])
    );
  }
  {
    const completion = await activate(t, makeFireTimer(1));
    compareCompletion(t, completion, makeSuccess([makeCompleteWorkflowExecution()]));
  }
  t.deepEqual(logs, [['has change'], ['has change 2']]);
});

test('deprecatePatchWorkflow', async (t) => {
  const { logs, workflowType } = t.context;
  {
    const completion = await activate(t, makeStartWorkflow(workflowType));
    compareCompletion(
      t,
      completion,
      makeSuccess([makeSetPatchMarker('my-change-id', true), makeCompleteWorkflowExecution()])
    );
  }
  t.deepEqual(logs, [['has change']]);
});

test('patchedTopLevel', async (t) => {
  const { workflowType, logs } = t.context;
  const completion = await activate(t, makeStartWorkflow(workflowType));
  compareCompletion(t, completion, makeSuccess());
  t.deepEqual(logs, [[['Patches cannot be used before Workflow starts']]]);
});

test('tryToContinueAfterCompletion', async (t) => {
  const { workflowType } = t.context;
  {
    const completion = cleanWorkflowFailureStackTrace(await activate(t, makeStartWorkflow(workflowType)));
    compareCompletion(
      t,
      completion,
      makeSuccess([
        makeFailWorkflowExecution(
          'fail before continue',
          dedent`
          ApplicationFailure: fail before continue
              at Function.nonRetryable
              at tryToContinueAfterCompletion
        `
        ),
      ])
    );
  }
});

test('failUnlessSignaledBeforeStart', async (t) => {
  const { workflowType } = t.context;
  const completion = await activate(
    t,
    makeActivation(undefined, makeStartWorkflowJob(workflowType), {
      signalWorkflow: { signalName: 'someShallPass' },
    })
  );
  compareCompletion(t, completion, makeSuccess());
});

test('conditionWaiter', async (t) => {
  const { workflowType } = t.context;
  {
    const completion = await activate(t, makeStartWorkflow(workflowType));
    compareCompletion(t, completion, makeSuccess([makeStartTimerCommand({ seq: 1, startToFireTimeout: msToTs(1) })]));
  }
  {
    const completion = await activate(t, makeFireTimer(1));
    compareCompletion(
      t,
      completion,
      makeSuccess([makeStartTimerCommand({ seq: 2, startToFireTimeout: msToTs('1s') })])
    );
  }
  {
    const completion = await activate(t, makeFireTimer(2));
    compareCompletion(t, completion, makeSuccess([makeCompleteWorkflowExecution()]));
  }
});

test('conditionRacer', async (t) => {
  const { workflowType } = t.context;
  {
    const completion = await activate(t, makeStartWorkflow(workflowType));
    compareCompletion(
      t,
      completion,
      makeSuccess([makeStartTimerCommand({ seq: 1, startToFireTimeout: msToTs('1s') })])
    );
  }
  {
    const completion = await activate(
      t,
      makeActivation(
        Date.now(),
        {
          signalWorkflow: { signalName: 'unblock', input: [] },
        },
        makeFireTimerJob(1)
      )
    );
    compareCompletion(t, completion, makeSuccess([{ cancelTimer: { seq: 1 } }]));
  }
});

test('signalHandlersCanBeCleared', async (t) => {
  const { workflowType } = t.context;
  {
    const completion = await activate(t, makeStartWorkflow(workflowType));
    compareCompletion(
      t,
      completion,
      makeSuccess([makeStartTimerCommand({ seq: 1, startToFireTimeout: msToTs('20ms') })])
    );
  }
  {
    const completion = await activate(
      t,
      makeActivation(
        Date.now(),
        {
          signalWorkflow: { signalName: 'unblock', input: [] },
        },
        {
          signalWorkflow: { signalName: 'unblock', input: [] },
        },
        {
          signalWorkflow: { signalName: 'unblock', input: [] },
        }
      )
    );
    compareCompletion(t, completion, makeSuccess([]));
  }
  {
    const completion = await activate(t, makeFireTimer(1));
    compareCompletion(
      t,
      completion,
      makeSuccess([makeStartTimerCommand({ seq: 2, startToFireTimeout: msToTs('1ms') })])
    );
  }
  {
    const completion = await activate(t, makeFireTimer(2));
    compareCompletion(
      t,
      completion,
      makeSuccess([makeStartTimerCommand({ seq: 3, startToFireTimeout: msToTs('1ms') })])
    );
  }
  {
    const completion = await activate(t, makeFireTimer(3));
    compareCompletion(
      t,
      completion,
      makeSuccess([makeCompleteWorkflowExecution(toPayload(wrappedDefaultPayloadConverter, 111))])
    );
  }
});

test('waitOnUser', async (t) => {
  const { workflowType } = t.context;
  {
    const completion = await activate(t, makeStartWorkflow(workflowType));
    compareCompletion(
      t,
      completion,
      makeSuccess([makeStartTimerCommand({ seq: 1, startToFireTimeout: msToTs('30 days') })])
    );
  }
  {
    const completion = await activate(t, await makeSignalWorkflow('completeUserInteraction', []));
    compareCompletion(t, completion, makeSuccess());
  }
});

test('scopeCancelledWhileWaitingOnExternalWorkflowCancellation', async (t) => {
  const { workflowType } = t.context;
  {
    const completion = await activate(t, makeStartWorkflow(workflowType));
    compareCompletion(
      t,
      completion,
      makeSuccess([
        {
          requestCancelExternalWorkflowExecution: {
            seq: 1,
            workflowExecution: { namespace: 'default', workflowId: 'irrelevant' },
          },
        },
        {
          setPatchMarker: { deprecated: false, patchId: '__temporal_internal_connect_external_handle_cancel_to_scope' },
        },
        {
          completeWorkflowExecution: { result: toPayload(wrappedDefaultPayloadConverter, undefined) },
        },
      ])
    );
  }
});

test('upsertAndReadSearchAttributes', async (t) => {
  const { workflowType } = t.context;
  const now = Date.now();
  {
    const req = await activate(t, makeStartWorkflow(workflowType, [toPayload(defaultPayloadConverter, now)]));
    compareCompletion(
      t,
      req,
      makeSuccess([
        makeUpsertSearchAttributesCommand({
          seq: 1,
          searchAttributes: {
            CustomBoolField: toPayload(searchAttributePayloadConverter, true),
            CustomIntField: toPayload(searchAttributePayloadConverter, 123),
          },
        }),
        makeUpsertSearchAttributesCommand({
          seq: 2,
          searchAttributes: {
            CustomBoolField: toPayload(searchAttributePayloadConverter, true),
            CustomDatetimeField: toPayload(searchAttributePayloadConverter, new Date(now).toISOString()),
            CustomDoubleField: toPayload(searchAttributePayloadConverter, 3.14),
            CustomIntField: toPayload(searchAttributePayloadConverter, [2, 3]),
            CustomKeywordField: toPayload(searchAttributePayloadConverter, 'durable code'),
            CustomTextField: toPayload(searchAttributePayloadConverter, 'is useful'),
          },
        }),
        makeCompleteWorkflowExecution(
          toPayload(defaultPayloadConverter, {
            CustomIntField: [2, 3],
            CustomBoolField: true,
            CustomKeywordField: 'durable code',
            CustomTextField: 'is useful',
            CustomDatetimeField: new Date(now),
            CustomDoubleField: 3.14,
          })
        ),
      ])
    );
  }
});<|MERGE_RESOLUTION|>--- conflicted
+++ resolved
@@ -1,16 +1,11 @@
-<<<<<<< HEAD
 import {
   ApplicationFailure,
-  defaultPayloadConverter,
   errorToFailure,
   RetryState,
   searchAttributePayloadConverter,
   toPayload,
   toPayloads,
 } from '@temporalio/common';
-=======
-import { ApplicationFailure, errorToFailure, RetryState, toPayload, toPayloads } from '@temporalio/common';
->>>>>>> 2c7ed196
 import { msToTs } from '@temporalio/internal-workflow-common';
 import { coresdk } from '@temporalio/proto';
 import { WorkflowCodeBundler } from '@temporalio/worker/lib/workflow/bundler';
@@ -1862,7 +1857,7 @@
   const { workflowType } = t.context;
   const now = Date.now();
   {
-    const req = await activate(t, makeStartWorkflow(workflowType, [toPayload(defaultPayloadConverter, now)]));
+    const req = await activate(t, makeStartWorkflow(workflowType, [toPayload(wrappedDefaultPayloadConverter, now)]));
     compareCompletion(
       t,
       req,
@@ -1886,7 +1881,7 @@
           },
         }),
         makeCompleteWorkflowExecution(
-          toPayload(defaultPayloadConverter, {
+          toPayload(wrappedDefaultPayloadConverter, {
             CustomIntField: [2, 3],
             CustomBoolField: true,
             CustomKeywordField: 'durable code',
