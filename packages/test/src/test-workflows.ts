import {
  ApplicationFailure,
<<<<<<< HEAD
  errorToFailure,
  RetryState,
  searchAttributePayloadConverter,
  toPayload,
=======
  defaultPayloadConverter,
  errorToFailure,
  RetryState,
>>>>>>> ca0d6e86
  toPayloads,
} from '@temporalio/common';
import { msToTs } from '@temporalio/internal-workflow-common';
import { coresdk } from '@temporalio/proto';
import { WorkflowCodeBundler } from '@temporalio/worker/lib/workflow/bundler';
import { VMWorkflow, VMWorkflowCreator } from '@temporalio/worker/lib/workflow/vm';
import { WorkflowInfo } from '@temporalio/workflow';
import anyTest, { ExecutionContext, TestInterface } from 'ava';
import dedent from 'dedent';
import Long from 'long';
import path from 'path';
import vm from 'vm';
import * as activityFunctions from './activities';
import { u8 } from './helpers';

export interface Context {
  workflow: VMWorkflow;
  logs: unknown[][];
  workflowType: string;
  startTime: number;
  runId: string;
  workflowCreator: TestVMWorkflowCreator;
}

class TestVMWorkflowCreator extends VMWorkflowCreator {
  public logs: Record<string, unknown[][]> = {};

  override injectConsole(context: vm.Context, info: WorkflowInfo) {
    const { logs } = this;
    context.console = {
      log(...args: unknown[]) {
        logs[info.runId].push(args);
      },
    };
  }
}

const test = anyTest as TestInterface<Context>;

test.before(async (t) => {
  const workflowsPath = path.join(__dirname, 'workflows');
  const bundler = new WorkflowCodeBundler({ workflowsPath });
  const bundle = await bundler.createBundle();
  t.context.workflowCreator = await TestVMWorkflowCreator.create(bundle, 100);
});

test.after.always(async (t) => {
  await t.context.workflowCreator.destroy();
});

test.beforeEach(async (t) => {
  const { workflowCreator } = t.context;
  // eslint-disable-next-line @typescript-eslint/no-non-null-assertion
  const workflowType = t.title.match(/\S+$/)![0];
  const runId = t.title;
  const logs = new Array<unknown[]>();
  workflowCreator.logs[runId] = logs;
  const startTime = Date.now();
  const workflow = await createWorkflow(workflowType, runId, startTime, workflowCreator);

  t.context = {
    logs,
    runId,
    workflowType,
    workflowCreator,
    startTime,
    workflow,
  };
});

async function createWorkflow(
  workflowType: string,
  runId: string,
  startTime: number,
  workflowCreator: VMWorkflowCreator
) {
  const workflow = (await workflowCreator.createWorkflow({
    info: {
      workflowType,
      runId,
      workflowId: 'test-workflowId',
      more: { namespace: 'default', firstExecutionRunId: runId, attempt: 1, taskTimeout: 1000 },
      taskQueue: 'test',
      unsafe: { isReplaying: false },
    },
    randomnessSeed: Long.fromInt(1337).toBytes(),
    now: startTime,
    patches: [],
  })) as VMWorkflow;
  return workflow;
}

async function activate(t: ExecutionContext<Context>, activation: coresdk.workflow_activation.IWorkflowActivation) {
  const { workflow, runId } = t.context;
  const arr = await workflow.activate(activation);
  const completion = coresdk.workflow_completion.WorkflowActivationCompletion.decodeDelimited(arr);
  t.deepEqual(completion.runId, runId);
  return completion;
}

function compareCompletion(
  t: ExecutionContext<Context>,
  req: coresdk.workflow_completion.WorkflowActivationCompletion,
  expected: coresdk.workflow_completion.IWorkflowActivationCompletion
) {
  t.deepEqual(
    req.toJSON(),
    coresdk.workflow_completion.WorkflowActivationCompletion.create({
      ...expected,
      runId: t.context.runId,
    }).toJSON()
  );
}

function makeSuccess(
  commands: coresdk.workflow_commands.IWorkflowCommand[] = [makeCompleteWorkflowExecution()]
): coresdk.workflow_completion.IWorkflowActivationCompletion {
  return { successful: { commands } };
}

function makeStartWorkflow(
  script: string,
  args?: coresdk.common.IPayload[],
  timestamp: number = Date.now()
): coresdk.workflow_activation.IWorkflowActivation {
  return makeActivation(timestamp, makeStartWorkflowJob(script, args));
}

function makeStartWorkflowJob(
  workflowType: string,
  args?: coresdk.common.IPayload[]
): { startWorkflow: coresdk.workflow_activation.IStartWorkflow } {
  return {
    startWorkflow: { workflowId: 'test-workflowId', workflowType, arguments: args },
  };
}

/**
 * Creates a Failure object for a cancelled activity
 */
function makeActivityCancelledFailure(activityId: string, activityType: string) {
  return {
    cause: {
      canceledFailureInfo: {},
    },
    activityFailureInfo: {
      activityId,
      identity: 'test',
      activityType: { name: activityType },
      retryState: RetryState.RETRY_STATE_CANCEL_REQUESTED,
    },
  };
}
function makeActivation(
  timestamp: number = Date.now(),
  ...jobs: coresdk.workflow_activation.IWorkflowActivationJob[]
): coresdk.workflow_activation.IWorkflowActivation {
  return {
    runId: 'test-runId',
    timestamp: msToTs(timestamp),
    jobs,
  };
}

function makeFireTimer(seq: number, timestamp: number = Date.now()): coresdk.workflow_activation.IWorkflowActivation {
  return makeActivation(timestamp, makeFireTimerJob(seq));
}

function makeFireTimerJob(seq: number): coresdk.workflow_activation.IWorkflowActivationJob {
  return {
    fireTimer: { seq },
  };
}

function makeResolveActivityJob(
  seq: number,
  result: coresdk.activity_result.IActivityExecutionResult
): coresdk.workflow_activation.IWorkflowActivationJob {
  return {
    resolveActivity: { seq, result },
  };
}

function makeResolveActivity(
  seq: number,
  result: coresdk.activity_result.IActivityExecutionResult,
  timestamp: number = Date.now()
): coresdk.workflow_activation.IWorkflowActivation {
  return makeActivation(timestamp, makeResolveActivityJob(seq, result));
}

function makeNotifyHasPatchJob(patchId: string): coresdk.workflow_activation.IWorkflowActivationJob {
  return {
    notifyHasPatch: { patchId },
  };
}

async function makeQueryWorkflow(
  queryId: string,
  queryType: string,
  queryArgs: any[],
  timestamp: number = Date.now()
): Promise<coresdk.workflow_activation.IWorkflowActivation> {
  return makeActivation(timestamp, await makeQueryWorkflowJob(queryId, queryType, ...queryArgs));
}

async function makeQueryWorkflowJob(
  queryId: string,
  queryType: string,
  ...queryArgs: any[]
): Promise<coresdk.workflow_activation.IWorkflowActivationJob> {
  return {
    queryWorkflow: {
      queryId,
      queryType,
      arguments: toPayloads(defaultPayloadConverter, ...queryArgs),
    },
  };
}

async function makeSignalWorkflow(
  signalName: string,
  args: any[],
  timestamp: number = Date.now()
): Promise<coresdk.workflow_activation.IWorkflowActivation> {
  return makeActivation(timestamp, {
    signalWorkflow: { signalName, input: toPayloads(defaultPayloadConverter, ...args) },
  });
}

function makeCompleteWorkflowExecution(result?: coresdk.common.IPayload): coresdk.workflow_commands.IWorkflowCommand {
  result ??= { metadata: { encoding: u8('binary/null') } };
  return {
    completeWorkflowExecution: { result },
  };
}

function makeFailWorkflowExecution(
  message: string,
  stackTrace: string,
  type = 'Error',
  nonRetryable = true
): coresdk.workflow_commands.IWorkflowCommand {
  return {
    failWorkflowExecution: {
      failure: { message, stackTrace, applicationFailureInfo: { type, nonRetryable }, source: 'TypeScriptSDK' },
    },
  };
}

function makeScheduleActivityCommand(
  attrs: coresdk.workflow_commands.IScheduleActivity
): coresdk.workflow_commands.IWorkflowCommand {
  return {
    scheduleActivity: attrs,
  };
}

function makeCancelActivityCommand(seq: number, _reason?: string): coresdk.workflow_commands.IWorkflowCommand {
  return {
    requestCancelActivity: { seq },
  };
}

function makeStartTimerCommand(
  attrs: coresdk.workflow_commands.IStartTimer
): coresdk.workflow_commands.IWorkflowCommand {
  return {
    startTimer: attrs,
  };
}

function makeCancelTimerCommand(
  attrs: coresdk.workflow_commands.ICancelTimer
): coresdk.workflow_commands.IWorkflowCommand {
  return {
    cancelTimer: attrs,
  };
}

function makeRespondToQueryCommand(
  respondToQuery: coresdk.workflow_commands.IQueryResult
): coresdk.workflow_commands.IWorkflowCommand {
  return {
    respondToQuery,
  };
}

function makeUpsertSearchAttributesCommand(
  attrs: coresdk.workflow_commands.IUpsertWorkflowSearchAttributes
): coresdk.workflow_commands.IWorkflowCommand {
  return {
    upsertWorkflowSearchAttributesCommandAttributes: attrs,
  };
}

function makeSetPatchMarker(myPatchId: string, deprecated: boolean): coresdk.workflow_commands.IWorkflowCommand {
  return {
    setPatchMarker: {
      patchId: myPatchId,
      deprecated,
    },
  };
}

test('random', async (t) => {
  const { logs, workflowType } = t.context;
  {
    const req = await activate(t, makeStartWorkflow(workflowType));
    compareCompletion(t, req, makeSuccess([makeStartTimerCommand({ seq: 1, startToFireTimeout: msToTs(1) })]));
  }
  {
    const req = await activate(
      t,
      makeActivation(
        undefined,
        { updateRandomSeed: { randomnessSeed: Long.fromNumber(7331) } },
        { fireTimer: { seq: 1 } }
      )
    );
    compareCompletion(t, req, makeSuccess());
  }
  t.deepEqual(logs, [[0.8380154962651432], ['a50eca73-ff3e-4445-a512-2330c2f4f86e'], [0.18803317612037063]]);
});

test('successString', async (t) => {
  const { workflowType } = t.context;
  const req = await activate(t, makeStartWorkflow(workflowType));
  compareCompletion(t, req, makeSuccess([makeCompleteWorkflowExecution(defaultPayloadConverter.toPayload('success'))]));
});

/**
 * Replace path specifics from stack trace
 */
function cleanStackTrace(stack: string) {
  return stack.replace(/\bat ((async )?\S+)(:\d+:\d+| \(.*\))/g, (_, m0) => `at ${m0}`);
}

function cleanWorkflowFailureStackTrace(
  req: coresdk.workflow_completion.WorkflowActivationCompletion,
  commandIndex = 0
) {
  // eslint-disable-next-line @typescript-eslint/no-non-null-assertion
  req.successful!.commands![commandIndex].failWorkflowExecution!.failure!.stackTrace = cleanStackTrace(
    // eslint-disable-next-line @typescript-eslint/no-non-null-assertion
    req.successful!.commands![commandIndex].failWorkflowExecution!.failure!.stackTrace!
  );
  return req;
}

function cleanWorkflowQueryFailureStackTrace(
  req: coresdk.workflow_completion.WorkflowActivationCompletion,
  commandIndex = 0
) {
  // eslint-disable-next-line @typescript-eslint/no-non-null-assertion
  req.successful!.commands![commandIndex].respondToQuery!.failed!.stackTrace = cleanStackTrace(
    // eslint-disable-next-line @typescript-eslint/no-non-null-assertion
    req.successful!.commands![commandIndex].respondToQuery!.failed!.stackTrace!
  );
  return req;
}

test('throwAsync', async (t) => {
  const { workflowType } = t.context;
  const req = cleanWorkflowFailureStackTrace(await activate(t, makeStartWorkflow(workflowType)));
  compareCompletion(
    t,
    req,
    makeSuccess([
      makeFailWorkflowExecution(
        'failure',
        dedent`
        ApplicationFailure: failure
            at Function.nonRetryable
            at throwAsync
        `
      ),
    ])
  );
});

test('date', async (t) => {
  const { startTime, logs, workflowType } = t.context;
  const req = await activate(t, makeStartWorkflow(workflowType, undefined, startTime));
  compareCompletion(t, req, makeSuccess());
  t.deepEqual(logs, [[startTime], [startTime], [true], [true], [true], [true], [true]]);
});

test('asyncWorkflow', async (t) => {
  const { workflowType } = t.context;
  const req = await activate(t, makeStartWorkflow(workflowType));
  compareCompletion(t, req, makeSuccess([makeCompleteWorkflowExecution(defaultPayloadConverter.toPayload('async'))]));
});

test('deferredResolve', async (t) => {
  const { logs, workflowType } = t.context;
  const req = await activate(t, makeStartWorkflow(workflowType));
  compareCompletion(t, req, makeSuccess());
  t.deepEqual(logs, [[1], [2]]);
});

test('sleeper', async (t) => {
  const { logs, workflowType } = t.context;
  {
    const req = await activate(t, makeStartWorkflow(workflowType));
    compareCompletion(t, req, makeSuccess([makeStartTimerCommand({ seq: 1, startToFireTimeout: msToTs(100) })]));
  }
  {
    const req = await activate(t, makeFireTimer(1));
    compareCompletion(t, req, makeSuccess());
  }
  t.deepEqual(logs, [['slept']]);
});

test('with ms string - sleeper', async (t) => {
  const { logs, workflowType } = t.context;
  {
    const req = await activate(t, makeStartWorkflow(workflowType, [defaultPayloadConverter.toPayload('10s')]));
    compareCompletion(t, req, makeSuccess([makeStartTimerCommand({ seq: 1, startToFireTimeout: msToTs('10s') })]));
  }
  {
    const req = await activate(t, makeFireTimer(1));
    compareCompletion(t, req, makeSuccess());
  }
  t.deepEqual(logs, [['slept']]);
});

test('setTimeoutAfterMicroTasks', async (t) => {
  const { logs, workflowType } = t.context;
  {
    const req = await activate(t, makeStartWorkflow(workflowType));
    compareCompletion(t, req, makeSuccess([makeStartTimerCommand({ seq: 1, startToFireTimeout: msToTs(100) })]));
  }
  {
    const req = await activate(t, makeFireTimer(1));
    compareCompletion(t, req, makeSuccess());
  }
  t.deepEqual(logs, [['slept']]);
});

test('promiseThenPromise', async (t) => {
  const { logs, workflowType } = t.context;
  const req = await activate(t, makeStartWorkflow(workflowType));
  compareCompletion(t, req, makeSuccess());
  t.deepEqual(logs, [[2]]);
});

test('rejectPromise', async (t) => {
  const { logs, workflowType } = t.context;
  const req = await activate(t, makeStartWorkflow(workflowType));
  compareCompletion(t, req, makeSuccess());
  t.deepEqual(logs, [[true], [true]]);
});

test('promiseAll', async (t) => {
  const { logs, workflowType } = t.context;
  const req = await activate(t, makeStartWorkflow(workflowType));
  compareCompletion(t, req, makeSuccess());
  t.deepEqual(logs, [[1, 2, 3], [1, 2, 3], [1, 2, 3], ['wow']]);
});

test('tasksAndMicrotasks', async (t) => {
  const { logs, workflowType } = t.context;
  {
    const req = await activate(t, makeStartWorkflow(workflowType));
    compareCompletion(t, req, makeSuccess([makeStartTimerCommand({ seq: 1, startToFireTimeout: msToTs(1) })]));
  }
  {
    const req = await activate(t, makeFireTimer(1));
    compareCompletion(t, req, makeSuccess());
  }
  t.deepEqual(logs, [['script start'], ['script end'], ['promise1'], ['promise2'], ['setTimeout']]);
});

test('trailingTimer', async (t) => {
  const { logs, workflowType } = t.context;
  {
    const completion = await activate(t, makeStartWorkflow(workflowType));
    compareCompletion(
      t,
      completion,
      makeSuccess([
        makeStartTimerCommand({ seq: 1, startToFireTimeout: msToTs(1) }),
        makeStartTimerCommand({ seq: 2, startToFireTimeout: msToTs(1) }),
      ])
    );
  }
  {
    const completion = await activate(t, makeActivation(undefined, makeFireTimerJob(1), makeFireTimerJob(2)));
    // Note that the trailing timer does not get scheduled since the workflow completes
    // after the first timer is triggered causing the second one to be dropped.
    compareCompletion(
      t,
      completion,
      makeSuccess([
        makeStartTimerCommand({ seq: 3, startToFireTimeout: msToTs(1) }),
        makeCompleteWorkflowExecution(defaultPayloadConverter.toPayload('first')),
      ])
    );
  }
  t.deepEqual(logs, []);
});

test('promiseRace', async (t) => {
  const { logs, workflowType } = t.context;
  {
    const req = await activate(t, makeStartWorkflow(workflowType));
    compareCompletion(
      t,
      req,
      makeSuccess([
        makeStartTimerCommand({ seq: 1, startToFireTimeout: msToTs(20) }),
        makeStartTimerCommand({ seq: 2, startToFireTimeout: msToTs(30) }),
      ])
    );
  }
  {
    const req = await activate(t, makeActivation(undefined, makeFireTimerJob(1), makeFireTimerJob(2)));
    compareCompletion(t, req, makeSuccess());
  }
  t.deepEqual(logs, [[1], [1], [1], [1], [20], ['wow']]);
});

test('race', async (t) => {
  const { logs, workflowType } = t.context;
  {
    const req = await activate(t, makeStartWorkflow(workflowType));
    compareCompletion(
      t,
      req,
      makeSuccess([
        makeStartTimerCommand({ seq: 1, startToFireTimeout: msToTs(10) }),
        makeStartTimerCommand({ seq: 2, startToFireTimeout: msToTs(11) }),
      ])
    );
  }
  {
    const req = await activate(t, makeFireTimer(1));
    compareCompletion(t, req, makeSuccess([]));
  }
  {
    const req = await activate(t, makeFireTimer(2));
    compareCompletion(t, req, makeSuccess());
  }
  t.deepEqual(logs, [[1], [2], [3]]);
});

test('importer', async (t) => {
  const { logs, workflowType } = t.context;
  {
    const req = await activate(t, makeStartWorkflow(workflowType));
    compareCompletion(t, req, makeSuccess([makeStartTimerCommand({ seq: 1, startToFireTimeout: msToTs(10) })]));
  }
  {
    const req = await activate(t, makeFireTimer(1));
    compareCompletion(t, req, makeSuccess());
  }
  t.deepEqual(logs, [['slept']]);
});

test('externalImporter', async (t) => {
  const { logs, workflowType } = t.context;
  const req = await activate(t, makeStartWorkflow(workflowType));
  compareCompletion(t, req, makeSuccess());
  t.deepEqual(logs, [[{ a: 1, b: 2 }]]);
});

test('argsAndReturn', async (t) => {
  const { workflowType } = t.context;
  const req = await activate(
    t,
    makeStartWorkflow(workflowType, [
      {
        metadata: { encoding: u8('json/plain') },
        data: u8(JSON.stringify('Hello')),
      },
      {
        metadata: { encoding: u8('binary/null') },
      },
      {
        metadata: { encoding: u8('binary/plain') },
        data: u8('world'),
      },
    ])
  );
  compareCompletion(
    t,
    req,
    makeSuccess([
      makeCompleteWorkflowExecution({
        metadata: { encoding: u8('json/plain') },
        data: u8(JSON.stringify('Hello, world')),
      }),
    ])
  );
});

test('invalidOrFailedQueries', async (t) => {
  const { workflowType } = t.context;
  {
    const completion = await activate(t, makeStartWorkflow(workflowType));
    compareCompletion(t, completion, makeSuccess());
  }
  {
    const completion = cleanWorkflowQueryFailureStackTrace(
      await activate(t, await makeQueryWorkflow('3', 'invalidAsyncMethod', []))
    );
    compareCompletion(
      t,
      completion,
      makeSuccess([
        makeRespondToQueryCommand({
          queryId: '3',
          failed: {
            message: 'Query handlers should not return a Promise',
            source: 'TypeScriptSDK',
            stackTrace: dedent`
              DeterminismViolationError: Query handlers should not return a Promise
            `,
            applicationFailureInfo: {
              type: 'DeterminismViolationError',
              nonRetryable: false,
            },
          },
        }),
      ])
    );
  }
  {
    const completion = cleanWorkflowQueryFailureStackTrace(await activate(t, await makeQueryWorkflow('3', 'fail', [])));
    compareCompletion(
      t,
      completion,
      makeSuccess([
        makeRespondToQueryCommand({
          queryId: '3',
          failed: {
            source: 'TypeScriptSDK',
            message: 'fail',
            stackTrace: dedent`
              Error: fail
                  at eval
            `,
            applicationFailureInfo: {
              type: 'Error',
              nonRetryable: false,
            },
          },
        }),
      ])
    );
  }
});

test('interruptableWorkflow', async (t) => {
  const { workflowType } = t.context;
  {
    const req = await activate(t, makeStartWorkflow(workflowType));
    compareCompletion(t, req, makeSuccess([]));
  }
  {
    const req = cleanWorkflowFailureStackTrace(
      await activate(t, await makeSignalWorkflow('interrupt', ['just because']))
    );
    compareCompletion(
      t,
      req,
      makeSuccess([
        makeFailWorkflowExecution(
          'just because',
          // The stack trace is weird here and might confuse users, it might be a JS limitation
          // since the Error stack trace is generated in the constructor.
          dedent`
          ApplicationFailure: just because
              at Function.retryable
              at eval
          `,
          'Error',
          false
        ),
      ])
    );
  }
});

test('failSignalWorkflow', async (t) => {
  const { workflowType } = t.context;
  {
    const req = await activate(t, makeStartWorkflow(workflowType));
    compareCompletion(t, req, makeSuccess([makeStartTimerCommand({ seq: 1, startToFireTimeout: msToTs(100000) })]));
  }
  {
    const req = cleanWorkflowFailureStackTrace(await activate(t, await makeSignalWorkflow('fail', [])));
    compareCompletion(
      t,
      req,
      makeSuccess([
        makeFailWorkflowExecution(
          'Signal failed',
          dedent`
          ApplicationFailure: Signal failed
              at Function.nonRetryable
              at eval
          `,
          'Error'
        ),
      ])
    );
  }
});

test('asyncFailSignalWorkflow', async (t) => {
  const { workflowType } = t.context;
  {
    const req = await activate(t, makeStartWorkflow(workflowType));
    compareCompletion(t, req, makeSuccess([makeStartTimerCommand({ seq: 1, startToFireTimeout: msToTs(100000) })]));
  }
  {
    const req = await activate(t, await makeSignalWorkflow('fail', []));
    compareCompletion(t, req, makeSuccess([makeStartTimerCommand({ seq: 2, startToFireTimeout: msToTs(100) })]));
  }
  {
    const req = cleanWorkflowFailureStackTrace(await activate(t, makeFireTimer(2)));
    compareCompletion(
      t,
      req,
      makeSuccess([
        makeFailWorkflowExecution(
          'Signal failed',
          dedent`
          ApplicationFailure: Signal failed
              at Function.nonRetryable
              at eval`,
          'Error'
        ),
      ])
    );
  }
});

test('cancelWorkflow', async (t) => {
  const url = 'https://temporal.io';
  const { workflowType } = t.context;
  {
    const req = await activate(t, makeStartWorkflow(workflowType, toPayloads(defaultPayloadConverter, url)));
    compareCompletion(
      t,
      req,
      makeSuccess([
        makeScheduleActivityCommand({
          seq: 1,
          activityId: '1',
          activityType: 'httpGet',
          arguments: toPayloads(defaultPayloadConverter, url),
          startToCloseTimeout: msToTs('10m'),
          taskQueue: 'test',
        }),
      ])
    );
  }
  {
    const req = await activate(t, makeActivation(undefined, { cancelWorkflow: {} }));
    compareCompletion(t, req, makeSuccess([makeCancelActivityCommand(1)]));
  }
  {
    const req = await activate(
      t,
      makeActivation(undefined, {
        resolveActivity: {
          seq: 1,
          result: {
            cancelled: {
              failure: makeActivityCancelledFailure('1', 'httpGet'),
            },
          },
        },
      })
    );
    compareCompletion(
      t,
      req,
      makeSuccess([
        makeScheduleActivityCommand({
          seq: 3,
          activityId: '3',
          activityType: 'httpGet',
          arguments: toPayloads(defaultPayloadConverter, url),
          startToCloseTimeout: msToTs('10m'),
          taskQueue: 'test',
        }),
      ])
    );
  }
  const result = defaultPayloadConverter.toPayload(await activityFunctions.httpGet(url));
  {
    const req = await activate(
      t,
      makeActivation(undefined, {
        resolveActivity: {
          seq: 3,
          result: { completed: { result } },
        },
      })
    );
    compareCompletion(t, req, makeSuccess([makeCompleteWorkflowExecution(result)]));
  }
});

test('cancel - unblockOrCancel', async (t) => {
  const { workflowType, logs } = t.context;
  {
    const completion = await activate(t, makeStartWorkflow(workflowType));
    compareCompletion(t, completion, makeSuccess([]));
  }
  {
    const completion = await activate(t, makeActivation(undefined, { cancelWorkflow: {} }));
    compareCompletion(t, completion, makeSuccess());
  }
  t.deepEqual(logs, [['Blocked'], ['Cancelled']]);
});

test('unblock - unblockOrCancel', async (t) => {
  const { workflowType } = t.context;
  {
    const completion = await activate(t, makeStartWorkflow(workflowType));
    compareCompletion(t, completion, makeSuccess([]));
  }
  {
    const completion = await activate(t, await makeQueryWorkflow('1', 'isBlocked', []));
    compareCompletion(
      t,
      completion,
      makeSuccess([
        makeRespondToQueryCommand({
          queryId: '1',
          succeeded: { response: defaultPayloadConverter.toPayload(true) },
        }),
      ])
    );
  }
  {
    const completion = await activate(t, await makeSignalWorkflow('unblock', []));
    compareCompletion(t, completion, makeSuccess());
  }
  {
    const completion = await activate(t, await makeQueryWorkflow('2', 'isBlocked', []));
    compareCompletion(
      t,
      completion,
      makeSuccess([
        makeRespondToQueryCommand({
          queryId: '2',
          succeeded: { response: defaultPayloadConverter.toPayload(false) },
        }),
      ])
    );
  }
});

test('cancelTimer', async (t) => {
  const { workflowType, logs } = t.context;
  const req = await activate(t, makeStartWorkflow(workflowType));
  compareCompletion(
    t,
    req,
    makeSuccess([
      makeStartTimerCommand({ seq: 1, startToFireTimeout: msToTs(1) }),
      makeCancelTimerCommand({ seq: 1 }),
      makeCompleteWorkflowExecution(),
    ])
  );
  t.deepEqual(logs, [['Timer cancelled 👍']]);
});

test('cancelTimerAltImpl', async (t) => {
  const { workflowType, logs } = t.context;
  const req = await activate(t, makeStartWorkflow(workflowType));
  compareCompletion(
    t,
    req,
    makeSuccess([
      makeStartTimerCommand({ seq: 1, startToFireTimeout: msToTs(1) }),
      makeCancelTimerCommand({ seq: 1 }),
      makeCompleteWorkflowExecution(),
    ])
  );
  t.deepEqual(logs, [['Timer cancelled 👍']]);
});

test('nonCancellable', async (t) => {
  const { workflowType } = t.context;
  const url = 'https://temporal.io';
  const result = defaultPayloadConverter.toPayload({ test: true });
  {
    const completion = await activate(t, makeStartWorkflow(workflowType, [defaultPayloadConverter.toPayload(url)]));
    compareCompletion(
      t,
      completion,
      makeSuccess([
        makeScheduleActivityCommand({
          seq: 1,
          activityId: '1',
          activityType: 'httpGetJSON',
          arguments: toPayloads(defaultPayloadConverter, url),
          startToCloseTimeout: msToTs('10m'),
          taskQueue: 'test',
        }),
      ])
    );
  }
  {
    const completion = await activate(t, makeResolveActivity(1, { completed: { result } }));
    compareCompletion(t, completion, makeSuccess([makeCompleteWorkflowExecution(result)]));
  }
});

test('resumeAfterCancellation', async (t) => {
  const { workflowType } = t.context;
  const url = 'https://temporal.io';
  const result = defaultPayloadConverter.toPayload({ test: true });
  {
    const completion = await activate(t, makeStartWorkflow(workflowType, [defaultPayloadConverter.toPayload(url)]));
    compareCompletion(
      t,
      completion,
      makeSuccess([
        makeScheduleActivityCommand({
          seq: 1,
          activityId: '1',
          activityType: 'httpGetJSON',
          arguments: toPayloads(defaultPayloadConverter, url),
          startToCloseTimeout: msToTs('10m'),
          taskQueue: 'test',
        }),
      ])
    );
  }
  {
    const completion = await activate(t, makeActivation(undefined, { cancelWorkflow: {} }));
    compareCompletion(t, completion, makeSuccess([]));
  }
  {
    const completion = await activate(t, makeResolveActivity(1, { completed: { result } }));
    compareCompletion(t, completion, makeSuccess([makeCompleteWorkflowExecution(result)]));
  }
});

test('handleExternalWorkflowCancellationWhileActivityRunning', async (t) => {
  const { workflowType } = t.context;
  const url = 'https://temporal.io';
  const data = { content: 'new HTML content' };
  {
    // eslint-disable-next-line @typescript-eslint/no-non-null-assertion
    const completion = await activate(
      t,
      makeStartWorkflow(workflowType, toPayloads(defaultPayloadConverter, url, data) ?? [])
    );

    compareCompletion(
      t,
      completion,
      makeSuccess([
        makeScheduleActivityCommand({
          seq: 1,
          activityId: '1',
          activityType: 'httpPostJSON',
          arguments: toPayloads(defaultPayloadConverter, url, data),
          startToCloseTimeout: msToTs('10m'),
          taskQueue: 'test',
        }),
      ])
    );
  }
  {
    const completion = await activate(t, makeActivation(undefined, { cancelWorkflow: {} }));
    compareCompletion(t, completion, makeSuccess([makeCancelActivityCommand(1)]));
  }
  {
    const completion = await activate(
      t,
      makeResolveActivity(1, { cancelled: { failure: { canceledFailureInfo: {} } } })
    );
    compareCompletion(
      t,
      completion,
      makeSuccess([
        makeScheduleActivityCommand({
          seq: 2,
          activityId: '2',
          activityType: 'cleanup',
          arguments: toPayloads(defaultPayloadConverter, url),
          startToCloseTimeout: msToTs('10m'),
          taskQueue: 'test',
        }),
      ])
    );
  }
  {
    const completion = await activate(
      t,
      makeResolveActivity(2, { completed: { result: defaultPayloadConverter.toPayload(undefined) } })
    );
    compareCompletion(t, completion, makeSuccess([{ cancelWorkflowExecution: {} }]));
  }
});

test('nestedCancellation', async (t) => {
  const { workflowType } = t.context;
  const url = 'https://temporal.io';
  {
    const completion = await activate(t, makeStartWorkflow(workflowType, [defaultPayloadConverter.toPayload(url)]));

    compareCompletion(
      t,
      completion,
      makeSuccess([
        makeScheduleActivityCommand({
          seq: 1,
          activityId: '1',
          activityType: 'setup',
          startToCloseTimeout: msToTs('10m'),
          taskQueue: 'test',
        }),
      ])
    );
  }
  {
    const completion = await activate(
      t,
      makeResolveActivity(1, { completed: { result: defaultPayloadConverter.toPayload(undefined) } })
    );

    compareCompletion(
      t,
      completion,
      makeSuccess([
        makeStartTimerCommand({ seq: 1, startToFireTimeout: msToTs(1000) }),
        makeScheduleActivityCommand({
          seq: 2,
          activityId: '2',
          activityType: 'httpPostJSON',
          arguments: toPayloads(defaultPayloadConverter, url, { some: 'data' }),
          startToCloseTimeout: msToTs('10m'),
          taskQueue: 'test',
        }),
      ])
    );
  }
  {
    const completion = await activate(t, makeFireTimer(1));
    compareCompletion(t, completion, makeSuccess([makeCancelActivityCommand(2)]));
  }
  const failure = makeActivityCancelledFailure('2', 'httpPostJSON');
  {
    const completion = await activate(t, makeResolveActivity(2, { cancelled: { failure } }));
    compareCompletion(
      t,
      completion,
      makeSuccess([
        makeScheduleActivityCommand({
          activityId: '3',
          seq: 3,
          activityType: 'cleanup',
          arguments: toPayloads(defaultPayloadConverter, url),
          startToCloseTimeout: msToTs('10m'),
          taskQueue: 'test',
        }),
      ])
    );
  }
  {
    const completion = await activate(
      t,
      makeResolveActivity(3, { completed: { result: defaultPayloadConverter.toPayload(undefined) } })
    );
    compareCompletion(
      t,
      completion,
      makeSuccess([
        {
          failWorkflowExecution: { failure },
        },
      ])
    );
  }
});

test('sharedScopes', async (t) => {
  const { workflowType } = t.context;
  const result = { some: 'data' };
  {
    const completion = await activate(t, makeStartWorkflow(workflowType));
    compareCompletion(
      t,
      completion,
      makeSuccess(
        await Promise.all(
          [1, 2].map(async (idx) =>
            makeScheduleActivityCommand({
              seq: idx,
              activityId: `${idx}`,
              activityType: 'httpGetJSON',
              arguments: toPayloads(defaultPayloadConverter, `http://url${idx}.ninja`),
              startToCloseTimeout: msToTs('10m'),
              taskQueue: 'test',
            })
          )
        )
      )
    );
  }
  {
    const completion = await activate(
      t,
      makeResolveActivity(2, { completed: { result: defaultPayloadConverter.toPayload(result) } })
    );
    compareCompletion(
      t,
      completion,
      makeSuccess([makeCompleteWorkflowExecution(defaultPayloadConverter.toPayload(result))])
    );
  }
});

test('shieldAwaitedInRootScope', async (t) => {
  const { workflowType } = t.context;
  const result = { some: 'data' };
  {
    const completion = await activate(t, makeStartWorkflow(workflowType));
    compareCompletion(
      t,
      completion,
      makeSuccess([
        makeScheduleActivityCommand({
          seq: 1,
          activityId: '1',
          activityType: 'httpGetJSON',
          arguments: toPayloads(defaultPayloadConverter, `http://example.com`),
          startToCloseTimeout: msToTs('10m'),
          taskQueue: 'test',
        }),
      ])
    );
  }
  {
    // Workflow ignores cancellation
    const completion = await activate(t, makeActivation(undefined, { cancelWorkflow: {} }));
    compareCompletion(t, completion, makeSuccess([]));
  }
  {
    const completion = await activate(
      t,
      makeResolveActivity(1, { completed: { result: defaultPayloadConverter.toPayload(result) } })
    );
    compareCompletion(
      t,
      completion,
      makeSuccess([makeCompleteWorkflowExecution(defaultPayloadConverter.toPayload(result))])
    );
  }
});

test('cancellationScopesWithCallbacks', async (t) => {
  const { workflowType } = t.context;
  {
    const completion = await activate(t, makeStartWorkflow(workflowType));
    compareCompletion(t, completion, makeSuccess([makeStartTimerCommand({ seq: 1, startToFireTimeout: msToTs(10) })]));
  }
  {
    const completion = await activate(t, makeActivation(undefined, { cancelWorkflow: {} }));
    compareCompletion(t, completion, makeSuccess([{ cancelWorkflowExecution: {} }]));
  }
});

test('cancellationScopes', async (t) => {
  const { workflowType, logs } = t.context;
  {
    const req = await activate(t, makeStartWorkflow(workflowType));
    compareCompletion(t, req, makeSuccess([makeStartTimerCommand({ seq: 1, startToFireTimeout: msToTs(3) })]));
  }
  {
    const req = await activate(t, makeFireTimer(1));
    compareCompletion(
      t,
      req,
      makeSuccess([
        makeStartTimerCommand({ seq: 2, startToFireTimeout: msToTs(3) }),
        makeStartTimerCommand({ seq: 3, startToFireTimeout: msToTs(3) }),
        makeCancelTimerCommand({ seq: 2 }),
      ])
    );
  }
  {
    const req = await activate(t, makeFireTimer(3));
    compareCompletion(t, req, makeSuccess([makeStartTimerCommand({ seq: 4, startToFireTimeout: msToTs(3) })]));
  }
  {
    const req = await activate(t, makeActivation(undefined, { cancelWorkflow: {} }));
    compareCompletion(t, req, makeSuccess([makeCancelTimerCommand({ seq: 4 }), makeCompleteWorkflowExecution()]));
  }
  t.deepEqual(logs, [
    ['Scope cancelled 👍'],
    ['Exception was propagated 👍'],
    ['Scope 2 was not cancelled 👍'],
    ['Scope cancelled 👍'],
    ['Exception was propagated 👍'],
  ]);
});

test('childAndShield', async (t) => {
  const { workflowType } = t.context;
  {
    const req = await activate(t, makeStartWorkflow(workflowType));
    compareCompletion(t, req, makeSuccess([makeStartTimerCommand({ seq: 1, startToFireTimeout: msToTs(5) })]));
  }
  {
    const req = await activate(t, makeFireTimer(1));
    compareCompletion(t, req, makeSuccess());
  }
});

test('partialShield', async (t) => {
  const { workflowType, logs } = t.context;
  {
    const req = await activate(t, makeStartWorkflow(workflowType));
    compareCompletion(
      t,
      req,
      makeSuccess([
        makeStartTimerCommand({ seq: 1, startToFireTimeout: msToTs(5) }),
        makeStartTimerCommand({ seq: 2, startToFireTimeout: msToTs(3) }),
      ])
    );
  }
  {
    const req = await activate(t, makeFireTimer(2));
    compareCompletion(t, req, makeSuccess([makeStartTimerCommand({ seq: 3, startToFireTimeout: msToTs(2) })]));
  }
  {
    const req = await activate(t, makeActivation(undefined, { cancelWorkflow: {} }));
    compareCompletion(
      t,
      req,
      makeSuccess([
        makeCancelTimerCommand({ seq: 3 }),
        makeStartTimerCommand({ seq: 4, startToFireTimeout: msToTs(10) }),
      ])
    );
  }
  {
    const req = await activate(t, makeFireTimer(1));
    compareCompletion(t, req, makeSuccess([makeStartTimerCommand({ seq: 5, startToFireTimeout: msToTs(1) })]));
  }
  {
    const req = await activate(t, makeFireTimer(4));
    compareCompletion(t, req, makeSuccess());
  }
  t.deepEqual(logs, [['Workflow cancelled']]);
});

test('shieldInShield', async (t) => {
  const { workflowType, logs } = t.context;
  {
    const req = await activate(t, makeStartWorkflow(workflowType));
    compareCompletion(
      t,
      req,
      makeSuccess([
        makeStartTimerCommand({ seq: 1, startToFireTimeout: msToTs(2) }),
        makeStartTimerCommand({ seq: 2, startToFireTimeout: msToTs(1) }),
      ])
    );
  }
  {
    const req = await activate(t, makeFireTimer(2));
    compareCompletion(t, req, makeSuccess([]));
  }
  {
    const req = await activate(t, makeFireTimer(1));
    compareCompletion(t, req, makeSuccess());
  }
  t.deepEqual(logs, [['Timer 1 finished 👍'], ['Timer 0 finished 👍']]);
});

test('cancellationErrorIsPropagated', async (t) => {
  const { workflowType, logs } = t.context;
  const req = cleanWorkflowFailureStackTrace(await activate(t, makeStartWorkflow(workflowType)), 2);
  compareCompletion(
    t,
    req,
    makeSuccess([
      makeStartTimerCommand({ seq: 1, startToFireTimeout: msToTs(1) }),
      makeCancelTimerCommand({ seq: 1 }),
      {
        failWorkflowExecution: {
          failure: {
            message: 'Cancellation scope cancelled',
            stackTrace: dedent`
        CancelledFailure: Cancellation scope cancelled
            at CancellationScope.cancel
            at eval
            at CancellationScope.runInContext
            at AsyncLocalStorage.run
            at CancellationScope.run
            at Function.cancellable
            at cancellationErrorIsPropagated
        `,
            canceledFailureInfo: {},
            source: 'TypeScriptSDK',
          },
        },
      },
    ])
  );
  t.deepEqual(logs, []);
});

test('cancelActivityAfterFirstCompletion', async (t) => {
  const url = 'https://temporal.io';
  const { workflowType, logs } = t.context;
  {
    const req = await activate(t, makeStartWorkflow(workflowType, toPayloads(defaultPayloadConverter, url)));
    compareCompletion(
      t,
      req,
      makeSuccess([
        makeScheduleActivityCommand({
          seq: 1,
          activityId: '1',
          activityType: 'httpGet',
          arguments: toPayloads(defaultPayloadConverter, url),
          startToCloseTimeout: msToTs('10m'),
          taskQueue: 'test',
        }),
      ])
    );
  }
  {
    const req = await activate(
      t,
      makeResolveActivity(1, { completed: { result: defaultPayloadConverter.toPayload('response1') } })
    );
    compareCompletion(
      t,
      req,
      makeSuccess([
        makeScheduleActivityCommand({
          seq: 2,
          activityId: '2',
          activityType: 'httpGet',
          arguments: toPayloads(defaultPayloadConverter, url),
          startToCloseTimeout: msToTs('10m'),
          taskQueue: 'test',
        }),
      ])
    );
  }
  {
    const req = await activate(t, makeActivation(undefined, { cancelWorkflow: {} }));
    compareCompletion(t, req, makeSuccess([]));
  }
  {
    const req = await activate(
      t,
      makeResolveActivity(2, { completed: { result: defaultPayloadConverter.toPayload('response2') } })
    );
    compareCompletion(
      t,
      req,
      makeSuccess([makeCompleteWorkflowExecution(defaultPayloadConverter.toPayload(['response1', 'response2']))])
    );
  }
  t.deepEqual(logs, [['Workflow cancelled while waiting on non cancellable scope']]);
});

test('multipleActivitiesSingleTimeout', async (t) => {
  const urls = ['https://slow-site.com/', 'https://slow-site.org/'];
  const { workflowType } = t.context;
  {
    const completion = await activate(
      t,
      makeStartWorkflow(workflowType, toPayloads(defaultPayloadConverter, urls, 1000))
    );
    compareCompletion(
      t,
      completion,
      makeSuccess([
        makeStartTimerCommand({ seq: 1, startToFireTimeout: msToTs(1000) }),
        ...(await Promise.all(
          urls.map(async (url, index) =>
            makeScheduleActivityCommand({
              seq: index + 1,
              activityId: `${index + 1}`,
              activityType: 'httpGetJSON',
              arguments: toPayloads(defaultPayloadConverter, url),
              startToCloseTimeout: msToTs('1s'),
              taskQueue: 'test',
            })
          )
        )),
      ])
    );
  }
  {
    const completion = await activate(t, makeFireTimer(1));
    compareCompletion(t, completion, makeSuccess([makeCancelActivityCommand(1), makeCancelActivityCommand(2)]));
  }
  const failure1 = makeActivityCancelledFailure('1', 'httpGetJSON');
  const failure2 = makeActivityCancelledFailure('2', 'httpGetJSON');
  {
    const completion = await activate(
      t,
      makeActivation(
        undefined,
        { resolveActivity: { seq: 1, result: { cancelled: { failure: failure1 } } } },
        { resolveActivity: { seq: 2, result: { cancelled: { failure: failure2 } } } }
      )
    );
    compareCompletion(t, completion, makeSuccess([{ failWorkflowExecution: { failure: failure1 } }]));
  }
});

test('resolve activity with result - http', async (t) => {
  const { workflowType } = t.context;
  {
    const completion = await activate(t, makeStartWorkflow(workflowType));
    compareCompletion(
      t,
      completion,
      makeSuccess([
        makeScheduleActivityCommand({
          seq: 1,
          activityId: '1',
          activityType: 'httpGet',
          arguments: toPayloads(defaultPayloadConverter, 'https://temporal.io'),
          startToCloseTimeout: msToTs('1 minute'),
          taskQueue: 'test',
        }),
      ])
    );
  }
  const result = '<html><body>hello from https://temporal.io</body></html>';
  {
    const completion = await activate(
      t,
      makeResolveActivity(1, { completed: { result: defaultPayloadConverter.toPayload(result) } })
    );

    compareCompletion(
      t,
      completion,
      makeSuccess([makeCompleteWorkflowExecution(defaultPayloadConverter.toPayload(result))])
    );
  }
});

test('resolve activity with failure - http', async (t) => {
  const { workflowType } = t.context;
  {
    const completion = await activate(t, makeStartWorkflow(workflowType));
    compareCompletion(
      t,
      completion,
      makeSuccess([
        makeScheduleActivityCommand({
          seq: 1,
          activityId: '1',
          activityType: 'httpGet',
          arguments: toPayloads(defaultPayloadConverter, 'https://temporal.io'),
          startToCloseTimeout: msToTs('1 minute'),
          taskQueue: 'test',
        }),
      ])
    );
  }

  const failure = ApplicationFailure.nonRetryable('Connection timeout', 'MockError');
  failure.stack = failure.stack?.split('\n')[0];

  {
    const completion = await activate(
      t,
      makeResolveActivity(1, {
        failed: {
          failure: errorToFailure(failure, defaultPayloadConverter),
        },
      })
    );
    compareCompletion(
      t,
      completion,
      makeSuccess([
        makeFailWorkflowExecution('Connection timeout', 'ApplicationFailure: Connection timeout', 'MockError'),
      ])
    );
  }
});

test('globalOverrides', async (t) => {
  const { workflowType, logs } = t.context;
  {
    const completion = await activate(t, makeStartWorkflow(workflowType));
    compareCompletion(t, completion, makeSuccess());
  }
  t.deepEqual(
    logs,
    ['WeakRef' /* First error happens on startup */, 'FinalizationRegistry', 'WeakRef'].map((type) => [
      `DeterminismViolationError: ${type} cannot be used in Workflows because v8 GC is non-deterministic`,
    ])
  );
});

test('logAndTimeout', async (t) => {
  const { workflowType, workflow } = t.context;
  await t.throwsAsync(activate(t, makeStartWorkflow(workflowType)), {
    code: 'ERR_SCRIPT_EXECUTION_TIMEOUT',
    message: 'Script execution timed out after 100ms',
  });
  const calls = await workflow.getAndResetSinkCalls();
  t.deepEqual(calls, [{ ifaceName: 'logger', fnName: 'info', args: ['logging before getting stuck'] }]);
});

test('continueAsNewSameWorkflow', async (t) => {
  const { workflowType } = t.context;
  {
    const req = await activate(t, makeStartWorkflow(workflowType));
    compareCompletion(
      t,
      req,
      makeSuccess([
        {
          continueAsNewWorkflowExecution: {
            workflowType,
            taskQueue: 'test',
            arguments: toPayloads(defaultPayloadConverter, 'signal'),
          },
        },
      ])
    );
  }
});

test('not-replay patchedWorkflow', async (t) => {
  const { logs, workflowType } = t.context;
  {
    const req = await activate(t, makeStartWorkflow(workflowType));
    compareCompletion(
      t,
      req,
      makeSuccess([
        makeSetPatchMarker('my-change-id', false),
        makeStartTimerCommand({ seq: 1, startToFireTimeout: msToTs(100) }),
      ])
    );
  }
  {
    const req = await activate(t, makeFireTimer(1));
    compareCompletion(t, req, makeSuccess([makeCompleteWorkflowExecution()]));
  }
  t.deepEqual(logs, [['has change'], ['has change 2']]);
});

test('replay-no-marker patchedWorkflow', async (t) => {
  const { logs, workflowType } = t.context;
  {
    const act: coresdk.workflow_activation.IWorkflowActivation = {
      runId: 'test-runId',
      timestamp: msToTs(Date.now()),
      isReplaying: true,
      jobs: [makeStartWorkflowJob(workflowType)],
    };
    const completion = await activate(t, act);
    compareCompletion(t, completion, makeSuccess([makeStartTimerCommand({ seq: 1, startToFireTimeout: msToTs(100) })]));
  }
  {
    const act: coresdk.workflow_activation.IWorkflowActivation = {
      runId: 'test-runId',
      timestamp: msToTs(Date.now()),
      isReplaying: true,
      jobs: [makeFireTimerJob(1)],
    };
    const completion = await activate(t, act);
    compareCompletion(t, completion, makeSuccess([makeCompleteWorkflowExecution()]));
  }
  t.deepEqual(logs, [['no change'], ['no change 2']]);
});

test('replay-no-marker-then-not-replay patchedWorkflow', async (t) => {
  const { logs, workflowType } = t.context;
  {
    const act: coresdk.workflow_activation.IWorkflowActivation = {
      runId: 'test-runId',
      timestamp: msToTs(Date.now()),
      isReplaying: true,
      jobs: [makeStartWorkflowJob(workflowType)],
    };
    const completion = await activate(t, act);
    compareCompletion(t, completion, makeSuccess([makeStartTimerCommand({ seq: 1, startToFireTimeout: msToTs(100) })]));
  }
  // For this second activation we are no longer replaying, let core know we have the marker
  {
    const completion = await activate(t, makeFireTimer(1));
    compareCompletion(
      t,
      completion,
      makeSuccess([makeSetPatchMarker('my-change-id', false), makeCompleteWorkflowExecution()])
    );
  }
  t.deepEqual(logs, [['no change'], ['has change 2']]);
});

test('replay-with-marker patchedWorkflow', async (t) => {
  const { logs, workflowType } = t.context;
  {
    const act: coresdk.workflow_activation.IWorkflowActivation = {
      runId: 'test-runId',
      timestamp: msToTs(Date.now()),
      isReplaying: true,
      jobs: [makeStartWorkflowJob(workflowType), makeNotifyHasPatchJob('my-change-id')],
    };
    const completion = await activate(t, act);
    compareCompletion(
      t,
      completion,
      makeSuccess([
        makeSetPatchMarker('my-change-id', false),
        makeStartTimerCommand({ seq: 1, startToFireTimeout: msToTs(100) }),
      ])
    );
  }
  {
    const completion = await activate(t, makeFireTimer(1));
    compareCompletion(t, completion, makeSuccess([makeCompleteWorkflowExecution()]));
  }
  t.deepEqual(logs, [['has change'], ['has change 2']]);
});

test('deprecatePatchWorkflow', async (t) => {
  const { logs, workflowType } = t.context;
  {
    const completion = await activate(t, makeStartWorkflow(workflowType));
    compareCompletion(
      t,
      completion,
      makeSuccess([makeSetPatchMarker('my-change-id', true), makeCompleteWorkflowExecution()])
    );
  }
  t.deepEqual(logs, [['has change']]);
});

test('patchedTopLevel', async (t) => {
  const { workflowType, logs } = t.context;
  const completion = await activate(t, makeStartWorkflow(workflowType));
  compareCompletion(t, completion, makeSuccess());
  t.deepEqual(logs, [[['Patches cannot be used before Workflow starts']]]);
});

test('tryToContinueAfterCompletion', async (t) => {
  const { workflowType } = t.context;
  {
    const completion = cleanWorkflowFailureStackTrace(await activate(t, makeStartWorkflow(workflowType)));
    compareCompletion(
      t,
      completion,
      makeSuccess([
        makeFailWorkflowExecution(
          'fail before continue',
          dedent`
          ApplicationFailure: fail before continue
              at Function.nonRetryable
              at tryToContinueAfterCompletion
        `
        ),
      ])
    );
  }
});

test('failUnlessSignaledBeforeStart', async (t) => {
  const { workflowType } = t.context;
  const completion = await activate(
    t,
    makeActivation(undefined, makeStartWorkflowJob(workflowType), {
      signalWorkflow: { signalName: 'someShallPass' },
    })
  );
  compareCompletion(t, completion, makeSuccess());
});

test('conditionWaiter', async (t) => {
  const { workflowType } = t.context;
  {
    const completion = await activate(t, makeStartWorkflow(workflowType));
    compareCompletion(t, completion, makeSuccess([makeStartTimerCommand({ seq: 1, startToFireTimeout: msToTs(1) })]));
  }
  {
    const completion = await activate(t, makeFireTimer(1));
    compareCompletion(
      t,
      completion,
      makeSuccess([makeStartTimerCommand({ seq: 2, startToFireTimeout: msToTs('1s') })])
    );
  }
  {
    const completion = await activate(t, makeFireTimer(2));
    compareCompletion(t, completion, makeSuccess([makeCompleteWorkflowExecution()]));
  }
});

test('conditionRacer', async (t) => {
  const { workflowType } = t.context;
  {
    const completion = await activate(t, makeStartWorkflow(workflowType));
    compareCompletion(
      t,
      completion,
      makeSuccess([makeStartTimerCommand({ seq: 1, startToFireTimeout: msToTs('1s') })])
    );
  }
  {
    const completion = await activate(
      t,
      makeActivation(
        Date.now(),
        {
          signalWorkflow: { signalName: 'unblock', input: [] },
        },
        makeFireTimerJob(1)
      )
    );
    compareCompletion(t, completion, makeSuccess([{ cancelTimer: { seq: 1 } }]));
  }
});

test('signalHandlersCanBeCleared', async (t) => {
  const { workflowType } = t.context;
  {
    const completion = await activate(t, makeStartWorkflow(workflowType));
    compareCompletion(
      t,
      completion,
      makeSuccess([makeStartTimerCommand({ seq: 1, startToFireTimeout: msToTs('20ms') })])
    );
  }
  {
    const completion = await activate(
      t,
      makeActivation(
        Date.now(),
        {
          signalWorkflow: { signalName: 'unblock', input: [] },
        },
        {
          signalWorkflow: { signalName: 'unblock', input: [] },
        },
        {
          signalWorkflow: { signalName: 'unblock', input: [] },
        }
      )
    );
    compareCompletion(t, completion, makeSuccess([]));
  }
  {
    const completion = await activate(t, makeFireTimer(1));
    compareCompletion(
      t,
      completion,
      makeSuccess([makeStartTimerCommand({ seq: 2, startToFireTimeout: msToTs('1ms') })])
    );
  }
  {
    const completion = await activate(t, makeFireTimer(2));
    compareCompletion(
      t,
      completion,
      makeSuccess([makeStartTimerCommand({ seq: 3, startToFireTimeout: msToTs('1ms') })])
    );
  }
  {
    const completion = await activate(t, makeFireTimer(3));
    compareCompletion(
      t,
      completion,
      makeSuccess([makeCompleteWorkflowExecution(defaultPayloadConverter.toPayload(111))])
    );
  }
});

test('waitOnUser', async (t) => {
  const { workflowType } = t.context;
  {
    const completion = await activate(t, makeStartWorkflow(workflowType));
    compareCompletion(
      t,
      completion,
      makeSuccess([makeStartTimerCommand({ seq: 1, startToFireTimeout: msToTs('30 days') })])
    );
  }
  {
    const completion = await activate(t, await makeSignalWorkflow('completeUserInteraction', []));
    compareCompletion(t, completion, makeSuccess());
  }
});

test('scopeCancelledWhileWaitingOnExternalWorkflowCancellation', async (t) => {
  const { workflowType } = t.context;
  {
    const completion = await activate(t, makeStartWorkflow(workflowType));
    compareCompletion(
      t,
      completion,
      makeSuccess([
        {
          requestCancelExternalWorkflowExecution: {
            seq: 1,
            workflowExecution: { namespace: 'default', workflowId: 'irrelevant' },
          },
        },
        {
          setPatchMarker: { deprecated: false, patchId: '__temporal_internal_connect_external_handle_cancel_to_scope' },
        },
        {
          completeWorkflowExecution: { result: defaultPayloadConverter.toPayload(undefined) },
        },
      ])
    );
  }
});

test('upsertAndReadSearchAttributes', async (t) => {
  const { workflowType } = t.context;
  const now = Date.now();
  {
    const req = await activate(t, makeStartWorkflow(workflowType, [toPayload(wrappedDefaultPayloadConverter, now)]));
    compareCompletion(
      t,
      req,
      makeSuccess([
        makeUpsertSearchAttributesCommand({
          seq: 1,
          searchAttributes: {
            CustomBoolField: toPayload(searchAttributePayloadConverter, [true]),
            CustomIntField: toPayload(searchAttributePayloadConverter, [123]),
          },
        }),
        makeUpsertSearchAttributesCommand({
          seq: 2,
          searchAttributes: {
            CustomBoolField: toPayload(searchAttributePayloadConverter, [true]),
            CustomDatetimeField: toPayload(searchAttributePayloadConverter, [new Date(now).toISOString()]),
            CustomDoubleField: toPayload(searchAttributePayloadConverter, [3.14]),
            CustomIntField: toPayload(searchAttributePayloadConverter, [2, 3]),
            CustomKeywordField: toPayload(searchAttributePayloadConverter, ['durable code']),
            CustomTextField: toPayload(searchAttributePayloadConverter, ['is useful']),
          },
        }),
        makeCompleteWorkflowExecution(
          toPayload(wrappedDefaultPayloadConverter, {
            CustomIntField: [2, 3],
            CustomBoolField: [true],
            CustomKeywordField: ['durable code'],
            CustomTextField: ['is useful'],
            CustomDatetimeField: [new Date(now)],
            CustomDoubleField: [3.14],
          })
        ),
      ])
    );
  }
});

test('clearSearchAttribute', async (t) => {
  const { workflowType } = t.context;
  {
    const req = await activate(t, makeStartWorkflow(workflowType));
    compareCompletion(
      t,
      req,
      makeSuccess([
        makeUpsertSearchAttributesCommand({
          seq: 1,
          searchAttributes: {
            CustomIntField: toPayload(searchAttributePayloadConverter, [123]),
          },
        }),
        makeUpsertSearchAttributesCommand({
          seq: 2,
          searchAttributes: {
            CustomIntField: toPayload(searchAttributePayloadConverter, []),
          },
        }),
        makeCompleteWorkflowExecution(
          toPayload(wrappedDefaultPayloadConverter, {
            CustomIntField: [],
          })
        ),
      ])
    );
  }
});<|MERGE_RESOLUTION|>--- conflicted
+++ resolved
@@ -1,15 +1,9 @@
 import {
   ApplicationFailure,
-<<<<<<< HEAD
-  errorToFailure,
-  RetryState,
   searchAttributePayloadConverter,
-  toPayload,
-=======
   defaultPayloadConverter,
   errorToFailure,
   RetryState,
->>>>>>> ca0d6e86
   toPayloads,
 } from '@temporalio/common';
 import { msToTs } from '@temporalio/internal-workflow-common';
@@ -91,13 +85,16 @@
       workflowType,
       runId,
       workflowId: 'test-workflowId',
-      more: { namespace: 'default', firstExecutionRunId: runId, attempt: 1, taskTimeout: 1000 },
+      namespace: 'default',
+      firstExecutionRunId: runId,
+      attempt: 1,
+      taskTimeout: 1000,
       taskQueue: 'test',
-      unsafe: { isReplaying: false },
     },
     randomnessSeed: Long.fromInt(1337).toBytes(),
     now: startTime,
     patches: [],
+    isReplaying: false,
   })) as VMWorkflow;
   return workflow;
 }
@@ -1843,7 +1840,7 @@
   const { workflowType } = t.context;
   const now = Date.now();
   {
-    const req = await activate(t, makeStartWorkflow(workflowType, [toPayload(wrappedDefaultPayloadConverter, now)]));
+    const req = await activate(t, makeStartWorkflow(workflowType, [defaultPayloadConverter.toPayload(now)]));
     compareCompletion(
       t,
       req,
@@ -1851,23 +1848,23 @@
         makeUpsertSearchAttributesCommand({
           seq: 1,
           searchAttributes: {
-            CustomBoolField: toPayload(searchAttributePayloadConverter, [true]),
-            CustomIntField: toPayload(searchAttributePayloadConverter, [123]),
+            CustomBoolField: searchAttributePayloadConverter.toPayload([true]),
+            CustomIntField: searchAttributePayloadConverter.toPayload([123]),
           },
         }),
         makeUpsertSearchAttributesCommand({
           seq: 2,
           searchAttributes: {
-            CustomBoolField: toPayload(searchAttributePayloadConverter, [true]),
-            CustomDatetimeField: toPayload(searchAttributePayloadConverter, [new Date(now).toISOString()]),
-            CustomDoubleField: toPayload(searchAttributePayloadConverter, [3.14]),
-            CustomIntField: toPayload(searchAttributePayloadConverter, [2, 3]),
-            CustomKeywordField: toPayload(searchAttributePayloadConverter, ['durable code']),
-            CustomTextField: toPayload(searchAttributePayloadConverter, ['is useful']),
+            CustomBoolField: searchAttributePayloadConverter.toPayload([true]),
+            CustomDatetimeField: searchAttributePayloadConverter.toPayload([new Date(now).toISOString()]),
+            CustomDoubleField: searchAttributePayloadConverter.toPayload([3.14]),
+            CustomIntField: searchAttributePayloadConverter.toPayload([2, 3]),
+            CustomKeywordField: searchAttributePayloadConverter.toPayload(['durable code']),
+            CustomTextField: searchAttributePayloadConverter.toPayload(['is useful']),
           },
         }),
         makeCompleteWorkflowExecution(
-          toPayload(wrappedDefaultPayloadConverter, {
+          defaultPayloadConverter.toPayload({
             CustomIntField: [2, 3],
             CustomBoolField: [true],
             CustomKeywordField: ['durable code'],
@@ -1892,17 +1889,17 @@
         makeUpsertSearchAttributesCommand({
           seq: 1,
           searchAttributes: {
-            CustomIntField: toPayload(searchAttributePayloadConverter, [123]),
+            CustomIntField: searchAttributePayloadConverter.toPayload([123]),
           },
         }),
         makeUpsertSearchAttributesCommand({
           seq: 2,
           searchAttributes: {
-            CustomIntField: toPayload(searchAttributePayloadConverter, []),
+            CustomIntField: searchAttributePayloadConverter.toPayload([]),
           },
         }),
         makeCompleteWorkflowExecution(
-          toPayload(wrappedDefaultPayloadConverter, {
+          defaultPayloadConverter.toPayload({
             CustomIntField: [],
           })
         ),
