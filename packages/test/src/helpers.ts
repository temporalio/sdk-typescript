--- conflicted
+++ resolved
@@ -1,11 +1,6 @@
 import path from 'path';
 import StackUtils from 'stack-utils';
 import { inWorkflowContext } from '@temporalio/workflow';
-<<<<<<< HEAD
-import { WorkflowHandle } from '@temporalio/client';
-import type * as proto from '@temporalio/proto';
-=======
->>>>>>> e6c4c42d
 import ava from 'ava';
 import { Payload, PayloadCodec } from '@temporalio/common';
 
