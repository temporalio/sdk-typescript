--- conflicted
+++ resolved
@@ -133,20 +133,16 @@
   return test;
 }
 
-<<<<<<< HEAD
-export interface TestFunctionOptions {
-=======
-export function makeTestFunction<C extends Context = Context>(opts: {
->>>>>>> caae0a4e
+export interface TestFunctionOptions<C extends Context> {
   workflowsPath: string;
   workflowEnvironmentOpts?: LocalTestWorkflowEnvironmentOptions;
   workflowInterceptorModules?: string[];
   recordedLogs?: { [workflowId: string]: LogEntry[] };
-<<<<<<< HEAD
-}
-
-export function makeDefaultTestContextFunction(opts: TestFunctionOptions) {
-  return async (_t: ExecutionContext): Promise<Context> => {
+  runtimeOpts?: Partial<RuntimeOptions> | (() => Promise<[Partial<RuntimeOptions>, Partial<C>]>) | undefined;
+}
+
+export function makeDefaultTestContextFunction<C extends Context = Context>(opts: TestFunctionOptions<C>) {
+  return async (_t: ExecutionContext): Promise<C> => {
     let env: TestWorkflowEnvironment;
     if (process.env.TEMPORAL_SERVICE_ADDRESS) {
       env = await TestWorkflowEnvironment.createFromExistingServer({
@@ -161,40 +157,15 @@
         workflowInterceptorModules: opts.workflowInterceptorModules,
       }),
       env,
-    };
+    } as unknown as C;
   };
 }
 
-export function makeTestFunction(opts: TestFunctionOptions): TestFn<Context> {
-  return makeConfigurableEnvironmentTestFn<Context>({
+export function makeTestFunction<C extends Context = Context>(opts: TestFunctionOptions<C>): TestFn<C> {
+  return makeConfigurableEnvironmentTestFn<C>({
     recordedLogs: opts.recordedLogs,
     createTestContext: makeDefaultTestContextFunction(opts),
-    teardown: async (c: Context) => {
-=======
-  runtimeOpts?: Partial<RuntimeOptions> | (() => Promise<[Partial<RuntimeOptions>, Partial<C>]>) | undefined;
-}): TestFn<C> {
-  return makeConfigurableEnvironmentTestFn<C>({
-    recordedLogs: opts.recordedLogs,
-    runtimeOpts: opts.runtimeOpts,
-    createTestContext: async (_t: ExecutionContext): Promise<C> => {
-      let env: TestWorkflowEnvironment;
-      if (process.env.TEMPORAL_SERVICE_ADDRESS) {
-        env = await TestWorkflowEnvironment.createFromExistingServer({
-          address: process.env.TEMPORAL_SERVICE_ADDRESS,
-        });
-      } else {
-        env = await createLocalTestEnvironment(opts.workflowEnvironmentOpts);
-      }
-      return {
-        workflowBundle: await createTestWorkflowBundle({
-          workflowsPath: opts.workflowsPath,
-          workflowInterceptorModules: opts.workflowInterceptorModules,
-        }),
-        env,
-      } as unknown as C;
-    },
     teardown: async (c: C) => {
->>>>>>> caae0a4e
       await c.env.teardown();
     },
   });
