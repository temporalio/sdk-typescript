--- conflicted
+++ resolved
@@ -141,29 +141,6 @@
   runtimeOpts?: Partial<RuntimeOptions> | (() => Promise<[Partial<RuntimeOptions>, Partial<C>]>) | undefined;
 }
 
-<<<<<<< HEAD
-export function makeDefaultTestContextFunction<C extends Context = Context>(opts: TestFunctionOptions<C>) {
-  return async (_t: ExecutionContext): Promise<C> => {
-    let env: TestWorkflowEnvironment;
-    if (process.env.TEMPORAL_SERVICE_ADDRESS) {
-      env = await TestWorkflowEnvironment.createFromExistingServer({
-        address: process.env.TEMPORAL_SERVICE_ADDRESS,
-      });
-    } else {
-      env = await createLocalTestEnvironment(opts.workflowEnvironmentOpts);
-    }
-    return {
-      workflowBundle: await createTestWorkflowBundle({
-        workflowsPath: opts.workflowsPath,
-        workflowInterceptorModules: opts.workflowInterceptorModules,
-      }),
-      env,
-    } as unknown as C;
-  };
-}
-
-=======
->>>>>>> d6af5a71
 export function makeTestFunction<C extends Context = Context>(opts: TestFunctionOptions<C>): TestFn<C> {
   return makeConfigurableEnvironmentTestFn<C>({
     recordedLogs: opts.recordedLogs,
