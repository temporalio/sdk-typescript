--- conflicted
+++ resolved
@@ -63,11 +63,6 @@
       workflowsPath: opts.workflowsPath,
     });
     // Ignore invalid log levels
-<<<<<<< HEAD
-    Runtime.install({ logger: new DefaultLogger((process.env.TEST_LOG_LEVEL || 'DEBUG').toUpperCase() as LogLevel) });
-    const envLocal = await TestWorkflowEnvironment.createLocal({
-      ...opts.localWorkflowEnvironmentOpts,
-=======
     Runtime.install({
       logger: new DefaultLogger((process.env.TEST_LOG_LEVEL || 'DEBUG').toUpperCase() as LogLevel),
       telemetryOptions: {
@@ -78,9 +73,8 @@
         },
       },
     });
-    const env = await TestWorkflowEnvironment.createLocal({
-      ...opts.workflowEnvironmentOpts,
->>>>>>> a6849afe
+    const envLocal = await TestWorkflowEnvironment.createLocal({
+      ...opts.localWorkflowEnvironmentOpts,
       server: {
         ...opts.localWorkflowEnvironmentOpts?.server,
         extraArgs: [
@@ -89,7 +83,6 @@
         ],
       },
     });
-<<<<<<< HEAD
     await registerDefaultCustomSearchAttributes(envLocal.connection);
     const envTimeSkipping = RUN_TIME_SKIPPING_TESTS
       ? await TestWorkflowEnvironment.createTimeSkipping({
@@ -100,14 +93,6 @@
           },
         })
       : undefined;
-    const workflowBundle = await bundleWorkflowCode({
-      ...bundlerOptions,
-      workflowInterceptorModules: [...defaultWorkflowInterceptorModules, ...(opts.workflowInterceptorModules ?? [])],
-      workflowsPath: opts.workflowsPath,
-    });
-=======
-    await registerDefaultCustomSearchAttributes(env.connection);
->>>>>>> a6849afe
     t.context = {
       envLocal,
       envTimeSkipping,
