--- conflicted
+++ resolved
@@ -3,13 +3,8 @@
 import { range } from 'rxjs';
 import { mergeMap, take, tap, withLatestFrom } from 'rxjs/operators';
 import { Core, Worker, DefaultLogger } from '@temporalio/worker';
-<<<<<<< HEAD
-import { Connection } from '@temporalio/client';
+import { Connection, WorkflowClient } from '@temporalio/client';
 import { msToTs } from '@temporalio/workflow/lib/time';
-=======
-import { Connection, WorkflowClient } from '@temporalio/client';
-import { msStrToTs } from '@temporalio/workflow/lib/time';
->>>>>>> 26074caa
 import * as opentelemetry from '@opentelemetry/sdk-node';
 import { JaegerExporter } from '@opentelemetry/exporter-jaeger';
 
