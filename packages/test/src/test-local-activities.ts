--- conflicted
+++ resolved
@@ -60,17 +60,11 @@
         connection: t.context.env.nativeConnection,
         workflowBundle: t.context.workflowBundle,
         taskQueue,
-<<<<<<< HEAD
         interceptors: {
-          activity: interceptors?.activity ?? [ConnectionInjectorInterceptor.createFactory(t.context.env.connection)],
-        },
-=======
-        interceptors: appendDefaultInterceptors({
           activity: interceptors?.activity ?? [
             () => ({ inbound: new ConnectionInjectorInterceptor(t.context.env.connection) }),
           ],
-        }),
->>>>>>> 64cab0ce
+        },
         showStackTraceSources: true,
         ...rest,
       });
