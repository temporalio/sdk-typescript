/* eslint-disable @typescript-eslint/no-non-null-assertion */
import { SpanContext } from '@opentelemetry/api';
import { defaultPayloadConverter, fromPayloadsAtIndex, LoadedDataConverter } from '@temporalio/common';
import { loadDataConverter } from '@temporalio/internal-non-workflow-common';
import { msToTs } from '@temporalio/internal-workflow-common';
import { coresdk } from '@temporalio/proto';
import { DefaultLogger } from '@temporalio/worker';
import { errors, NativeWorkerLike, Worker as RealWorker } from '@temporalio/worker/lib/worker';
import {
  addDefaultWorkerOptions,
  CompiledWorkerOptions,
  compileWorkerOptions,
  WorkerOptions,
} from '@temporalio/worker/lib/worker-options';
<<<<<<< HEAD
=======
import { DefaultLogger } from '@temporalio/worker';
import { byteArrayToBuffer } from '@temporalio/worker/lib/utils';
import * as activities from './activities';
>>>>>>> e1213da8
import { WorkflowCreator } from '@temporalio/worker/src/workflow/interface';
import { lastValueFrom } from 'rxjs';
import * as activities from './activities';

const sleep = (ms: number): Promise<void> => new Promise((resolve) => setTimeout(resolve, ms));

function addActivityStartDefaults(task: coresdk.activity_task.IActivityTask) {
  // Add some defaults for convenience
  if (task.start) {
    task.start = {
      attempt: 1,
      startedTime: msToTs('0 seconds'),
      currentAttemptScheduledTime: msToTs('0 seconds'),
      startToCloseTimeout: msToTs('1 minute'),
      scheduleToCloseTimeout: msToTs('1 minute'),
      heartbeatTimeout: msToTs('1 minute'),
      scheduledTime: msToTs('0 seconds'),
      ...task.start,
    };
  }
}

export type Task =
  | { workflow: coresdk.workflow_activation.IWorkflowActivation }
  | { activity: coresdk.activity_task.IActivityTask };

export class MockNativeWorker implements NativeWorkerLike {
  flushCoreLogs(): void {
    // noop
  }
  activityTasks: Array<Promise<ArrayBuffer>> = [];
  workflowActivations: Array<Promise<ArrayBuffer>> = [];
  activityCompletionCallback?: (arr: ArrayBuffer) => void;
  workflowCompletionCallback?: (arr: ArrayBuffer) => void;
  activityHeartbeatCallback?: (taskToken: Uint8Array, details: any) => void;
  reject?: (err: Error) => void;
  namespace = 'mock';
  logger = new DefaultLogger('DEBUG');

  public static async create(): Promise<NativeWorkerLike> {
    return new this();
  }

  public static async createReplay(): Promise<NativeWorkerLike> {
    return new this();
  }

  public async completeShutdown(): Promise<void> {
    // Nothing to do here
  }

  public async shutdown(): Promise<void> {
    const shutdownErrorPromise = Promise.reject(new errors.ShutdownError('Core is shut down'));
    this.activityTasks.unshift(shutdownErrorPromise);
    this.workflowActivations.unshift(shutdownErrorPromise);
  }

  public async pollWorkflowActivation(): Promise<ArrayBuffer> {
    for (;;) {
      const task = this.workflowActivations.pop();
      if (task !== undefined) {
        return task;
      }
      await sleep(1);
    }
  }

  public async pollActivityTask(): Promise<ArrayBuffer> {
    for (;;) {
      const task = this.activityTasks.pop();
      if (task !== undefined) {
        return task;
      }
      await sleep(1);
    }
  }

  public async completeWorkflowActivation(_spanContext: SpanContext, result: ArrayBuffer): Promise<void> {
    this.workflowCompletionCallback!(result);
    this.workflowCompletionCallback = undefined;
  }

  public async completeActivityTask(_spanContext: SpanContext, result: ArrayBuffer): Promise<void> {
    this.activityCompletionCallback!(result);
    this.activityCompletionCallback = undefined;
  }

  public emit(task: Task): void {
    if ('workflow' in task) {
      const arr = coresdk.workflow_activation.WorkflowActivation.encode(task.workflow).finish();
      const buffer = byteArrayToBuffer(arr);
      this.workflowActivations.unshift(Promise.resolve(buffer));
    } else {
      addActivityStartDefaults(task.activity);
      const arr = coresdk.activity_task.ActivityTask.encode(task.activity).finish();
      const buffer = byteArrayToBuffer(arr);
      this.activityTasks.unshift(Promise.resolve(buffer));
    }
  }

  public async runWorkflowActivation(
    activation: coresdk.workflow_activation.IWorkflowActivation
  ): Promise<coresdk.workflow_completion.WorkflowActivationCompletion> {
    const arr = coresdk.workflow_activation.WorkflowActivation.encode(activation).finish();
    const buffer = byteArrayToBuffer(arr);
    const result = await new Promise<ArrayBuffer>((resolve) => {
      this.workflowCompletionCallback = resolve;
      this.workflowActivations.unshift(Promise.resolve(buffer));
    });
    return coresdk.workflow_completion.WorkflowActivationCompletion.decodeDelimited(new Uint8Array(result));
  }

  public async runActivityTask(task: coresdk.activity_task.IActivityTask): Promise<coresdk.ActivityTaskCompletion> {
    addActivityStartDefaults(task);
    const arr = coresdk.activity_task.ActivityTask.encode(task).finish();
    const buffer = byteArrayToBuffer(arr);
    const result = await new Promise<ArrayBuffer>((resolve) => {
      this.activityCompletionCallback = resolve;
      this.activityTasks.unshift(Promise.resolve(buffer));
    });
    return coresdk.ActivityTaskCompletion.decodeDelimited(new Uint8Array(result));
  }

  public recordActivityHeartbeat(buffer: ArrayBuffer): void {
    const { taskToken, details } = coresdk.ActivityHeartbeat.decodeDelimited(new Uint8Array(buffer));
    const arg = fromPayloadsAtIndex(defaultPayloadConverter, 0, details);
    this.activityHeartbeatCallback!(taskToken, arg);
  }

  public async untilHeartbeat(taskToken: Uint8Array): Promise<any> {
    return new Promise((resolve) => {
      this.activityHeartbeatCallback = (heartbeatTaskToken, details) => {
        if (Buffer.from(heartbeatTaskToken).equals(taskToken)) {
          resolve(details);
        }
      };
    });
  }
}

export class Worker extends RealWorker {
  protected static nativeWorkerCtor = MockNativeWorker;

  public get native(): MockNativeWorker {
    return this.nativeWorker as MockNativeWorker;
  }

  public constructor(
    workflowCreator: WorkflowCreator,
    opts: CompiledWorkerOptions,
    dataConverter: LoadedDataConverter
  ) {
    const nativeWorker = new MockNativeWorker();
    super(nativeWorker, workflowCreator, opts, dataConverter);
  }

  public runWorkflows(...args: Parameters<Worker['workflow$']>): Promise<void> {
    this.state = 'RUNNING';
    return lastValueFrom(this.workflow$(...args), { defaultValue: undefined });
  }
}

export const defaultOptions: WorkerOptions = {
  workflowsPath: require.resolve('./workflows'),
  activities,
  taskQueue: 'test',
};

export async function isolateFreeWorker(options: WorkerOptions = defaultOptions): Promise<Worker> {
  const dataConverter = await loadDataConverter(options.dataConverter);
  return new Worker(
    {
      async createWorkflow() {
        throw new Error('Not implemented');
      },
      async destroy() {
        /* Nothing to destroy */
      },
    },
    compileWorkerOptions(addDefaultWorkerOptions(options)),
    dataConverter
  );
}<|MERGE_RESOLUTION|>--- conflicted
+++ resolved
@@ -5,6 +5,7 @@
 import { msToTs } from '@temporalio/internal-workflow-common';
 import { coresdk } from '@temporalio/proto';
 import { DefaultLogger } from '@temporalio/worker';
+import { byteArrayToBuffer } from '@temporalio/worker/lib/utils';
 import { errors, NativeWorkerLike, Worker as RealWorker } from '@temporalio/worker/lib/worker';
 import {
   addDefaultWorkerOptions,
@@ -12,12 +13,6 @@
   compileWorkerOptions,
   WorkerOptions,
 } from '@temporalio/worker/lib/worker-options';
-<<<<<<< HEAD
-=======
-import { DefaultLogger } from '@temporalio/worker';
-import { byteArrayToBuffer } from '@temporalio/worker/lib/utils';
-import * as activities from './activities';
->>>>>>> e1213da8
 import { WorkflowCreator } from '@temporalio/worker/src/workflow/interface';
 import { lastValueFrom } from 'rxjs';
 import * as activities from './activities';
