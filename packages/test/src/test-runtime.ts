/**
 * Test the lifecycle of the Runtime singleton.
 * Tests run serially because Runtime is a singleton.
 */
import { v4 as uuid4 } from 'uuid';
import asyncRetry from 'async-retry';
import { Runtime, DefaultLogger, LogEntry, makeTelemetryFilterString, NativeConnection } from '@temporalio/worker';
import { Client, WorkflowClient } from '@temporalio/client';
import * as wf from '@temporalio/workflow';
import { defaultOptions } from './mock-native-worker';
import * as workflows from './workflows';
import { RUN_INTEGRATION_TESTS, Worker, test } from './helpers';
import { createTestWorkflowBundle } from './helpers-integration';

if (RUN_INTEGRATION_TESTS) {
  test.serial('Runtime can be created and disposed', async (t) => {
    await Runtime.instance().shutdown();
    t.pass();
  });

  test.serial('Runtime tracks registered workers, shuts down and restarts as expected', async (t) => {
    // Create 2 Workers and verify Runtime keeps running after first Worker deregisteration
    const worker1 = await Worker.create({
      ...defaultOptions,
      taskQueue: 'q1',
    });
    const worker2 = await Worker.create({
      ...defaultOptions,
      taskQueue: 'q2',
    });
    const worker1Drained = worker1.run();
    const worker2Drained = worker2.run();
    worker1.shutdown();
    await worker1Drained;
    const client = new WorkflowClient();
    // Run a simple workflow
    await client.execute(workflows.sleeper, { taskQueue: 'q2', workflowId: uuid4(), args: [1] });
    worker2.shutdown();
    await worker2Drained;

    const worker3 = await Worker.create({
      ...defaultOptions,
      taskQueue: 'q1', // Same as the first Worker created
    });
    const worker3Drained = worker3.run();
    // Run a simple workflow
    await client.execute('sleeper', { taskQueue: 'q1', workflowId: uuid4(), args: [1] });
    worker3.shutdown();
    await worker3Drained;
    // No exceptions, test passes, Runtime is implicitly shut down
    t.pass();
  });

  // Stopping and starting Workers is probably not a common pattern but if we don't remember what
  // Runtime configuration was installed, creating a new Worker after Runtime shutdown we would fallback
  // to the default configuration (127.0.0.1) which is surprising behavior.
  test.serial('Runtime.install() remembers installed options after it has been shut down', async (t) => {
<<<<<<< HEAD
    const logger = new DefaultLogger('TRACE');
    Runtime.install({ logger });
=======
    const logger = new DefaultLogger('DEBUG');
    Runtime.install({ logger, telemetryOptions: { logging: { filter: { core: 'DEBUG' } } } });
>>>>>>> f2784085
    {
      console.log('Runtime.instance().options.logger', Runtime.instance().options.logger);
      const runtime = Runtime.instance();
      t.is(runtime.options.logger, logger);
      console.log("1.0");
    }
    const worker = await Worker.create({
      ...defaultOptions,
      taskQueue: 'q1', // Same as the first Worker created
    });
    console.log("1.1");
    const workerDrained = worker.run();
    console.log("1.2");
    worker.shutdown();
    console.log("1.3");
    await workerDrained;
    {
      console.log("1.4");
      const runtime = Runtime.instance();
      console.log("1.5");
      t.is(runtime.options.logger, logger);
      console.log("1.6");
      await runtime.shutdown();
      console.log("1.7");
    }
  });

  test.serial('Runtime.install() Core forwarded logs contains metadata', async (t) => {
    const logEntries: LogEntry[] = [];
    const logger = new DefaultLogger('DEBUG', (entry) => logEntries.push(entry));
    Runtime.install({
      logger,
      telemetryOptions: { logging: { forward: {}, filter: makeTelemetryFilterString({ core: 'DEBUG' }) } },
    });
    try {
      await new Client().workflow.start('not-existant', { taskQueue: 'q1', workflowId: uuid4() });
      const worker = await Worker.create({
        ...defaultOptions,
        taskQueue: 'q1',
      });
      await worker.runUntil(() =>
        asyncRetry(
          () => {
            if (!logEntries.some((x) => x.message === 'Failing workflow task'))
              throw new Error('Waiting for failing workflow task');
          },
          { maxTimeout: 200, minTimeout: 20, retries: 40 }
        )
      );

      const initWorkerEntry = logEntries.filter((x) => x.message === 'Initializing worker')?.[0];
      t.true(initWorkerEntry !== undefined);
      t.is(initWorkerEntry.meta?.['taskQueue'], 'q1');

      const failingWftEntry = logEntries.filter((x) => x.message === 'Failing workflow task')?.[0];
      t.true(failingWftEntry !== undefined);
      t.is(failingWftEntry.meta?.['taskQueue'], 'q1');
      t.is(typeof failingWftEntry.meta?.['completion'], 'string');
      t.is(typeof failingWftEntry.meta?.['failure'], 'string');
      t.is(typeof failingWftEntry.meta?.['runId'], 'string');
      t.is(typeof failingWftEntry.meta?.['workflowId'], 'string');
      t.is(typeof failingWftEntry.meta?.['sdkComponent'], 'string');
    } finally {
      await Runtime.instance().shutdown();
    }
  });

  test.serial(`NativeLogCollector: Buffered logs are periodically flushed even if Core isn't flushing`, async (t) => {
    const logEntries: LogEntry[] = [];

    const runtime = Runtime.install({
      logger: new DefaultLogger('DEBUG', (entry) => logEntries.push(entry)),
      telemetryOptions: {
        // Sets native logger to ERROR level, so that it never flushes
        logging: { forward: {}, filter: { core: 'ERROR', other: 'ERROR' } },
      },
    });
    const bufferedLogger = runtime.logger;

    // Hold on to a connection to prevent implicit shutdown of the runtime before we print 'final log'
    const connection = await NativeConnection.connect();

    try {
      const taskQueue = `runtime-native-log-collector-preriodically-flushed-${uuid4()}`;
      const worker = await Worker.create({
        ...defaultOptions,
        connection,
        taskQueue,
        workflowBundle: await createTestWorkflowBundle({ workflowsPath: __filename }),
      });

      await worker.runUntil(async () => {
        await new Client().workflow.execute(log5Times, { taskQueue, workflowId: uuid4() });
      });
      t.true(logEntries.some((x) => x.message.startsWith('workflow log ')));

      // This one will get buffered
      bufferedLogger.info('final log');
      t.false(logEntries.some((x) => x.message.startsWith('final log')));
    } finally {
      await connection.close();
      await runtime.shutdown();
    }

    // Assert all log messages have been flushed
    t.is(logEntries.filter((x) => x.message.startsWith('workflow log ')).length, 5);
    t.is(logEntries.filter((x) => x.message.startsWith('final log')).length, 1);
  });
}

export async function log5Times(): Promise<void> {
  for (let i = 0; i < 5; i++) {
    wf.log.info(`workflow log ${i}`);
    await wf.sleep(1);
  }
}<|MERGE_RESOLUTION|>--- conflicted
+++ resolved
@@ -55,13 +55,8 @@
   // Runtime configuration was installed, creating a new Worker after Runtime shutdown we would fallback
   // to the default configuration (127.0.0.1) which is surprising behavior.
   test.serial('Runtime.install() remembers installed options after it has been shut down', async (t) => {
-<<<<<<< HEAD
-    const logger = new DefaultLogger('TRACE');
-    Runtime.install({ logger });
-=======
     const logger = new DefaultLogger('DEBUG');
     Runtime.install({ logger, telemetryOptions: { logging: { filter: { core: 'DEBUG' } } } });
->>>>>>> f2784085
     {
       console.log('Runtime.instance().options.logger', Runtime.instance().options.logger);
       const runtime = Runtime.instance();
