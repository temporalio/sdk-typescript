--- conflicted
+++ resolved
@@ -461,7 +461,6 @@
   });
 });
 
-<<<<<<< HEAD
 export const currentInfoUpdate = wf.defineUpdate<string, []>('current-info-update');
 
 export async function workflowWithCurrentUpdateInfo(): Promise<string[]> {
@@ -530,7 +529,9 @@
     t.deepEqual(updateIds, ['update1', 'update2', 'update3', 'update4', 'update5']);
     const wfResults = await wfHandle.result();
     t.deepEqual(wfResults.sort(), ['update1', 'update2', 'update3', 'update4', 'update5']);
-=======
+  });
+});
+
 test('startUpdate throws WorkflowUpdateRPCTimeoutOrCancelledError with no worker', async (t) => {
   const { startWorkflow } = helpers(t);
   const wfHandle = await startWorkflow(workflowWithUpdates);
@@ -564,6 +565,5 @@
       const err = await t.throwsAsync(wfHandle.executeUpdate(update, { args: [arg] }));
       t.true(err instanceof WorkflowUpdateRPCTimeoutOrCancelledError);
     });
->>>>>>> c69795d3
   });
 });