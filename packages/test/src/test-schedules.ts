--- conflicted
+++ resolved
@@ -13,7 +13,6 @@
   ScheduleDescription,
 } from '@temporalio/client';
 import { msToNumber } from '@temporalio/common/lib/time';
-<<<<<<< HEAD
 import {
   SearchAttributeType,
   SearchAttributes,
@@ -21,11 +20,7 @@
   defineSearchAttributeKey,
 } from '@temporalio/common';
 import { registerDefaultCustomSearchAttributes, RUN_INTEGRATION_TESTS, waitUntil } from './helpers';
-=======
-import { SearchAttributes, TypedSearchAttributes } from '@temporalio/common';
-import { registerDefaultCustomSearchAttributes, RUN_INTEGRATION_TESTS } from './helpers';
 import { defaultSAKeys } from './helpers-integration';
->>>>>>> a0470c98
 
 export interface Context {
   client: Client;
