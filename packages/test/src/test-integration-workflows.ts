import { setTimeout as setTimeoutPromise } from 'timers/promises';
import { randomUUID } from 'crypto';
import { ExecutionContext } from 'ava';
import { firstValueFrom, Subject } from 'rxjs';
import { WorkflowFailedError } from '@temporalio/client';
import * as activity from '@temporalio/activity';
import { msToNumber, tsToMs } from '@temporalio/common/lib/time';
import { TestWorkflowEnvironment } from '@temporalio/testing';
import { CancelReason } from '@temporalio/worker/lib/activity';
import * as workflow from '@temporalio/workflow';
import { defineQuery, defineSignal, setHandler } from '@temporalio/workflow';
import { SdkFlags } from '@temporalio/workflow/lib/flags';
import {
  ActivityCancellationType,
  ApplicationFailure,
  defineSearchAttributeKey,
  SearchAttributePair,
  SearchAttributeType,
  TypedSearchAttributes,
  WorkflowExecutionAlreadyStartedError,
} from '@temporalio/common';
import { temporal } from '@temporalio/proto';
import { decodeOptionalSinglePayload } from '@temporalio/common/lib/internal-non-workflow';
import { signalSchedulingWorkflow } from './activities/helpers';
import { activityStartedSignal } from './workflows/definitions';
import * as workflows from './workflows';
import { Context, createLocalTestEnvironment, helpers, makeTestFunction } from './helpers-integration';
import { overrideSdkInternalFlag } from './mock-internal-flags';
import { asSdkLoggerSink, loadHistory, RUN_TIME_SKIPPING_TESTS, waitUntil } from './helpers';

const test = makeTestFunction({
  workflowsPath: __filename,
  workflowInterceptorModules: [__filename],
});

export async function parent(): Promise<void> {
  await workflow.startChild(child, { workflowId: 'child' });
  await workflow.startChild(child, { workflowId: 'child' });
}

export async function child(): Promise<void> {
  await workflow.CancellationScope.current().cancelRequested;
}

test('Workflow fails if it tries to start a child with an existing workflow ID', async (t) => {
  const { createWorker, executeWorkflow } = helpers(t);
  const worker = await createWorker();
  await worker.runUntil(async () => {
    const err = await t.throwsAsync(executeWorkflow(parent), {
      instanceOf: WorkflowFailedError,
    });
    t.true(
      err instanceof WorkflowFailedError &&
        err.cause?.name === 'TemporalFailure' &&
        err.cause?.message === 'Workflow execution already started'
    );
  });
});

export async function runTestActivity(activityOptions?: workflow.ActivityOptions): Promise<void> {
  await workflow.proxyActivities({ startToCloseTimeout: '1m', ...activityOptions }).testActivity();
}

test('Worker cancels activities after shutdown has been requested', async (t) => {
  const { createWorker, startWorkflow } = helpers(t);
  let cancelReason = null as CancelReason | null;
  const worker = await createWorker({
    activities: {
      async testActivity() {
        const ctx = activity.Context.current();
        worker.shutdown();
        try {
          await ctx.cancelled;
        } catch (err) {
          if (err instanceof activity.CancelledFailure) {
            cancelReason = err.message as CancelReason;
          }
          throw err;
        }
      },
    },
  });
  await startWorkflow(runTestActivity);
  // If worker completes within graceful shutdown period, the activity has successfully been cancelled
  await worker.run();
  t.is(cancelReason, 'WORKER_SHUTDOWN');
});

export async function cancelFakeProgress(): Promise<void> {
  const { fakeProgress, shutdownWorker } = workflow.proxyActivities({
    startToCloseTimeout: '200s',
    cancellationType: workflow.ActivityCancellationType.WAIT_CANCELLATION_COMPLETED,
  });

  await workflow.CancellationScope.cancellable(async () => {
    const promise = fakeProgress();
    await new Promise<void>((resolve) => workflow.setHandler(activityStartedSignal, resolve));
    workflow.CancellationScope.current().cancel();
    await workflow.CancellationScope.nonCancellable(shutdownWorker);
    await promise;
  });
}

test('Worker allows heartbeating activities after shutdown has been requested', async (t) => {
  const { createWorker, startWorkflow } = helpers(t);

  const workerWasShutdownSubject = new Subject<void>();
  let cancelReason = null as CancelReason | null;

  const worker = await createWorker({
    shutdownGraceTime: '5m',
    activities: {
      async fakeProgress() {
        await signalSchedulingWorkflow(activityStartedSignal.name);
        const ctx = activity.Context.current();
        await firstValueFrom(workerWasShutdownSubject);
        try {
          for (;;) {
            await ctx.sleep('100ms');
            ctx.heartbeat();
          }
        } catch (err) {
          if (err instanceof activity.CancelledFailure) {
            cancelReason = err.message as CancelReason;
          }
          throw err;
        }
      },
      async shutdownWorker() {
        worker.shutdown();
        workerWasShutdownSubject.next();
      },
    },
  });
  await startWorkflow(cancelFakeProgress);
  await worker.run();
  t.is(cancelReason, 'CANCELLED');
});

export async function conditionTimeout0(): Promise<boolean | undefined> {
  return await workflow.condition(() => false, 0);
}

test('Condition 0 patch sets a timer', async (t) => {
  const { createWorker, executeWorkflow } = helpers(t);
  const worker = await createWorker();
  t.false(await worker.runUntil(executeWorkflow(conditionTimeout0)));
});

export async function historySizeGrows(): Promise<[number, number]> {
  const before = workflow.workflowInfo().historySize;
  await workflow.sleep(1);
  const after = workflow.workflowInfo().historySize;
  return [before, after];
}

test('HistorySize grows with new WFT', async (t) => {
  const { createWorker, executeWorkflow } = helpers(t);
  const worker = await createWorker();
  const [before, after] = await worker.runUntil(executeWorkflow(historySizeGrows));
  t.true(after > before && before > 100);
});

test('HistorySize is visible in WorkflowExecutionInfo', async (t) => {
  const { createWorker, startWorkflow } = helpers(t);
  const worker = await createWorker();
  const handle = await startWorkflow(historySizeGrows);

  await worker.runUntil(handle.result());
  const historySize = (await handle.describe()).historySize;
  t.true(historySize && historySize > 100);
});

export async function suggestedCAN(): Promise<boolean> {
  const maxEvents = 40_000;
  const batchSize = 1000;
  if (workflow.workflowInfo().continueAsNewSuggested) {
    return false;
  }
  while (workflow.workflowInfo().historyLength < maxEvents) {
    await Promise.all(Array.from({ length: batchSize }, (_) => workflow.sleep(1)));
    if (workflow.workflowInfo().continueAsNewSuggested) {
      return true;
    }
  }
  return false;
}

test('ContinueAsNew is suggested', async (t) => {
  const { createWorker, executeWorkflow } = helpers(t);
  const worker = await createWorker();
  const flaggedCAN = await worker.runUntil(executeWorkflow(suggestedCAN));
  t.true(flaggedCAN);
});

test('Activity initialInterval is not getting rounded', async (t) => {
  const { createWorker, startWorkflow } = helpers(t);
  const worker = await createWorker({
    activities: {
      testActivity: () => undefined,
    },
  });
  const handle = await startWorkflow(runTestActivity, {
    args: [
      {
        startToCloseTimeout: '5s',
        retry: { initialInterval: '50ms', maximumAttempts: 1 },
      },
    ],
  });
  await worker.runUntil(handle.result());
  const { events } = await handle.fetchHistory();
  const activityTaskScheduledEvents = events?.find((ev) => ev.activityTaskScheduledEventAttributes);
  const retryPolicy = activityTaskScheduledEvents?.activityTaskScheduledEventAttributes?.retryPolicy;
  t.is(tsToMs(retryPolicy?.initialInterval), 50);
});

test('Start of workflow is delayed', async (t) => {
  const { startWorkflow } = helpers(t);
  // This workflow never runs
  const handle = await startWorkflow(runTestActivity, {
    startDelay: '5678s',
  });
  const { events } = await handle.fetchHistory();
  const workflowExecutionStartedEvent = events?.find((ev) => ev.workflowExecutionStartedEventAttributes);
  const startDelay = workflowExecutionStartedEvent?.workflowExecutionStartedEventAttributes?.firstWorkflowTaskBackoff;
  t.is(tsToMs(startDelay), 5678000);
});

export async function conflictId(): Promise<void> {
  await workflow.condition(() => false);
}

test('Start of workflow respects workflow id conflict policy', async (t) => {
  const { createWorker, taskQueue } = helpers(t);
  const wfid = `${taskQueue}-` + randomUUID();
  const client = t.context.env.client;

  const worker = await createWorker();
  await worker.runUntil(async () => {
    const handle = await client.workflow.start(conflictId, {
      taskQueue,
      workflowId: wfid,
    });
    const handleWithRunId = client.workflow.getHandle(handle.workflowId, handle.firstExecutionRunId);

    // Confirm another fails by default
    const err = await t.throwsAsync(
      client.workflow.start(conflictId, {
        taskQueue,
        workflowId: wfid,
      }),
      {
        instanceOf: WorkflowExecutionAlreadyStartedError,
      }
    );

    t.true(err instanceof WorkflowExecutionAlreadyStartedError);

    // Confirm fails with explicit option
    const err1 = await t.throwsAsync(
      client.workflow.start(conflictId, {
        taskQueue,
        workflowId: wfid,
        workflowIdConflictPolicy: 'FAIL',
      }),
      {
        instanceOf: WorkflowExecutionAlreadyStartedError,
      }
    );

    t.true(err1 instanceof WorkflowExecutionAlreadyStartedError);

    // Confirm gives back same handle
    const handle2 = await client.workflow.start(conflictId, {
      taskQueue,
      workflowId: wfid,
      workflowIdConflictPolicy: 'USE_EXISTING',
    });

    const desc = await handleWithRunId.describe();
    const desc2 = await handle2.describe();

    t.is(desc.runId, desc2.runId);
    t.is(desc.status.name, 'RUNNING');
    t.is(desc2.status.name, 'RUNNING');

    // Confirm terminates and starts new
    const handle3 = await client.workflow.start(conflictId, {
      taskQueue,
      workflowId: wfid,
      workflowIdConflictPolicy: 'TERMINATE_EXISTING',
    });

    const descWithRunId = await handleWithRunId.describe();
    const desc3 = await handle3.describe();
    t.not(descWithRunId.runId, desc3.runId);
    t.is(descWithRunId.status.name, 'TERMINATED');
    t.is(desc3.status.name, 'RUNNING');
  });
});

// FIXME: This test is passing, but spitting out "signalTarget not exported by
//        the workflow bundle" errors. To be revisited at a later time.
test('Start of workflow with signal respects conflict id policy', async (t) => {
  const { createWorker, taskQueue } = helpers(t);
  const wfid = `${taskQueue}-` + randomUUID();
  const client = t.context.env.client;
  const worker = await createWorker();
  await worker.runUntil(async () => {
    const handle = await client.workflow.start(workflows.signalTarget, {
      taskQueue,
      workflowId: wfid,
    });
    const handleWithRunId = client.workflow.getHandle(handle.workflowId, handle.firstExecutionRunId);

    // Confirm gives back same handle is the default policy
    const handle2 = await t.context.env.client.workflow.signalWithStart(workflows.signalTarget, {
      taskQueue,
      workflowId: wfid,
      signal: workflows.argsTestSignal,
      signalArgs: [123, 'kid'],
    });
    const desc = await handleWithRunId.describe();
    const desc2 = await handle2.describe();

    t.deepEqual(desc.runId, desc2.runId);
    t.deepEqual(desc.status.name, 'RUNNING');
    t.deepEqual(desc2.status.name, 'RUNNING');

    // Confirm terminates and starts new
    const handle3 = await t.context.env.client.workflow.signalWithStart(workflows.signalTarget, {
      taskQueue,
      workflowId: wfid,
      signal: workflows.argsTestSignal,
      signalArgs: [123, 'kid'],
      workflowIdConflictPolicy: 'TERMINATE_EXISTING',
    });

    const descWithRunId = await handleWithRunId.describe();
    const desc3 = await handle3.describe();
    t.true(descWithRunId.runId !== desc3.runId);
    t.deepEqual(descWithRunId.status.name, 'TERMINATED');
    t.deepEqual(desc3.status.name, 'RUNNING');
  });
});

test('Start of workflow with signal is delayed', async (t) => {
  const { taskQueue } = helpers(t);
  // This workflow never runs
  const handle = await t.context.env.client.workflow.signalWithStart(workflows.interruptableWorkflow, {
    workflowId: randomUUID(),
    taskQueue,
    startDelay: '4678s',
    signal: workflows.interruptSignal,
    signalArgs: ['Never called'],
  });

  const { events } = await handle.fetchHistory();
  const workflowExecutionStartedEvent = events?.find((ev) => ev.workflowExecutionStartedEventAttributes);
  const startDelay = workflowExecutionStartedEvent?.workflowExecutionStartedEventAttributes?.firstWorkflowTaskBackoff;
  t.is(tsToMs(startDelay), 4678000);
});

export async function queryWorkflowMetadata(): Promise<void> {
  const dummyQuery1 = workflow.defineQuery<void>('dummyQuery1');
  const dummyQuery2 = workflow.defineQuery<void>('dummyQuery2');
  const dummyQuery3 = workflow.defineQuery<void>('dummyQuery3');
  const dummySignal1 = workflow.defineSignal('dummySignal1');
  const dummyUpdate1 = workflow.defineUpdate<void>('dummyUpdate1');

  workflow.setHandler(dummyQuery1, () => void {}, { description: 'ignore' });
  // Override description
  workflow.setHandler(dummyQuery1, () => void {}, { description: 'query1' });
  workflow.setHandler(dummyQuery2, () => void {}, { description: 'query2' });
  workflow.setHandler(dummyQuery3, () => void {}, { description: 'query3' });
  // Remove handler
  workflow.setHandler(dummyQuery3, undefined);
  workflow.setHandler(dummySignal1, () => void {}, { description: 'signal1' });
  workflow.setHandler(dummyUpdate1, () => void {}, { description: 'update1' });
  await workflow.condition(() => false);
}

test('Query workflow metadata returns handler descriptions', async (t) => {
  const { createWorker, startWorkflow } = helpers(t);

  const worker = await createWorker();

  await worker.runUntil(async () => {
    const handle = await startWorkflow(queryWorkflowMetadata);
    const meta = await handle.query(workflow.workflowMetadataQuery);
    t.is(meta.definition?.type, 'queryWorkflowMetadata');
    const queryDefinitions = meta.definition?.queryDefinitions;
    // Three built-in ones plus dummyQuery1 and dummyQuery2
    t.is(queryDefinitions?.length, 5);
    t.deepEqual(queryDefinitions?.[3], { name: 'dummyQuery1', description: 'query1' });
    t.deepEqual(queryDefinitions?.[4], { name: 'dummyQuery2', description: 'query2' });
    const signalDefinitions = meta.definition?.signalDefinitions;
    t.deepEqual(signalDefinitions, [{ name: 'dummySignal1', description: 'signal1' }]);
    const updateDefinitions = meta.definition?.updateDefinitions;
    t.deepEqual(updateDefinitions, [{ name: 'dummyUpdate1', description: 'update1' }]);
  });
});

export async function executeEagerActivity(): Promise<void> {
  const scheduleActivity = () =>
    workflow
      .proxyActivities({
        scheduleToCloseTimeout: '5s',
        allowEagerDispatch: true,
      })
      .testActivity()
      .then((res) => {
        if (res !== 'workflow-and-activity-worker')
          throw workflow.ApplicationFailure.nonRetryable('Activity was not eagerly dispatched');
      });

  for (let i = 0; i < 10; i++) {
    // Schedule 3 activities at a time (`MAX_EAGER_ACTIVITY_RESERVATIONS_PER_WORKFLOW_TASK`)
    await Promise.all([scheduleActivity(), scheduleActivity(), scheduleActivity()]);
  }
}

test('Worker requests Eager Activity Dispatch if possible', async (t) => {
  const { createWorker, startWorkflow } = helpers(t);

  // If eager activity dispatch is working, then the task will always be dispatched to the workflow
  // worker. Otherwise, chances are 50%-50% for either workers. The test workflow schedule the
  // activity 30 times to make sure that the workflow worker is really getting the task thanks to
  // eager activity dispatch, and not out of pure luck.

  const activityWorker = await createWorker({
    activities: {
      testActivity: () => 'activity-only-worker',
    },
    // Override the default workflow bundle, to make this an activity-only worker
    workflowBundle: undefined,
  });
  const workflowWorker = await createWorker({
    activities: {
      testActivity: () => 'workflow-and-activity-worker',
    },
  });
  const handle = await startWorkflow(executeEagerActivity);
  await activityWorker.runUntil(workflowWorker.runUntil(handle.result()));
  const { events } = await handle.fetchHistory();

  t.false(events?.some?.((ev) => ev.activityTaskTimedOutEventAttributes));
  const activityTaskStarted = events?.filter?.((ev) => ev.activityTaskStartedEventAttributes);
  t.is(activityTaskStarted?.length, 30);
  t.true(activityTaskStarted?.every((ev) => ev.activityTaskStartedEventAttributes?.attempt === 1));
});

export async function dontExecuteEagerActivity(): Promise<string> {
  return (await workflow
    .proxyActivities({ scheduleToCloseTimeout: '5s', allowEagerDispatch: true })
    .testActivity()
    .catch(() => 'failed')) as string;
}

test("Worker doesn't request Eager Activity Dispatch if no activities are registered", async (t) => {
  const { createWorker, startWorkflow } = helpers(t);

  // If the activity was eagerly dispatched to the Workflow worker even though it is a Workflow-only
  // worker, then the activity execution will timeout (because tasks are not being polled) or
  // otherwise fail (because no activity is registered under that name). Therefore, if the history
  // shows only one attempt for that activity and no timeout, that can only mean that the activity
  // was not eagerly dispatched.

  const activityWorker = await createWorker({
    activities: {
      testActivity: () => 'success',
    },
    // Override the default workflow bundle, to make this an activity-only worker
    workflowBundle: undefined,
  });
  const workflowWorker = await createWorker({
    activities: {},
  });
  const handle = await startWorkflow(dontExecuteEagerActivity);
  const result = await activityWorker.runUntil(workflowWorker.runUntil(handle.result()));
  const { events } = await handle.fetchHistory();

  t.is(result, 'success');
  t.false(events?.some?.((ev) => ev.activityTaskTimedOutEventAttributes));
  const activityTaskStarted = events?.filter?.((ev) => ev.activityTaskStartedEventAttributes);
  t.is(activityTaskStarted?.length, 1);
  t.is(activityTaskStarted?.[0]?.activityTaskStartedEventAttributes?.attempt, 1);
});

const unblockSignal = defineSignal('unblock');
const getBuildIdQuery = defineQuery<string>('getBuildId');

export async function buildIdTester(): Promise<void> {
  let blocked = true;
  workflow.setHandler(unblockSignal, () => {
    blocked = false;
  });

  workflow.setHandler(getBuildIdQuery, () => {
    return workflow.workflowInfo().currentBuildId ?? ''; // eslint-disable-line deprecation/deprecation
  });

  // The unblock signal will only be sent once we are in Worker 1.1.
  // Therefore, up to this point, we are runing in Worker 1.0
  await workflow.condition(() => !blocked);
  // From this point on, we are runing in Worker 1.1

  // Prevent workflow completion
  await workflow.condition(() => false);
}

test('Build Id appropriately set in workflow info', async (t) => {
  const { taskQueue, createWorker } = helpers(t);
  const wfid = `${taskQueue}-` + randomUUID();
  const client = t.context.env.client;

  const worker1 = await createWorker({ buildId: '1.0' });
  await worker1.runUntil(async () => {
    const handle = await client.workflow.start(buildIdTester, {
      taskQueue,
      workflowId: wfid,
    });
    t.is(await handle.query(getBuildIdQuery), '1.0');
  });

  await client.workflowService.resetStickyTaskQueue({
    namespace: worker1.options.namespace,
    execution: { workflowId: wfid },
  });

  const worker2 = await createWorker({ buildId: '1.1' });
  await worker2.runUntil(async () => {
    const handle = await client.workflow.getHandle(wfid);
    t.is(await handle.query(getBuildIdQuery), '1.0');
    await handle.signal(unblockSignal);
    t.is(await handle.query(getBuildIdQuery), '1.1');
  });
});

export async function runDelayedRetryActivities(): Promise<void> {
  const startTime = Date.now();
  const localActs = workflow.proxyLocalActivities({
    startToCloseTimeout: '20s',
    retry: { initialInterval: '1ms', maximumInterval: '1ms', maximumAttempts: 2 },
  });
  const normalActs = workflow.proxyActivities({
    startToCloseTimeout: '20s',
    retry: { initialInterval: '1ms', maximumInterval: '1ms', maximumAttempts: 2 },
  });
  await Promise.all([localActs.testActivity(), normalActs.testActivity()]);
  const endTime = Date.now();
  if (endTime - startTime < 2000) {
    throw ApplicationFailure.nonRetryable('Expected workflow to take at least 2 seconds to complete');
  }
}

test('nextRetryDelay for activities', async (t) => {
  const { createWorker, startWorkflow } = helpers(t);
  const worker = await createWorker({
    activities: {
      async testActivity() {
        // Need to fail on first try
        if (activity.activityInfo().attempt === 1) {
          throw ApplicationFailure.create({ message: 'ahh', nextRetryDelay: '2s' });
        }
      },
    },
  });
  const handle = await startWorkflow(runDelayedRetryActivities);
  await worker.runUntil(handle.result());
  t.pass();
});

// Repro for https://github.com/temporalio/sdk-typescript/issues/1423
export async function issue1423Workflow(legacyCompatibility: boolean): Promise<'threw' | 'didnt-throw'> {
  overrideSdkInternalFlag(SdkFlags.NonCancellableScopesAreShieldedFromPropagation, !legacyCompatibility);
  try {
    workflow.CancellationScope.current().cancel();
    // We expect this to throw a CancellationException
    await workflow.sleep(1);
    throw workflow.ApplicationFailure.nonRetryable("sleep in cancelled scope didn't throw");
  } catch (_err) {
    return await workflow.CancellationScope.nonCancellable(async () => {
      try {
        await workflow.condition(() => false, 1);
        return 'didnt-throw'; // that's the correct behavior
      } catch (error) {
        if (workflow.isCancellation(error)) {
          return 'threw'; // that's what would happen until 1.10.2
        }
        throw error; // Shouldn't happen
      }
    });
  }
}

// Validate that issue #1423 is fixed in 1.10.3+
test('issue-1423 - 1.10.3+', async (t) => {
  const { createWorker, executeWorkflow } = helpers(t);
  const worker = await createWorker({});
  const conditionResult = await worker.runUntil(async () => {
    return await executeWorkflow(issue1423Workflow, { args: [false] });
  });
  t.is('didnt-throw', conditionResult);
});

// Validate that issue #1423 behavior is maintained in 1.10.2 in replay mode
test('issue-1423 - legacy', async (t) => {
  const { createWorker, executeWorkflow } = helpers(t);
  const worker = await createWorker();
  const conditionResult = await worker.runUntil(async () => {
    return await executeWorkflow(issue1423Workflow, { args: [true] });
  });
  t.is('threw', conditionResult);
});

export async function nonCancellableScopesBeforeAndAfterWorkflow(): Promise<[boolean, boolean]> {
  // Start in legacy mode, similar to replaying an execution from a pre-1.10.3 workflow
  overrideSdkInternalFlag(SdkFlags.NonCancellableScopesAreShieldedFromPropagation, false);

  const parentScope1 = new workflow.CancellationScope({ cancellable: false });
  const childScope1 = new workflow.CancellationScope({ cancellable: true, parent: parentScope1 });
  const parentScope2 = new workflow.CancellationScope({ cancellable: false });
  const childScope2 = new workflow.CancellationScope({ cancellable: true, parent: parentScope2 });

  parentScope1.cancel();
  await Promise.resolve();
  const childScope1Cancelled = childScope1.consideredCancelled;

  // Now enable the fix
  overrideSdkInternalFlag(SdkFlags.NonCancellableScopesAreShieldedFromPropagation, true);
  parentScope2.cancel();
  await Promise.resolve();
  const childScope2Cancelled = childScope2.consideredCancelled;

  return [childScope1Cancelled, childScope2Cancelled];
}

test('Propagation of cancellation from non-cancellable scopes - before vs after', async (t) => {
  const { createWorker, executeWorkflow } = helpers(t);
  const worker = await createWorker();
  const [childScope1Cancelled, childScope2Cancelled] = await worker.runUntil(
    executeWorkflow(nonCancellableScopesBeforeAndAfterWorkflow)
  );
  t.true(childScope1Cancelled);
  t.false(childScope2Cancelled);
});

// The following workflow is used to extensively test CancellationScopes cancellation propagation in various scenarios
export async function cancellableScopesExtensiveChecksWorkflow(
  parentCancellable: boolean,
  childCancellable: boolean,
  legacyCompatibility: boolean
): Promise<CancellableScopesExtensiveChecks> {
  overrideSdkInternalFlag(SdkFlags.NonCancellableScopesAreShieldedFromPropagation, !legacyCompatibility);

  function expectCancellation(p: Promise<unknown>): () => boolean {
    let cancelled = false;
    let exception: Error | undefined = undefined;
    p.catch((e) => {
      if (workflow.isCancellation(e)) {
        cancelled = true;
      } else {
        exception = e;
      }
    });
    return () => {
      if (exception) throw exception;
      return cancelled;
    };
  }

  // A non-existant child workflow that we'll use to send (and cancel) signals
  const signalTargetWorkflow = await workflow.startChild('not-existant', {
    taskQueue: 'not-existant',
    workflowRunTimeout: '60s',
  });

  const { someActivity } = workflow.proxyActivities({
    scheduleToCloseTimeout: 5000,
    taskQueue: 'non-existant',
  });
  const { sleepLA } = workflow.proxyLocalActivities({ scheduleToCloseTimeout: 5000 });

  const checks: { [k in keyof CancellableScopesExtensiveChecks]?: ReturnType<typeof expectCancellation> } = {};

  // This will not block/throw, as the run function itself doesn't actually await on promises created inside
  const parentScope = new workflow.CancellationScope({ cancellable: parentCancellable });
  await parentScope.run(async () => {
    checks.parentScope_timerCancelled = expectCancellation(workflow.sleep(2000));
    checks.parentScope_activityCancelled = expectCancellation(someActivity());
    checks.parentScope_localActivityCancelled = expectCancellation(sleepLA(2000));
    checks.parentScope_signalExtWorkflowCancelled = expectCancellation(signalTargetWorkflow.signal('signal'));
  });
  checks.parentScope_cancelRequestedCancelled = expectCancellation(parentScope.cancelRequested);

  // This will not block/throw, as the run function itself doesn't actually await on promises created inside
  const childScope = new workflow.CancellationScope({
    cancellable: childCancellable,
    parent: parentScope,
  });
  await childScope.run(async () => {
    checks.childScope_timerCancelled = expectCancellation(workflow.sleep(2000));
    checks.childScope_activityCancelled = expectCancellation(someActivity());
    checks.childScope_localActivityCancelled = expectCancellation(sleepLA(2000));
    checks.childScope_signalExtWorkflowCancelled = expectCancellation(signalTargetWorkflow.signal('signal'));
  });
  checks.childScope_cancelRequestedCancelled = expectCancellation(childScope.cancelRequested);

  parentScope.cancel();

  // Flush all commands to Core, so that cancellations get a chance to be processed
  await sleepLA(1);

  return {
    ...Object.fromEntries(Object.entries(checks).map(([k, v]) => [k, v()] as const)),
    parentScope_consideredCancelled: parentScope.consideredCancelled,
    childScope_consideredCancelled: childScope.consideredCancelled,
  } as unknown as CancellableScopesExtensiveChecks;
}

interface CancellableScopesExtensiveChecks {
  parentScope_cancelRequestedCancelled: boolean;
  parentScope_timerCancelled: boolean;
  parentScope_activityCancelled: boolean;
  parentScope_localActivityCancelled: boolean;
  parentScope_signalExtWorkflowCancelled: boolean;
  parentScope_consideredCancelled: boolean;

  childScope_cancelRequestedCancelled: boolean;
  childScope_timerCancelled: boolean;
  childScope_activityCancelled: boolean;
  childScope_localActivityCancelled: boolean;
  childScope_signalExtWorkflowCancelled: boolean;
  childScope_consideredCancelled: boolean;
}

async function cancellableScopesExtensiveChecksHelper(
  t: ExecutionContext<Context>,
  parentCancellable: boolean,
  childCancellable: boolean,
  legacyCompatibility: boolean,
  expected: CancellableScopesExtensiveChecks
) {
  const { createWorker, executeWorkflow } = helpers(t);
  const worker = await createWorker({
    activities: {
      sleepLA: activity.sleep,
    },
  });

  await worker.runUntil(async () => {
    // cancellable/cancellable
    t.deepEqual(
      await executeWorkflow(cancellableScopesExtensiveChecksWorkflow, {
        args: [parentCancellable, childCancellable, legacyCompatibility],
      }),
      expected
    );
  });
}

test('CancellableScopes extensive checks - cancelleable/cancellable - 1.10.3+', async (t) => {
  await cancellableScopesExtensiveChecksHelper(t, true, true, false, {
    parentScope_cancelRequestedCancelled: true,
    parentScope_timerCancelled: true,
    parentScope_activityCancelled: true,
    parentScope_localActivityCancelled: true,
    parentScope_signalExtWorkflowCancelled: true,
    parentScope_consideredCancelled: true,

    childScope_cancelRequestedCancelled: true,
    childScope_timerCancelled: true,
    childScope_activityCancelled: true,
    childScope_localActivityCancelled: true,
    childScope_signalExtWorkflowCancelled: true,
    childScope_consideredCancelled: true,
  });
});

test('CancellableScopes extensive checks - cancelleable/cancellable - legacy', async (t) => {
  await cancellableScopesExtensiveChecksHelper(t, true, true, true, {
    parentScope_cancelRequestedCancelled: true,
    parentScope_timerCancelled: true,
    parentScope_activityCancelled: true,
    parentScope_localActivityCancelled: true,
    parentScope_signalExtWorkflowCancelled: true,
    parentScope_consideredCancelled: true,

    childScope_cancelRequestedCancelled: true,
    childScope_timerCancelled: true,
    childScope_activityCancelled: true,
    childScope_localActivityCancelled: true,
    childScope_signalExtWorkflowCancelled: true,
    childScope_consideredCancelled: true,
  });
});

test('CancellableScopes extensive checks - cancelleable/non-cancellable - 1.10.3+', async (t) => {
  await cancellableScopesExtensiveChecksHelper(t, true, false, false, {
    parentScope_cancelRequestedCancelled: true,
    parentScope_timerCancelled: true,
    parentScope_activityCancelled: true,
    parentScope_localActivityCancelled: true,
    parentScope_signalExtWorkflowCancelled: true,
    parentScope_consideredCancelled: true,

    childScope_cancelRequestedCancelled: true,
    childScope_timerCancelled: false,
    childScope_activityCancelled: false,
    childScope_localActivityCancelled: false,
    childScope_signalExtWorkflowCancelled: false,
    childScope_consideredCancelled: false,
  });
});

test('CancellableScopes extensive checks - cancelleable/non-cancellable - legacy', async (t) => {
  await cancellableScopesExtensiveChecksHelper(t, true, false, true, {
    parentScope_cancelRequestedCancelled: true,
    parentScope_timerCancelled: true,
    parentScope_activityCancelled: true,
    parentScope_localActivityCancelled: true,
    parentScope_signalExtWorkflowCancelled: true,
    parentScope_consideredCancelled: true,

    childScope_cancelRequestedCancelled: true,
    childScope_timerCancelled: false,
    childScope_activityCancelled: false,
    childScope_localActivityCancelled: false,
    childScope_signalExtWorkflowCancelled: false,
    childScope_consideredCancelled: false,
  });
});

test('CancellableScopes extensive checks - non-cancelleable/cancellable - 1.10.3+', async (t) => {
  await cancellableScopesExtensiveChecksHelper(t, false, true, false, {
    parentScope_cancelRequestedCancelled: true,
    parentScope_timerCancelled: false,
    parentScope_activityCancelled: false,
    parentScope_localActivityCancelled: false,
    parentScope_signalExtWorkflowCancelled: false,
    parentScope_consideredCancelled: false,

    childScope_cancelRequestedCancelled: false,
    childScope_timerCancelled: false,
    childScope_activityCancelled: false,
    childScope_localActivityCancelled: false,
    childScope_signalExtWorkflowCancelled: false,
    childScope_consideredCancelled: false,
  });
});

test('CancellableScopes extensive checks - non-cancelleable/cancellable - legacy', async (t) => {
  await cancellableScopesExtensiveChecksHelper(t, false, true, true, {
    parentScope_cancelRequestedCancelled: true,
    parentScope_timerCancelled: false,
    parentScope_activityCancelled: false,
    parentScope_localActivityCancelled: false,
    parentScope_signalExtWorkflowCancelled: false,
    parentScope_consideredCancelled: false,

    childScope_cancelRequestedCancelled: true, // These were incorrect before 1.10.3
    childScope_timerCancelled: true,
    childScope_activityCancelled: true,
    childScope_localActivityCancelled: true,
    childScope_signalExtWorkflowCancelled: true,
    childScope_consideredCancelled: true,
  });
});

test('CancellableScopes extensive checks - non-cancelleable/non-cancellable - 1.10.3+', async (t) => {
  await cancellableScopesExtensiveChecksHelper(t, false, false, false, {
    parentScope_cancelRequestedCancelled: true,
    parentScope_timerCancelled: false,
    parentScope_activityCancelled: false,
    parentScope_localActivityCancelled: false,
    parentScope_signalExtWorkflowCancelled: false,
    parentScope_consideredCancelled: false,

    childScope_cancelRequestedCancelled: false,
    childScope_timerCancelled: false,
    childScope_activityCancelled: false,
    childScope_localActivityCancelled: false,
    childScope_signalExtWorkflowCancelled: false,
    childScope_consideredCancelled: false,
  });
});

test('CancellableScopes extensive checks - non-cancelleable/non-cancellable - legacy', async (t) => {
  await cancellableScopesExtensiveChecksHelper(t, false, false, true, {
    parentScope_cancelRequestedCancelled: true,
    parentScope_timerCancelled: false,
    parentScope_activityCancelled: false,
    parentScope_localActivityCancelled: false,
    parentScope_signalExtWorkflowCancelled: false,
    parentScope_consideredCancelled: false,

    childScope_cancelRequestedCancelled: true,
    childScope_timerCancelled: false,
    childScope_activityCancelled: false,
    childScope_localActivityCancelled: false,
    childScope_signalExtWorkflowCancelled: false,
    childScope_consideredCancelled: false,
  });
});

export async function cancellationScopeWithTimeoutTimerGetsCancelled(): Promise<[boolean, boolean]> {
  const { activitySleep } = workflow.proxyActivities({ scheduleToCloseTimeout: '7s' });

  // Start in legacy mode, similar to replaying an execution from a pre-1.10.3 workflow
  overrideSdkInternalFlag(SdkFlags.NonCancellableScopesAreShieldedFromPropagation, false);

  let scope1: workflow.CancellationScope;
  await workflow.CancellationScope.withTimeout('11s', async () => {
    scope1 = workflow.CancellationScope.current();
    await activitySleep(1);
    // Legacy mode: this timer will not be cancelled
  });

  let scope2: workflow.CancellationScope;
  await workflow.CancellationScope.withTimeout('12s', async () => {
    scope2 = workflow.CancellationScope.current();
    await activitySleep(1);
    overrideSdkInternalFlag(SdkFlags.NonCancellableScopesAreShieldedFromPropagation, true);
    // Fix enabled: this timer will get cancelled
  });

  // Timer cancelation won't appear in history if it sent in the same WFT as workflow complete
  await activitySleep(1);

  //@ts-expect-error TSC can't see that scope variables will be initialized synchronously
  return [scope1.consideredCancelled, scope2.consideredCancelled];
}

test('CancellationScope.withTimeout() - timer gets cancelled', async (t) => {
  const { createWorker, startWorkflow } = helpers(t);
  const worker = await createWorker({
    activities: {
      activitySleep: activity.sleep,
    },
  });
  const handle = await startWorkflow(cancellationScopeWithTimeoutTimerGetsCancelled);
  const [scope1Cancelled, scope2Cancelled] = await worker.runUntil(handle.result());

  t.false(scope1Cancelled);
  t.false(scope2Cancelled);

  const { events } = await handle.fetchHistory();

  const timerCanceledEvents = events?.filter((ev) => ev.timerCanceledEventAttributes) ?? [];
  t.is(timerCanceledEvents?.length, 1);

  const timerStartedEventId = timerCanceledEvents[0].timerCanceledEventAttributes?.startedEventId;
  const timerStartedEvent = events?.find((ev) => ev.eventId?.toNumber() === timerStartedEventId?.toNumber());
  t.is(tsToMs(timerStartedEvent?.timerStartedEventAttributes?.startToFireTimeout), msToNumber('12s'));
});

export async function cancellationScopeWithTimeoutScopeGetCancelledOnTimeout(): Promise<[boolean, boolean]> {
  const { activitySleep } = workflow.proxyActivities({ scheduleToCloseTimeout: '10s' });

  // Start in legacy mode, similar to replaying an execution from a pre-1.10.3 workflow
  overrideSdkInternalFlag(SdkFlags.NonCancellableScopesAreShieldedFromPropagation, false);
  let scope1: workflow.CancellationScope;
  await workflow.CancellationScope.withTimeout(1, async () => {
    scope1 = workflow.CancellationScope.current();
    await activitySleep(7000);
  }).catch(() => undefined);

  let scope2: workflow.CancellationScope;
  await workflow.CancellationScope.withTimeout(1, async () => {
    scope2 = workflow.CancellationScope.current();
    // Turn on CancellationScopeMultipleFixes to confirm that behavior didn't change
    overrideSdkInternalFlag(SdkFlags.NonCancellableScopesAreShieldedFromPropagation, true);
    await activitySleep(7000);
  }).catch(() => undefined);

  // Activity cancelation won't appear in history if it sent in the same WFT as workflow complete
  await activitySleep(1);

  //@ts-expect-error TSC can't see that scope variables will be initialized synchronously
  return [scope1.consideredCancelled, scope2.consideredCancelled];
}

test('CancellationScope.withTimeout() - scope gets cancelled on timeout', async (t) => {
  const { createWorker, startWorkflow } = helpers(t);
  const worker = await createWorker({
    activities: {
      activitySleep: activity.sleep,
    },
  });
  const handle = await startWorkflow(cancellationScopeWithTimeoutScopeGetCancelledOnTimeout);
  const [scope1Cancelled, scope2Cancelled] = await worker.runUntil(handle.result());

  t.true(scope1Cancelled);
  t.true(scope2Cancelled);

  const { events } = await handle.fetchHistory();

  const activityCancelledEvents = events?.filter((ev) => ev.activityTaskCancelRequestedEventAttributes) ?? [];
  t.is(activityCancelledEvents?.length, 2);
});

export async function setAndClearTimeout(): Promise<boolean[]> {
  const { activitySleep } = workflow.proxyActivities({ scheduleToCloseTimeout: '10m' });

  // Start in legacy mode, similar to replaying an execution from a pre-1.10.3 workflow
  overrideSdkInternalFlag(SdkFlags.NonCancellableScopesAreShieldedFromPropagation, false);

  const timerFired: boolean[] = [false, false, false, false, false];

  // This timer will get cleared immediately; it should never fires
  const timer0Handle = setTimeout(() => (timerFired[0] = true), 20_000);
  await activitySleep(1);
  clearTimeout(timer0Handle);

  // This timer will never get cancelled; it should fire
  setTimeout(() => (timerFired[1] = true), 21_000);
  await activitySleep(1);

  // This timer will get cleared after enabling the fix; it should never fire
  const timer2Handle = setTimeout(() => (timerFired[2] = true), 22_000);
  await activitySleep(1);
  overrideSdkInternalFlag(SdkFlags.NonCancellableScopesAreShieldedFromPropagation, true);
  clearTimeout(timer2Handle);

  // This timer will get cancelled immediately; it should never fire
  const timer3Handle = setTimeout(() => (timerFired[3] = true), 23_000);
  await activitySleep(1);
  clearTimeout(timer3Handle);

  // This timer will never get cancelled; it should fire
  setTimeout(() => (timerFired[4] = true), 24_000);

  // Give time for timers to fire
  await activitySleep('2m');

  return timerFired;
}

export function setAndClearTimeoutInterceptors(): workflow.WorkflowInterceptors {
  return {
    outbound: [
      {
        async startTimer(input, next): Promise<void> {
          // Add 500ms to the duration of the timer; we'll look for that
          return next({ ...input, durationMs: input.durationMs + 500 });
        },
      },
    ],
  };
}

if (RUN_TIME_SKIPPING_TESTS) {
  test('setTimeout and clearTimeout - works before and after 1.10.3', async (t) => {
    const env = await TestWorkflowEnvironment.createTimeSkipping();
    const { createWorker, startWorkflow } = helpers(t, env);
    try {
      const worker = await createWorker({
        activities: {
          activitySleep: env.sleep,
        },
      });
      const handle = await startWorkflow(setAndClearTimeout);
      const timerFired: boolean[] = await worker.runUntil(handle.result());

      t.false(timerFired[0]);
      t.true(timerFired[1]);
      t.false(timerFired[2]);
      t.false(timerFired[3]);
      t.true(timerFired[4]);

      const { events } = await handle.fetchHistory();
      const timerStartedEvents = events?.filter((ev) => ev.timerStartedEventAttributes);
      t.is(timerStartedEvents?.length, 5);
      // Durations that ends with 500ms are the ones that were intercepted
      t.is(tsToMs(timerStartedEvents?.[0].timerStartedEventAttributes?.startToFireTimeout), 20_000);
      t.is(tsToMs(timerStartedEvents?.[1].timerStartedEventAttributes?.startToFireTimeout), 21_000);
      t.is(tsToMs(timerStartedEvents?.[2].timerStartedEventAttributes?.startToFireTimeout), 22_000);
      t.is(tsToMs(timerStartedEvents?.[3].timerStartedEventAttributes?.startToFireTimeout), 23_500);
      t.is(tsToMs(timerStartedEvents?.[4].timerStartedEventAttributes?.startToFireTimeout), 24_500);
    } finally {
      await env.teardown();
    }
  });
}

export async function upsertAndReadMemo(memo: Record<string, unknown>): Promise<Record<string, unknown> | undefined> {
  workflow.upsertMemo(memo);
  return workflow.workflowInfo().memo;
}

test('Workflow can upsert memo', async (t) => {
  const { createWorker, startWorkflow } = helpers(t);
  const worker = await createWorker();
  await worker.runUntil(async () => {
    const handle = await startWorkflow(upsertAndReadMemo, {
      memo: {
        alpha: 'bar1',
        bravo: 'bar3',
        charlie: { delta: 'bar2', echo: 12 },
        foxtrot: 'bar4',
      },
      args: [
        {
          alpha: 'bar11',
          bravo: null,
          charlie: { echo: 34, golf: 'bar5' },
          hotel: 'bar6',
        },
      ],
    });
    const result = await handle.result();
    t.deepEqual(result, {
      alpha: 'bar11',
      charlie: { echo: 34, golf: 'bar5' },
      foxtrot: 'bar4',
      hotel: 'bar6',
    });
    const { memo } = await handle.describe();
    t.deepEqual(memo, {
      alpha: 'bar11',
      charlie: { echo: 34, golf: 'bar5' },
      foxtrot: 'bar4',
      hotel: 'bar6',
    });
  });
});

test('Sink functions contains upserted memo', async (t) => {
  const { createWorker, executeWorkflow } = helpers(t);
  const recordedMessages = Array<{ message: string; memo: Record<string, unknown> | undefined }>();
  const sinks = asSdkLoggerSink(async (info, message, _attrs) => {
    recordedMessages.push({
      message,
      memo: info.memo,
    });
  });
  const worker = await createWorker({ sinks });
  await worker.runUntil(async () => {
    await executeWorkflow(upsertAndReadMemo, {
      memo: {
        note1: 'aaa',
        note2: 'bbb',
        note4: 'eee',
      },
      args: [
        {
          note2: 'ccc',
          note3: 'ddd',
          note4: null,
        },
      ],
    });
  });

  t.deepEqual(recordedMessages, [
    {
      message: 'Workflow started',
      memo: {
        note1: 'aaa',
        note2: 'bbb',
        note4: 'eee',
      },
    },
    {
      message: 'Workflow completed',
      memo: {
        note1: 'aaa',
        note2: 'ccc',
        note3: 'ddd',
      },
    },
  ]);
});

export async function langFlagsReplayCorrectly(): Promise<void> {
  const { noopActivity } = workflow.proxyActivities({ scheduleToCloseTimeout: '10s' });
  await workflow.CancellationScope.withTimeout('10s', async () => {
    await noopActivity();
  });
}

test("Lang's SDK flags replay correctly", async (t) => {
  const { createWorker, startWorkflow } = helpers(t);
  const worker = await createWorker({
    activities: {
      noopActivity: () => {},
    },
  });

  const handle = await startWorkflow(langFlagsReplayCorrectly);
  await worker.runUntil(() => handle.result());

  const worker2 = await createWorker();
  await worker2.runUntil(() => handle.query('__stack_trace'));

  // Query would have thrown if the workflow couldn't be replayed correctly
  t.pass();
});

test("Lang's SDK flags - History from before 1.11.0 replays correctly", async (t) => {
  const { runReplayHistory } = helpers(t);
  const hist = await loadHistory('lang_flags_replay_correctly_1_9_3.json');
  await runReplayHistory({}, hist);
  t.pass();
});

// Context: Due to a bug in 1.11.0 and 1.11.1, SDK flags that were set in those versions were not
// persisted to history. To avoid NDEs on histories produced by those releases, we check the Build
// ID for the SDK version number, and retroactively set some flags on these histories.
test("Lang's SDK flags - Flags from 1.11.[01] are retroactively applied on replay", async (t) => {
  const { runReplayHistory } = helpers(t);
  const hist = await loadHistory('lang_flags_replay_correctly_1_11_1.json');
  await runReplayHistory({}, hist);
  t.pass();
});

test("Lang's SDK flags from 1.11.2 are retroactively applied on replay", async (t) => {
  const { runReplayHistory } = helpers(t);
  const hist = await loadHistory('lang_flags_replay_correctly_1_11_2.json');
  await runReplayHistory({}, hist);
  t.pass();
});

export async function cancelAbandonActivityBeforeStarted(): Promise<void> {
  const { activitySleep } = workflow.proxyActivities({
    scheduleToCloseTimeout: '1m',
    cancellationType: ActivityCancellationType.ABANDON,
  });
  const cancelScope = new workflow.CancellationScope({ cancellable: true });
  const prom = cancelScope.run(async () => {
    await activitySleep(1000);
  });
  cancelScope.cancel();
  try {
    await prom;
  } catch {
    // do nothing
  }
}

test('Abandon activity cancel before started works', async (t) => {
  const { createWorker, startWorkflow } = helpers(t);
  const worker = await createWorker({
    activities: {
      activitySleep: activity.sleep,
    },
  });
  const handle = await startWorkflow(cancelAbandonActivityBeforeStarted);
  await worker.runUntil(handle.result());

  t.pass();
});

export async function WorkflowWillFail(): Promise<string | undefined> {
  if (workflow.workflowInfo().attempt > 1) {
    return workflow.workflowInfo().lastFailure?.message;
  }
  throw ApplicationFailure.retryable('WorkflowWillFail', 'WorkflowWillFail');
}

test("WorkflowInfo().lastFailure contains last run's failure on Workflow Failure", async (t) => {
  const { createWorker, startWorkflow } = helpers(t);
  const worker = await createWorker();
  const handle = await startWorkflow(WorkflowWillFail, { retry: { maximumAttempts: 2 } });
  await worker.runUntil(async () => {
    const lastFailure = await handle.result();
    t.is(lastFailure, 'WorkflowWillFail');
  });
});

export const interceptors: workflow.WorkflowInterceptorsFactory = () => {
  const interceptorsFactoryFunc = module.exports[`${workflow.workflowInfo().workflowType}Interceptors`];
  if (typeof interceptorsFactoryFunc === 'function') {
    return interceptorsFactoryFunc();
  }
  return {};
};

export async function completableWorkflow(completes: boolean): Promise<void> {
  await workflow.condition(() => completes);
}

test('Count workflow executions', async (t) => {
  const { taskQueue, createWorker, executeWorkflow, startWorkflow } = helpers(t);
  const worker = await createWorker();
  const client = t.context.env.client;

  await worker.runUntil(async () => {
    await Promise.all([
      // Run 2 workflows that will never complete...
      startWorkflow(completableWorkflow, { args: [false] }),
      startWorkflow(completableWorkflow, { args: [false] }),

      // ... and 3 workflows that will complete
      executeWorkflow(completableWorkflow, { args: [true] }),
      executeWorkflow(completableWorkflow, { args: [true] }),
      executeWorkflow(completableWorkflow, { args: [true] }),
    ]);
  });

  // FIXME: Find a better way to wait for visibility to stabilize
  await setTimeoutPromise(1000);

  const actualTotal = await client.workflow.count(`TaskQueue = '${taskQueue}'`);
  t.deepEqual(actualTotal, { count: 5, groups: [] });

  const actualByExecutionStatus = await client.workflow.count(`TaskQueue = '${taskQueue}' GROUP BY ExecutionStatus`);
  t.deepEqual(actualByExecutionStatus, {
    count: 5,
    groups: [
      { count: 2, groupValues: [['Running']] },
      { count: 3, groupValues: [['Completed']] },
    ],
  });
});

test('can register search attributes to dev server', async (t) => {
  const key = defineSearchAttributeKey('new-search-attr', SearchAttributeType.INT);
  const newSearchAttribute: SearchAttributePair = { key, value: 12 };

  // Create new test environment with search attribute registered.
  const env = await createLocalTestEnvironment({
    server: {
      searchAttributes: [key],
    },
  });

  const newClient = env.client;
  // Expect workflow with search attribute to start without error.
  const handle = await newClient.workflow.start(completableWorkflow, {
    args: [true],
    workflowId: randomUUID(),
    taskQueue: 'new-env-tq',
    typedSearchAttributes: [newSearchAttribute],
  });
  // Expect workflow description to have search attribute.
  const desc = await handle.describe();
  t.deepEqual(desc.typedSearchAttributes, new TypedSearchAttributes([newSearchAttribute]));
  t.deepEqual(desc.searchAttributes, { 'new-search-attr': [12] }); // eslint-disable-line deprecation/deprecation
  await env.teardown();
});

<<<<<<< HEAD
export async function userMetadataWorkflow(): Promise<string> {
  let done = false;
  const signalDef = defineSignal('done');
  setHandler(signalDef, () => {
    done = true;
  });

  // That workflow should call an activity (with summary)
  const { activityWithSummary } = workflow.proxyActivities({ scheduleToCloseTimeout: '10s' });
  await activityWithSummary.runWithOptions(
    {
      staticSummary: 'activity summary',
    },
    []
  );
  // Should have a timer (with summary)
  await workflow.sleep(5, { summary: 'timer summary' });
  // Set current details
  workflow.setCurrentDetails('current wf details');
  // Unblock on var -> query current details (or return)
  await workflow.condition(() => done);
  return workflow.getCurrentDetails();
}

test('User metadata on workflow, timer, activity', async (t) => {
  const { createWorker, startWorkflow } = helpers(t);
  const worker = await createWorker({
    activities: {
      async activityWithSummary() {},
    },
  });

  await worker.runUntil(async () => {
    // Start a workflow with static details
    const handle = await startWorkflow(userMetadataWorkflow, {
      staticSummary: 'wf static summary',
      staticDetails: 'wf static details',
    });
    // Describe workflow -> static summary, static details
    const desc = await handle.describe();
    t.true((await desc.staticSummary()) === 'wf static summary');
    t.true((await desc.staticDetails()) === 'wf static details');

    await handle.signal('done');
    const res = await handle.result();
    t.true(res === 'current wf details');

    // Get history events for timer and activity summaries.
    const resp = await t.context.env.client.workflowService.getWorkflowExecutionHistory({
      namespace: t.context.env.client.options.namespace,
      execution: {
        workflowId: handle.workflowId,
        runId: handle.firstExecutionRunId,
      },
    });
    for (const event of resp.history?.events ?? []) {
      if (event.eventType === temporal.api.enums.v1.EventType.EVENT_TYPE_WORKFLOW_EXECUTION_STARTED) {
        t.deepEqual(
          await decodeOptionalSinglePayload(
            t.context.env.client.options.loadedDataConverter,
            event.userMetadata?.summary ?? {}
          ),
          'wf static summary'
        );
        t.deepEqual(
          await decodeOptionalSinglePayload(
            t.context.env.client.options.loadedDataConverter,
            event.userMetadata?.details ?? {}
          ),
          'wf static details'
        );
      } else if (event.eventType === temporal.api.enums.v1.EventType.EVENT_TYPE_ACTIVITY_TASK_SCHEDULED) {
        t.deepEqual(
          await decodeOptionalSinglePayload(
            t.context.env.client.options.loadedDataConverter,
            event.userMetadata?.summary ?? {}
          ),
          'activity summary'
        );
      } else if (event.eventType === temporal.api.enums.v1.EventType.EVENT_TYPE_TIMER_STARTED) {
        t.deepEqual(
          await decodeOptionalSinglePayload(
            t.context.env.client.options.loadedDataConverter,
            event.userMetadata?.summary ?? {}
          ),
          'timer summary'
        );
      }
    }

    // Run metadata query -> get current details
    const wfMetadata = (await handle.query('__temporal_workflow_metadata')) as temporal.api.sdk.v1.IWorkflowMetadata;
    t.deepEqual(wfMetadata.definition?.signalDefinitions?.length, 1);
    t.deepEqual(wfMetadata.definition?.signalDefinitions?.[0].name, 'done');
    t.deepEqual(wfMetadata.definition?.queryDefinitions?.length, 3); // default queries
    t.deepEqual(wfMetadata.currentDetails, 'current wf details');
=======
export async function ChildWorkflowInfo(): Promise<workflow.RootWorkflowInfo | undefined> {
  let blocked = true;
  workflow.setHandler(unblockSignal, () => {
    blocked = false;
  });
  await workflow.condition(() => !blocked);
  return workflow.workflowInfo().root;
}

export async function WithChildWorkflow(childWfId: string): Promise<workflow.RootWorkflowInfo | undefined> {
  return await workflow.executeChild(ChildWorkflowInfo, {
    workflowId: childWfId,
  });
}

test('root execution is exposed', async (t) => {
  const { createWorker, startWorkflow } = helpers(t);
  const worker = await createWorker();

  await worker.runUntil(async () => {
    const childWfId = 'child-wf-id';
    const handle = await startWorkflow(WithChildWorkflow, {
      args: [childWfId],
    });

    const childHandle = t.context.env.client.workflow.getHandle(childWfId);
    const childStarted = async (): Promise<boolean> => {
      try {
        await childHandle.describe();
        return true;
      } catch (e) {
        if (e instanceof workflow.WorkflowNotFoundError) {
          return false;
        } else {
          throw e;
        }
      }
    };
    await waitUntil(childStarted, 5000);
    const childDesc = await childHandle.describe();
    const parentDesc = await handle.describe();

    t.true(childDesc.rootExecution?.workflowId === parentDesc.workflowId);
    t.true(childDesc.rootExecution?.runId === parentDesc.runId);

    await childHandle.signal(unblockSignal);
    const childWfInfoRoot = await handle.result();
    t.true(childWfInfoRoot?.workflowId === parentDesc.workflowId);
    t.true(childWfInfoRoot?.runId === parentDesc.runId);
  });
});

export async function rootWorkflow(): Promise<string> {
  let result = '';
  if (!workflow.workflowInfo().root) {
    result += 'empty';
  } else {
    result += workflow.workflowInfo().root!.workflowId;
  }
  if (!workflow.workflowInfo().parent) {
    result += ' ';
    result += await workflow.executeChild(rootWorkflow);
  }
  return result;
}

test('Workflow can return root workflow', async (t) => {
  const { createWorker, executeWorkflow } = helpers(t);
  const worker = await createWorker();
  await worker.runUntil(async () => {
    const result = await executeWorkflow(rootWorkflow, { workflowId: 'test-root-workflow-length' });
    t.deepEqual(result, 'empty test-root-workflow-length');
>>>>>>> caae0a4e
  });
});<|MERGE_RESOLUTION|>--- conflicted
+++ resolved
@@ -1342,7 +1342,81 @@
   await env.teardown();
 });
 
-<<<<<<< HEAD
+export async function ChildWorkflowInfo(): Promise<workflow.RootWorkflowInfo | undefined> {
+  let blocked = true;
+  workflow.setHandler(unblockSignal, () => {
+    blocked = false;
+  });
+  await workflow.condition(() => !blocked);
+  return workflow.workflowInfo().root;
+}
+
+export async function WithChildWorkflow(childWfId: string): Promise<workflow.RootWorkflowInfo | undefined> {
+  return await workflow.executeChild(ChildWorkflowInfo, {
+    workflowId: childWfId,
+  });
+}
+
+test('root execution is exposed', async (t) => {
+  const { createWorker, startWorkflow } = helpers(t);
+  const worker = await createWorker();
+
+  await worker.runUntil(async () => {
+    const childWfId = 'child-wf-id';
+    const handle = await startWorkflow(WithChildWorkflow, {
+      args: [childWfId],
+    });
+
+    const childHandle = t.context.env.client.workflow.getHandle(childWfId);
+    const childStarted = async (): Promise<boolean> => {
+      try {
+        await childHandle.describe();
+        return true;
+      } catch (e) {
+        if (e instanceof workflow.WorkflowNotFoundError) {
+          return false;
+        } else {
+          throw e;
+        }
+      }
+    };
+    await waitUntil(childStarted, 5000);
+    const childDesc = await childHandle.describe();
+    const parentDesc = await handle.describe();
+
+    t.true(childDesc.rootExecution?.workflowId === parentDesc.workflowId);
+    t.true(childDesc.rootExecution?.runId === parentDesc.runId);
+
+    await childHandle.signal(unblockSignal);
+    const childWfInfoRoot = await handle.result();
+    t.true(childWfInfoRoot?.workflowId === parentDesc.workflowId);
+    t.true(childWfInfoRoot?.runId === parentDesc.runId);
+  });
+});
+
+export async function rootWorkflow(): Promise<string> {
+  let result = '';
+  if (!workflow.workflowInfo().root) {
+    result += 'empty';
+  } else {
+    result += workflow.workflowInfo().root!.workflowId;
+  }
+  if (!workflow.workflowInfo().parent) {
+    result += ' ';
+    result += await workflow.executeChild(rootWorkflow);
+  }
+  return result;
+}
+
+test('Workflow can return root workflow', async (t) => {
+  const { createWorker, executeWorkflow } = helpers(t);
+  const worker = await createWorker();
+  await worker.runUntil(async () => {
+    const result = await executeWorkflow(rootWorkflow, { workflowId: 'test-root-workflow-length' });
+    t.deepEqual(result, 'empty test-root-workflow-length');
+  });
+});
+
 export async function userMetadataWorkflow(): Promise<string> {
   let done = false;
   const signalDef = defineSignal('done');
@@ -1439,79 +1513,5 @@
     t.deepEqual(wfMetadata.definition?.signalDefinitions?.[0].name, 'done');
     t.deepEqual(wfMetadata.definition?.queryDefinitions?.length, 3); // default queries
     t.deepEqual(wfMetadata.currentDetails, 'current wf details');
-=======
-export async function ChildWorkflowInfo(): Promise<workflow.RootWorkflowInfo | undefined> {
-  let blocked = true;
-  workflow.setHandler(unblockSignal, () => {
-    blocked = false;
-  });
-  await workflow.condition(() => !blocked);
-  return workflow.workflowInfo().root;
-}
-
-export async function WithChildWorkflow(childWfId: string): Promise<workflow.RootWorkflowInfo | undefined> {
-  return await workflow.executeChild(ChildWorkflowInfo, {
-    workflowId: childWfId,
-  });
-}
-
-test('root execution is exposed', async (t) => {
-  const { createWorker, startWorkflow } = helpers(t);
-  const worker = await createWorker();
-
-  await worker.runUntil(async () => {
-    const childWfId = 'child-wf-id';
-    const handle = await startWorkflow(WithChildWorkflow, {
-      args: [childWfId],
-    });
-
-    const childHandle = t.context.env.client.workflow.getHandle(childWfId);
-    const childStarted = async (): Promise<boolean> => {
-      try {
-        await childHandle.describe();
-        return true;
-      } catch (e) {
-        if (e instanceof workflow.WorkflowNotFoundError) {
-          return false;
-        } else {
-          throw e;
-        }
-      }
-    };
-    await waitUntil(childStarted, 5000);
-    const childDesc = await childHandle.describe();
-    const parentDesc = await handle.describe();
-
-    t.true(childDesc.rootExecution?.workflowId === parentDesc.workflowId);
-    t.true(childDesc.rootExecution?.runId === parentDesc.runId);
-
-    await childHandle.signal(unblockSignal);
-    const childWfInfoRoot = await handle.result();
-    t.true(childWfInfoRoot?.workflowId === parentDesc.workflowId);
-    t.true(childWfInfoRoot?.runId === parentDesc.runId);
-  });
-});
-
-export async function rootWorkflow(): Promise<string> {
-  let result = '';
-  if (!workflow.workflowInfo().root) {
-    result += 'empty';
-  } else {
-    result += workflow.workflowInfo().root!.workflowId;
-  }
-  if (!workflow.workflowInfo().parent) {
-    result += ' ';
-    result += await workflow.executeChild(rootWorkflow);
-  }
-  return result;
-}
-
-test('Workflow can return root workflow', async (t) => {
-  const { createWorker, executeWorkflow } = helpers(t);
-  const worker = await createWorker();
-  await worker.runUntil(async () => {
-    const result = await executeWorkflow(rootWorkflow, { workflowId: 'test-root-workflow-length' });
-    t.deepEqual(result, 'empty test-root-workflow-length');
->>>>>>> caae0a4e
   });
 });