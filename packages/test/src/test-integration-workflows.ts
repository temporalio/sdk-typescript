import { setTimeout as setTimeoutPromise } from 'timers/promises';
import { randomUUID } from 'crypto';
import { ExecutionContext } from 'ava';
import { firstValueFrom, Subject } from 'rxjs';
import { WorkflowFailedError } from '@temporalio/client';
import * as activity from '@temporalio/activity';
import { msToNumber, tsToMs } from '@temporalio/common/lib/time';
import { TestWorkflowEnvironment } from '@temporalio/testing';
import { CancelReason } from '@temporalio/worker/lib/activity';
import * as workflow from '@temporalio/workflow';
import { defineQuery, defineSignal } from '@temporalio/workflow';
import { SdkFlags } from '@temporalio/workflow/lib/flags';
import {
  ActivityCancellationType,
  ApplicationFailure,
  defineSearchAttributeKey,
  METADATA_ENCODING_KEY,
  RawValue,
  SearchAttributePair,
  SearchAttributeType,
  TypedSearchAttributes,
  WorkflowExecutionAlreadyStartedError,
} from '@temporalio/common';
import { temporal } from '@temporalio/proto';
import { signalSchedulingWorkflow } from './activities/helpers';
import { activityStartedSignal } from './workflows/definitions';
import * as workflows from './workflows';
import { Context, createLocalTestEnvironment, helpers, makeTestFunction } from './helpers-integration';
import { overrideSdkInternalFlag } from './mock-internal-flags';
import { asSdkLoggerSink, loadHistory, RUN_TIME_SKIPPING_TESTS, waitUntil } from './helpers';

const test = makeTestFunction({
  workflowsPath: __filename,
  workflowInterceptorModules: [__filename],
});

export async function parent(): Promise<void> {
  await workflow.startChild(child, { workflowId: 'child' });
  await workflow.startChild(child, { workflowId: 'child' });
}

export async function child(): Promise<void> {
  await workflow.CancellationScope.current().cancelRequested;
}

test('Workflow fails if it tries to start a child with an existing workflow ID', async (t) => {
  const { createWorker, executeWorkflow } = helpers(t);
  const worker = await createWorker();
  await worker.runUntil(async () => {
    const err = await t.throwsAsync(executeWorkflow(parent), {
      instanceOf: WorkflowFailedError,
    });
    t.true(
      err instanceof WorkflowFailedError &&
        err.cause?.name === 'TemporalFailure' &&
        err.cause?.message === 'Workflow execution already started'
    );
  });
});

export async function runTestActivity(activityOptions?: workflow.ActivityOptions): Promise<void> {
  await workflow.proxyActivities({ startToCloseTimeout: '1m', ...activityOptions }).testActivity();
}

test('Worker cancels activities after shutdown has been requested', async (t) => {
  const { createWorker, startWorkflow } = helpers(t);
  let cancelReason = null as CancelReason | null;
  const worker = await createWorker({
    activities: {
      async testActivity() {
        const ctx = activity.Context.current();
        worker.shutdown();
        try {
          await ctx.cancelled;
        } catch (err) {
          if (err instanceof activity.CancelledFailure) {
            cancelReason = err.message as CancelReason;
          }
          throw err;
        }
      },
    },
  });
  await startWorkflow(runTestActivity);
  // If worker completes within graceful shutdown period, the activity has successfully been cancelled
  await worker.run();
  t.is(cancelReason, 'WORKER_SHUTDOWN');
});

export async function cancelFakeProgress(): Promise<void> {
  const { fakeProgress, shutdownWorker } = workflow.proxyActivities({
    startToCloseTimeout: '200s',
    cancellationType: workflow.ActivityCancellationType.WAIT_CANCELLATION_COMPLETED,
  });

  await workflow.CancellationScope.cancellable(async () => {
    const promise = fakeProgress();
    await new Promise<void>((resolve) => workflow.setHandler(activityStartedSignal, resolve));
    workflow.CancellationScope.current().cancel();
    await workflow.CancellationScope.nonCancellable(shutdownWorker);
    await promise;
  });
}

test('Worker allows heartbeating activities after shutdown has been requested', async (t) => {
  const { createWorker, startWorkflow } = helpers(t);

  const workerWasShutdownSubject = new Subject<void>();
  let cancelReason = null as CancelReason | null;

  const worker = await createWorker({
    shutdownGraceTime: '5m',
    activities: {
      async fakeProgress() {
        await signalSchedulingWorkflow(activityStartedSignal.name);
        const ctx = activity.Context.current();
        await firstValueFrom(workerWasShutdownSubject);
        try {
          for (;;) {
            await ctx.sleep('100ms');
            ctx.heartbeat();
          }
        } catch (err) {
          if (err instanceof activity.CancelledFailure) {
            cancelReason = err.message as CancelReason;
          }
          throw err;
        }
      },
      async shutdownWorker() {
        worker.shutdown();
        workerWasShutdownSubject.next();
      },
    },
  });
  await startWorkflow(cancelFakeProgress);
  await worker.run();
  t.is(cancelReason, 'CANCELLED');
});

export async function conditionTimeout0(): Promise<boolean | undefined> {
  return await workflow.condition(() => false, 0);
}

test('Condition 0 patch sets a timer', async (t) => {
  const { createWorker, executeWorkflow } = helpers(t);
  const worker = await createWorker();
  t.false(await worker.runUntil(executeWorkflow(conditionTimeout0)));
});

export async function historySizeGrows(): Promise<[number, number]> {
  const before = workflow.workflowInfo().historySize;
  await workflow.sleep(1);
  const after = workflow.workflowInfo().historySize;
  return [before, after];
}

test('HistorySize grows with new WFT', async (t) => {
  const { createWorker, executeWorkflow } = helpers(t);
  const worker = await createWorker();
  const [before, after] = await worker.runUntil(executeWorkflow(historySizeGrows));
  t.true(after > before && before > 100);
});

test('HistorySize is visible in WorkflowExecutionInfo', async (t) => {
  const { createWorker, startWorkflow } = helpers(t);
  const worker = await createWorker();
  const handle = await startWorkflow(historySizeGrows);

  await worker.runUntil(handle.result());
  const historySize = (await handle.describe()).historySize;
  t.true(historySize && historySize > 100);
});

export async function suggestedCAN(): Promise<boolean> {
  const maxEvents = 40_000;
  const batchSize = 1000;
  if (workflow.workflowInfo().continueAsNewSuggested) {
    return false;
  }
  while (workflow.workflowInfo().historyLength < maxEvents) {
    await Promise.all(Array.from({ length: batchSize }, (_) => workflow.sleep(1)));
    if (workflow.workflowInfo().continueAsNewSuggested) {
      return true;
    }
  }
  return false;
}

test('ContinueAsNew is suggested', async (t) => {
  const { createWorker, executeWorkflow } = helpers(t);
  const worker = await createWorker();
  const flaggedCAN = await worker.runUntil(executeWorkflow(suggestedCAN));
  t.true(flaggedCAN);
});

test('Activity initialInterval is not getting rounded', async (t) => {
  const { createWorker, startWorkflow } = helpers(t);
  const worker = await createWorker({
    activities: {
      testActivity: () => undefined,
    },
  });
  const handle = await startWorkflow(runTestActivity, {
    args: [
      {
        startToCloseTimeout: '5s',
        retry: { initialInterval: '50ms', maximumAttempts: 1 },
      },
    ],
  });
  await worker.runUntil(handle.result());
  const { events } = await handle.fetchHistory();
  const activityTaskScheduledEvents = events?.find((ev) => ev.activityTaskScheduledEventAttributes);
  const retryPolicy = activityTaskScheduledEvents?.activityTaskScheduledEventAttributes?.retryPolicy;
  t.is(tsToMs(retryPolicy?.initialInterval), 50);
});

test('Start of workflow is delayed', async (t) => {
  const { startWorkflow } = helpers(t);
  // This workflow never runs
  const handle = await startWorkflow(runTestActivity, {
    startDelay: '5678s',
  });
  const { events } = await handle.fetchHistory();
  const workflowExecutionStartedEvent = events?.find((ev) => ev.workflowExecutionStartedEventAttributes);
  const startDelay = workflowExecutionStartedEvent?.workflowExecutionStartedEventAttributes?.firstWorkflowTaskBackoff;
  t.is(tsToMs(startDelay), 5678000);
});

export async function conflictId(): Promise<void> {
  await workflow.condition(() => false);
}

test('Start of workflow respects workflow id conflict policy', async (t) => {
  const { createWorker, taskQueue } = helpers(t);
  const wfid = `${taskQueue}-` + randomUUID();
  const client = t.context.env.client;

  const worker = await createWorker();
  await worker.runUntil(async () => {
    const handle = await client.workflow.start(conflictId, {
      taskQueue,
      workflowId: wfid,
    });
    const handleWithRunId = client.workflow.getHandle(handle.workflowId, handle.firstExecutionRunId);

    // Confirm another fails by default
    const err = await t.throwsAsync(
      client.workflow.start(conflictId, {
        taskQueue,
        workflowId: wfid,
      }),
      {
        instanceOf: WorkflowExecutionAlreadyStartedError,
      }
    );

    t.true(err instanceof WorkflowExecutionAlreadyStartedError);

    // Confirm fails with explicit option
    const err1 = await t.throwsAsync(
      client.workflow.start(conflictId, {
        taskQueue,
        workflowId: wfid,
        workflowIdConflictPolicy: 'FAIL',
      }),
      {
        instanceOf: WorkflowExecutionAlreadyStartedError,
      }
    );

    t.true(err1 instanceof WorkflowExecutionAlreadyStartedError);

    // Confirm gives back same handle
    const handle2 = await client.workflow.start(conflictId, {
      taskQueue,
      workflowId: wfid,
      workflowIdConflictPolicy: 'USE_EXISTING',
    });

    const desc = await handleWithRunId.describe();
    const desc2 = await handle2.describe();

    t.is(desc.runId, desc2.runId);
    t.is(desc.status.name, 'RUNNING');
    t.is(desc2.status.name, 'RUNNING');

    // Confirm terminates and starts new
    const handle3 = await client.workflow.start(conflictId, {
      taskQueue,
      workflowId: wfid,
      workflowIdConflictPolicy: 'TERMINATE_EXISTING',
    });

    const descWithRunId = await handleWithRunId.describe();
    const desc3 = await handle3.describe();
    t.not(descWithRunId.runId, desc3.runId);
    t.is(descWithRunId.status.name, 'TERMINATED');
    t.is(desc3.status.name, 'RUNNING');
  });
});

// FIXME: This test is passing, but spitting out "signalTarget not exported by
//        the workflow bundle" errors. To be revisited at a later time.
test('Start of workflow with signal respects conflict id policy', async (t) => {
  const { createWorker, taskQueue } = helpers(t);
  const wfid = `${taskQueue}-` + randomUUID();
  const client = t.context.env.client;
  const worker = await createWorker();
  await worker.runUntil(async () => {
    const handle = await client.workflow.start(workflows.signalTarget, {
      taskQueue,
      workflowId: wfid,
    });
    const handleWithRunId = client.workflow.getHandle(handle.workflowId, handle.firstExecutionRunId);

    // Confirm gives back same handle is the default policy
    const handle2 = await t.context.env.client.workflow.signalWithStart(workflows.signalTarget, {
      taskQueue,
      workflowId: wfid,
      signal: workflows.argsTestSignal,
      signalArgs: [123, 'kid'],
    });
    const desc = await handleWithRunId.describe();
    const desc2 = await handle2.describe();

    t.deepEqual(desc.runId, desc2.runId);
    t.deepEqual(desc.status.name, 'RUNNING');
    t.deepEqual(desc2.status.name, 'RUNNING');

    // Confirm terminates and starts new
    const handle3 = await t.context.env.client.workflow.signalWithStart(workflows.signalTarget, {
      taskQueue,
      workflowId: wfid,
      signal: workflows.argsTestSignal,
      signalArgs: [123, 'kid'],
      workflowIdConflictPolicy: 'TERMINATE_EXISTING',
    });

    const descWithRunId = await handleWithRunId.describe();
    const desc3 = await handle3.describe();
    t.true(descWithRunId.runId !== desc3.runId);
    t.deepEqual(descWithRunId.status.name, 'TERMINATED');
    t.deepEqual(desc3.status.name, 'RUNNING');
  });
});

test('Start of workflow with signal is delayed', async (t) => {
  const { taskQueue } = helpers(t);
  // This workflow never runs
  const handle = await t.context.env.client.workflow.signalWithStart(workflows.interruptableWorkflow, {
    workflowId: randomUUID(),
    taskQueue,
    startDelay: '4678s',
    signal: workflows.interruptSignal,
    signalArgs: ['Never called'],
  });

  const { events } = await handle.fetchHistory();
  const workflowExecutionStartedEvent = events?.find((ev) => ev.workflowExecutionStartedEventAttributes);
  const startDelay = workflowExecutionStartedEvent?.workflowExecutionStartedEventAttributes?.firstWorkflowTaskBackoff;
  t.is(tsToMs(startDelay), 4678000);
});

export async function queryWorkflowMetadata(): Promise<void> {
  const dummyQuery1 = workflow.defineQuery<void>('dummyQuery1');
  const dummyQuery2 = workflow.defineQuery<void>('dummyQuery2');
  const dummyQuery3 = workflow.defineQuery<void>('dummyQuery3');
  const dummySignal1 = workflow.defineSignal('dummySignal1');
  const dummyUpdate1 = workflow.defineUpdate<void>('dummyUpdate1');

  workflow.setHandler(dummyQuery1, () => void {}, { description: 'ignore' });
  // Override description
  workflow.setHandler(dummyQuery1, () => void {}, { description: 'query1' });
  workflow.setHandler(dummyQuery2, () => void {}, { description: 'query2' });
  workflow.setHandler(dummyQuery3, () => void {}, { description: 'query3' });
  // Remove handler
  workflow.setHandler(dummyQuery3, undefined);
  workflow.setHandler(dummySignal1, () => void {}, { description: 'signal1' });
  workflow.setHandler(dummyUpdate1, () => void {}, { description: 'update1' });
  await workflow.condition(() => false);
}

test('Query workflow metadata returns handler descriptions', async (t) => {
  const { createWorker, startWorkflow } = helpers(t);

  const worker = await createWorker();

  await worker.runUntil(async () => {
    const handle = await startWorkflow(queryWorkflowMetadata);
    const rawValue = await handle.query(workflow.workflowMetadataQuery);
    const meta = workflow.defaultPayloadConverter.fromPayload(
      rawValue.payload
    ) as temporal.api.sdk.v1.IWorkflowMetadata;
    t.is(meta.definition?.type, 'queryWorkflowMetadata');
    const queryDefinitions = meta.definition?.queryDefinitions;
    // Three built-in ones plus dummyQuery1 and dummyQuery2
    t.is(queryDefinitions?.length, 5);
    t.deepEqual(queryDefinitions?.[3], { name: 'dummyQuery1', description: 'query1' });
    t.deepEqual(queryDefinitions?.[4], { name: 'dummyQuery2', description: 'query2' });
    const signalDefinitions = meta.definition?.signalDefinitions;
    t.deepEqual(signalDefinitions, [{ name: 'dummySignal1', description: 'signal1' }]);
    const updateDefinitions = meta.definition?.updateDefinitions;
    t.deepEqual(updateDefinitions, [{ name: 'dummyUpdate1', description: 'update1' }]);
  });
});

export async function executeEagerActivity(): Promise<void> {
  const scheduleActivity = () =>
    workflow
      .proxyActivities({
        scheduleToCloseTimeout: '5s',
        allowEagerDispatch: true,
      })
      .testActivity()
      .then((res) => {
        if (res !== 'workflow-and-activity-worker')
          throw workflow.ApplicationFailure.nonRetryable('Activity was not eagerly dispatched');
      });

  for (let i = 0; i < 10; i++) {
    // Schedule 3 activities at a time (`MAX_EAGER_ACTIVITY_RESERVATIONS_PER_WORKFLOW_TASK`)
    await Promise.all([scheduleActivity(), scheduleActivity(), scheduleActivity()]);
  }
}

test('Worker requests Eager Activity Dispatch if possible', async (t) => {
  const { createWorker, startWorkflow } = helpers(t);

  // If eager activity dispatch is working, then the task will always be dispatched to the workflow
  // worker. Otherwise, chances are 50%-50% for either workers. The test workflow schedule the
  // activity 30 times to make sure that the workflow worker is really getting the task thanks to
  // eager activity dispatch, and not out of pure luck.

  const activityWorker = await createWorker({
    activities: {
      testActivity: () => 'activity-only-worker',
    },
    // Override the default workflow bundle, to make this an activity-only worker
    workflowBundle: undefined,
  });
  const workflowWorker = await createWorker({
    activities: {
      testActivity: () => 'workflow-and-activity-worker',
    },
  });
  const handle = await startWorkflow(executeEagerActivity);
  await activityWorker.runUntil(workflowWorker.runUntil(handle.result()));
  const { events } = await handle.fetchHistory();

  t.false(events?.some?.((ev) => ev.activityTaskTimedOutEventAttributes));
  const activityTaskStarted = events?.filter?.((ev) => ev.activityTaskStartedEventAttributes);
  t.is(activityTaskStarted?.length, 30);
  t.true(activityTaskStarted?.every((ev) => ev.activityTaskStartedEventAttributes?.attempt === 1));
});

export async function dontExecuteEagerActivity(): Promise<string> {
  return (await workflow
    .proxyActivities({ scheduleToCloseTimeout: '5s', allowEagerDispatch: true })
    .testActivity()
    .catch(() => 'failed')) as string;
}

test("Worker doesn't request Eager Activity Dispatch if no activities are registered", async (t) => {
  const { createWorker, startWorkflow } = helpers(t);

  // If the activity was eagerly dispatched to the Workflow worker even though it is a Workflow-only
  // worker, then the activity execution will timeout (because tasks are not being polled) or
  // otherwise fail (because no activity is registered under that name). Therefore, if the history
  // shows only one attempt for that activity and no timeout, that can only mean that the activity
  // was not eagerly dispatched.

  const activityWorker = await createWorker({
    activities: {
      testActivity: () => 'success',
    },
    // Override the default workflow bundle, to make this an activity-only worker
    workflowBundle: undefined,
  });
  const workflowWorker = await createWorker({
    activities: {},
  });
  const handle = await startWorkflow(dontExecuteEagerActivity);
  const result = await activityWorker.runUntil(workflowWorker.runUntil(handle.result()));
  const { events } = await handle.fetchHistory();

  t.is(result, 'success');
  t.false(events?.some?.((ev) => ev.activityTaskTimedOutEventAttributes));
  const activityTaskStarted = events?.filter?.((ev) => ev.activityTaskStartedEventAttributes);
  t.is(activityTaskStarted?.length, 1);
  t.is(activityTaskStarted?.[0]?.activityTaskStartedEventAttributes?.attempt, 1);
});

const unblockSignal = defineSignal('unblock');
const getBuildIdQuery = defineQuery<string>('getBuildId');

export async function buildIdTester(): Promise<void> {
  let blocked = true;
  workflow.setHandler(unblockSignal, () => {
    blocked = false;
  });

  workflow.setHandler(getBuildIdQuery, () => {
    return workflow.workflowInfo().currentBuildId ?? ''; // eslint-disable-line deprecation/deprecation
  });

  // The unblock signal will only be sent once we are in Worker 1.1.
  // Therefore, up to this point, we are runing in Worker 1.0
  await workflow.condition(() => !blocked);
  // From this point on, we are runing in Worker 1.1

  // Prevent workflow completion
  await workflow.condition(() => false);
}

test('Build Id appropriately set in workflow info', async (t) => {
  const { taskQueue, createWorker } = helpers(t);
  const wfid = `${taskQueue}-` + randomUUID();
  const client = t.context.env.client;

  const worker1 = await createWorker({ buildId: '1.0' });
  await worker1.runUntil(async () => {
    const handle = await client.workflow.start(buildIdTester, {
      taskQueue,
      workflowId: wfid,
    });
    t.is(await handle.query(getBuildIdQuery), '1.0');
  });

  await client.workflowService.resetStickyTaskQueue({
    namespace: worker1.options.namespace,
    execution: { workflowId: wfid },
  });

  const worker2 = await createWorker({ buildId: '1.1' });
  await worker2.runUntil(async () => {
    const handle = await client.workflow.getHandle(wfid);
    t.is(await handle.query(getBuildIdQuery), '1.0');
    await handle.signal(unblockSignal);
    t.is(await handle.query(getBuildIdQuery), '1.1');
  });
});

export async function runDelayedRetryActivities(): Promise<void> {
  const startTime = Date.now();
  const localActs = workflow.proxyLocalActivities({
    startToCloseTimeout: '20s',
    retry: { initialInterval: '1ms', maximumInterval: '1ms', maximumAttempts: 2 },
  });
  const normalActs = workflow.proxyActivities({
    startToCloseTimeout: '20s',
    retry: { initialInterval: '1ms', maximumInterval: '1ms', maximumAttempts: 2 },
  });
  await Promise.all([localActs.testActivity(), normalActs.testActivity()]);
  const endTime = Date.now();
  if (endTime - startTime < 2000) {
    throw ApplicationFailure.nonRetryable('Expected workflow to take at least 2 seconds to complete');
  }
}

test('nextRetryDelay for activities', async (t) => {
  const { createWorker, startWorkflow } = helpers(t);
  const worker = await createWorker({
    activities: {
      async testActivity() {
        // Need to fail on first try
        if (activity.activityInfo().attempt === 1) {
          throw ApplicationFailure.create({ message: 'ahh', nextRetryDelay: '2s' });
        }
      },
    },
  });
  const handle = await startWorkflow(runDelayedRetryActivities);
  await worker.runUntil(handle.result());
  t.pass();
});

// Repro for https://github.com/temporalio/sdk-typescript/issues/1423
export async function issue1423Workflow(legacyCompatibility: boolean): Promise<'threw' | 'didnt-throw'> {
  overrideSdkInternalFlag(SdkFlags.NonCancellableScopesAreShieldedFromPropagation, !legacyCompatibility);
  try {
    workflow.CancellationScope.current().cancel();
    // We expect this to throw a CancellationException
    await workflow.sleep(1);
    throw workflow.ApplicationFailure.nonRetryable("sleep in cancelled scope didn't throw");
  } catch (_err) {
    return await workflow.CancellationScope.nonCancellable(async () => {
      try {
        await workflow.condition(() => false, 1);
        return 'didnt-throw'; // that's the correct behavior
      } catch (error) {
        if (workflow.isCancellation(error)) {
          return 'threw'; // that's what would happen until 1.10.2
        }
        throw error; // Shouldn't happen
      }
    });
  }
}

// Validate that issue #1423 is fixed in 1.10.3+
test('issue-1423 - 1.10.3+', async (t) => {
  const { createWorker, executeWorkflow } = helpers(t);
  const worker = await createWorker({});
  const conditionResult = await worker.runUntil(async () => {
    return await executeWorkflow(issue1423Workflow, { args: [false] });
  });
  t.is('didnt-throw', conditionResult);
});

// Validate that issue #1423 behavior is maintained in 1.10.2 in replay mode
test('issue-1423 - legacy', async (t) => {
  const { createWorker, executeWorkflow } = helpers(t);
  const worker = await createWorker();
  const conditionResult = await worker.runUntil(async () => {
    return await executeWorkflow(issue1423Workflow, { args: [true] });
  });
  t.is('threw', conditionResult);
});

export async function nonCancellableScopesBeforeAndAfterWorkflow(): Promise<[boolean, boolean]> {
  // Start in legacy mode, similar to replaying an execution from a pre-1.10.3 workflow
  overrideSdkInternalFlag(SdkFlags.NonCancellableScopesAreShieldedFromPropagation, false);

  const parentScope1 = new workflow.CancellationScope({ cancellable: false });
  const childScope1 = new workflow.CancellationScope({ cancellable: true, parent: parentScope1 });
  const parentScope2 = new workflow.CancellationScope({ cancellable: false });
  const childScope2 = new workflow.CancellationScope({ cancellable: true, parent: parentScope2 });

  parentScope1.cancel();
  await Promise.resolve();
  const childScope1Cancelled = childScope1.consideredCancelled;

  // Now enable the fix
  overrideSdkInternalFlag(SdkFlags.NonCancellableScopesAreShieldedFromPropagation, true);
  parentScope2.cancel();
  await Promise.resolve();
  const childScope2Cancelled = childScope2.consideredCancelled;

  return [childScope1Cancelled, childScope2Cancelled];
}

test('Propagation of cancellation from non-cancellable scopes - before vs after', async (t) => {
  const { createWorker, executeWorkflow } = helpers(t);
  const worker = await createWorker();
  const [childScope1Cancelled, childScope2Cancelled] = await worker.runUntil(
    executeWorkflow(nonCancellableScopesBeforeAndAfterWorkflow)
  );
  t.true(childScope1Cancelled);
  t.false(childScope2Cancelled);
});

// The following workflow is used to extensively test CancellationScopes cancellation propagation in various scenarios
export async function cancellableScopesExtensiveChecksWorkflow(
  parentCancellable: boolean,
  childCancellable: boolean,
  legacyCompatibility: boolean
): Promise<CancellableScopesExtensiveChecks> {
  overrideSdkInternalFlag(SdkFlags.NonCancellableScopesAreShieldedFromPropagation, !legacyCompatibility);

  function expectCancellation(p: Promise<unknown>): () => boolean {
    let cancelled = false;
    let exception: Error | undefined = undefined;
    p.catch((e) => {
      if (workflow.isCancellation(e)) {
        cancelled = true;
      } else {
        exception = e;
      }
    });
    return () => {
      if (exception) throw exception;
      return cancelled;
    };
  }

  // A non-existant child workflow that we'll use to send (and cancel) signals
  const signalTargetWorkflow = await workflow.startChild('not-existant', {
    taskQueue: 'not-existant',
    workflowRunTimeout: '60s',
  });

  const { someActivity } = workflow.proxyActivities({
    scheduleToCloseTimeout: 5000,
    taskQueue: 'non-existant',
  });
  const { sleepLA } = workflow.proxyLocalActivities({ scheduleToCloseTimeout: 5000 });

  const checks: { [k in keyof CancellableScopesExtensiveChecks]?: ReturnType<typeof expectCancellation> } = {};

  // This will not block/throw, as the run function itself doesn't actually await on promises created inside
  const parentScope = new workflow.CancellationScope({ cancellable: parentCancellable });
  await parentScope.run(async () => {
    checks.parentScope_timerCancelled = expectCancellation(workflow.sleep(2000));
    checks.parentScope_activityCancelled = expectCancellation(someActivity());
    checks.parentScope_localActivityCancelled = expectCancellation(sleepLA(2000));
    checks.parentScope_signalExtWorkflowCancelled = expectCancellation(signalTargetWorkflow.signal('signal'));
  });
  checks.parentScope_cancelRequestedCancelled = expectCancellation(parentScope.cancelRequested);

  // This will not block/throw, as the run function itself doesn't actually await on promises created inside
  const childScope = new workflow.CancellationScope({
    cancellable: childCancellable,
    parent: parentScope,
  });
  await childScope.run(async () => {
    checks.childScope_timerCancelled = expectCancellation(workflow.sleep(2000));
    checks.childScope_activityCancelled = expectCancellation(someActivity());
    checks.childScope_localActivityCancelled = expectCancellation(sleepLA(2000));
    checks.childScope_signalExtWorkflowCancelled = expectCancellation(signalTargetWorkflow.signal('signal'));
  });
  checks.childScope_cancelRequestedCancelled = expectCancellation(childScope.cancelRequested);

  parentScope.cancel();

  // Flush all commands to Core, so that cancellations get a chance to be processed
  await sleepLA(1);

  return {
    ...Object.fromEntries(Object.entries(checks).map(([k, v]) => [k, v()] as const)),
    parentScope_consideredCancelled: parentScope.consideredCancelled,
    childScope_consideredCancelled: childScope.consideredCancelled,
  } as unknown as CancellableScopesExtensiveChecks;
}

interface CancellableScopesExtensiveChecks {
  parentScope_cancelRequestedCancelled: boolean;
  parentScope_timerCancelled: boolean;
  parentScope_activityCancelled: boolean;
  parentScope_localActivityCancelled: boolean;
  parentScope_signalExtWorkflowCancelled: boolean;
  parentScope_consideredCancelled: boolean;

  childScope_cancelRequestedCancelled: boolean;
  childScope_timerCancelled: boolean;
  childScope_activityCancelled: boolean;
  childScope_localActivityCancelled: boolean;
  childScope_signalExtWorkflowCancelled: boolean;
  childScope_consideredCancelled: boolean;
}

async function cancellableScopesExtensiveChecksHelper(
  t: ExecutionContext<Context>,
  parentCancellable: boolean,
  childCancellable: boolean,
  legacyCompatibility: boolean,
  expected: CancellableScopesExtensiveChecks
) {
  const { createWorker, executeWorkflow } = helpers(t);
  const worker = await createWorker({
    activities: {
      sleepLA: activity.sleep,
    },
  });

  await worker.runUntil(async () => {
    // cancellable/cancellable
    t.deepEqual(
      await executeWorkflow(cancellableScopesExtensiveChecksWorkflow, {
        args: [parentCancellable, childCancellable, legacyCompatibility],
      }),
      expected
    );
  });
}

test('CancellableScopes extensive checks - cancelleable/cancellable - 1.10.3+', async (t) => {
  await cancellableScopesExtensiveChecksHelper(t, true, true, false, {
    parentScope_cancelRequestedCancelled: true,
    parentScope_timerCancelled: true,
    parentScope_activityCancelled: true,
    parentScope_localActivityCancelled: true,
    parentScope_signalExtWorkflowCancelled: true,
    parentScope_consideredCancelled: true,

    childScope_cancelRequestedCancelled: true,
    childScope_timerCancelled: true,
    childScope_activityCancelled: true,
    childScope_localActivityCancelled: true,
    childScope_signalExtWorkflowCancelled: true,
    childScope_consideredCancelled: true,
  });
});

test('CancellableScopes extensive checks - cancelleable/cancellable - legacy', async (t) => {
  await cancellableScopesExtensiveChecksHelper(t, true, true, true, {
    parentScope_cancelRequestedCancelled: true,
    parentScope_timerCancelled: true,
    parentScope_activityCancelled: true,
    parentScope_localActivityCancelled: true,
    parentScope_signalExtWorkflowCancelled: true,
    parentScope_consideredCancelled: true,

    childScope_cancelRequestedCancelled: true,
    childScope_timerCancelled: true,
    childScope_activityCancelled: true,
    childScope_localActivityCancelled: true,
    childScope_signalExtWorkflowCancelled: true,
    childScope_consideredCancelled: true,
  });
});

test('CancellableScopes extensive checks - cancelleable/non-cancellable - 1.10.3+', async (t) => {
  await cancellableScopesExtensiveChecksHelper(t, true, false, false, {
    parentScope_cancelRequestedCancelled: true,
    parentScope_timerCancelled: true,
    parentScope_activityCancelled: true,
    parentScope_localActivityCancelled: true,
    parentScope_signalExtWorkflowCancelled: true,
    parentScope_consideredCancelled: true,

    childScope_cancelRequestedCancelled: true,
    childScope_timerCancelled: false,
    childScope_activityCancelled: false,
    childScope_localActivityCancelled: false,
    childScope_signalExtWorkflowCancelled: false,
    childScope_consideredCancelled: false,
  });
});

test('CancellableScopes extensive checks - cancelleable/non-cancellable - legacy', async (t) => {
  await cancellableScopesExtensiveChecksHelper(t, true, false, true, {
    parentScope_cancelRequestedCancelled: true,
    parentScope_timerCancelled: true,
    parentScope_activityCancelled: true,
    parentScope_localActivityCancelled: true,
    parentScope_signalExtWorkflowCancelled: true,
    parentScope_consideredCancelled: true,

    childScope_cancelRequestedCancelled: true,
    childScope_timerCancelled: false,
    childScope_activityCancelled: false,
    childScope_localActivityCancelled: false,
    childScope_signalExtWorkflowCancelled: false,
    childScope_consideredCancelled: false,
  });
});

test('CancellableScopes extensive checks - non-cancelleable/cancellable - 1.10.3+', async (t) => {
  await cancellableScopesExtensiveChecksHelper(t, false, true, false, {
    parentScope_cancelRequestedCancelled: true,
    parentScope_timerCancelled: false,
    parentScope_activityCancelled: false,
    parentScope_localActivityCancelled: false,
    parentScope_signalExtWorkflowCancelled: false,
    parentScope_consideredCancelled: false,

    childScope_cancelRequestedCancelled: false,
    childScope_timerCancelled: false,
    childScope_activityCancelled: false,
    childScope_localActivityCancelled: false,
    childScope_signalExtWorkflowCancelled: false,
    childScope_consideredCancelled: false,
  });
});

test('CancellableScopes extensive checks - non-cancelleable/cancellable - legacy', async (t) => {
  await cancellableScopesExtensiveChecksHelper(t, false, true, true, {
    parentScope_cancelRequestedCancelled: true,
    parentScope_timerCancelled: false,
    parentScope_activityCancelled: false,
    parentScope_localActivityCancelled: false,
    parentScope_signalExtWorkflowCancelled: false,
    parentScope_consideredCancelled: false,

    childScope_cancelRequestedCancelled: true, // These were incorrect before 1.10.3
    childScope_timerCancelled: true,
    childScope_activityCancelled: true,
    childScope_localActivityCancelled: true,
    childScope_signalExtWorkflowCancelled: true,
    childScope_consideredCancelled: true,
  });
});

test('CancellableScopes extensive checks - non-cancelleable/non-cancellable - 1.10.3+', async (t) => {
  await cancellableScopesExtensiveChecksHelper(t, false, false, false, {
    parentScope_cancelRequestedCancelled: true,
    parentScope_timerCancelled: false,
    parentScope_activityCancelled: false,
    parentScope_localActivityCancelled: false,
    parentScope_signalExtWorkflowCancelled: false,
    parentScope_consideredCancelled: false,

    childScope_cancelRequestedCancelled: false,
    childScope_timerCancelled: false,
    childScope_activityCancelled: false,
    childScope_localActivityCancelled: false,
    childScope_signalExtWorkflowCancelled: false,
    childScope_consideredCancelled: false,
  });
});

test('CancellableScopes extensive checks - non-cancelleable/non-cancellable - legacy', async (t) => {
  await cancellableScopesExtensiveChecksHelper(t, false, false, true, {
    parentScope_cancelRequestedCancelled: true,
    parentScope_timerCancelled: false,
    parentScope_activityCancelled: false,
    parentScope_localActivityCancelled: false,
    parentScope_signalExtWorkflowCancelled: false,
    parentScope_consideredCancelled: false,

    childScope_cancelRequestedCancelled: true,
    childScope_timerCancelled: false,
    childScope_activityCancelled: false,
    childScope_localActivityCancelled: false,
    childScope_signalExtWorkflowCancelled: false,
    childScope_consideredCancelled: false,
  });
});

export async function cancellationScopeWithTimeoutTimerGetsCancelled(): Promise<[boolean, boolean]> {
  const { activitySleep } = workflow.proxyActivities({ scheduleToCloseTimeout: '7s' });

  // Start in legacy mode, similar to replaying an execution from a pre-1.10.3 workflow
  overrideSdkInternalFlag(SdkFlags.NonCancellableScopesAreShieldedFromPropagation, false);

  let scope1: workflow.CancellationScope;
  await workflow.CancellationScope.withTimeout('11s', async () => {
    scope1 = workflow.CancellationScope.current();
    await activitySleep(1);
    // Legacy mode: this timer will not be cancelled
  });

  let scope2: workflow.CancellationScope;
  await workflow.CancellationScope.withTimeout('12s', async () => {
    scope2 = workflow.CancellationScope.current();
    await activitySleep(1);
    overrideSdkInternalFlag(SdkFlags.NonCancellableScopesAreShieldedFromPropagation, true);
    // Fix enabled: this timer will get cancelled
  });

  // Timer cancelation won't appear in history if it sent in the same WFT as workflow complete
  await activitySleep(1);

  //@ts-expect-error TSC can't see that scope variables will be initialized synchronously
  return [scope1.consideredCancelled, scope2.consideredCancelled];
}

test('CancellationScope.withTimeout() - timer gets cancelled', async (t) => {
  const { createWorker, startWorkflow } = helpers(t);
  const worker = await createWorker({
    activities: {
      activitySleep: activity.sleep,
    },
  });
  const handle = await startWorkflow(cancellationScopeWithTimeoutTimerGetsCancelled);
  const [scope1Cancelled, scope2Cancelled] = await worker.runUntil(handle.result());

  t.false(scope1Cancelled);
  t.false(scope2Cancelled);

  const { events } = await handle.fetchHistory();

  const timerCanceledEvents = events?.filter((ev) => ev.timerCanceledEventAttributes) ?? [];
  t.is(timerCanceledEvents?.length, 1);

  const timerStartedEventId = timerCanceledEvents[0].timerCanceledEventAttributes?.startedEventId;
  const timerStartedEvent = events?.find((ev) => ev.eventId?.toNumber() === timerStartedEventId?.toNumber());
  t.is(tsToMs(timerStartedEvent?.timerStartedEventAttributes?.startToFireTimeout), msToNumber('12s'));
});

export async function cancellationScopeWithTimeoutScopeGetCancelledOnTimeout(): Promise<[boolean, boolean]> {
  const { activitySleep } = workflow.proxyActivities({ scheduleToCloseTimeout: '10s' });

  // Start in legacy mode, similar to replaying an execution from a pre-1.10.3 workflow
  overrideSdkInternalFlag(SdkFlags.NonCancellableScopesAreShieldedFromPropagation, false);
  let scope1: workflow.CancellationScope;
  await workflow.CancellationScope.withTimeout(1, async () => {
    scope1 = workflow.CancellationScope.current();
    await activitySleep(7000);
  }).catch(() => undefined);

  let scope2: workflow.CancellationScope;
  await workflow.CancellationScope.withTimeout(1, async () => {
    scope2 = workflow.CancellationScope.current();
    // Turn on CancellationScopeMultipleFixes to confirm that behavior didn't change
    overrideSdkInternalFlag(SdkFlags.NonCancellableScopesAreShieldedFromPropagation, true);
    await activitySleep(7000);
  }).catch(() => undefined);

  // Activity cancelation won't appear in history if it sent in the same WFT as workflow complete
  await activitySleep(1);

  //@ts-expect-error TSC can't see that scope variables will be initialized synchronously
  return [scope1.consideredCancelled, scope2.consideredCancelled];
}

test('CancellationScope.withTimeout() - scope gets cancelled on timeout', async (t) => {
  const { createWorker, startWorkflow } = helpers(t);
  const worker = await createWorker({
    activities: {
      activitySleep: activity.sleep,
    },
  });
  const handle = await startWorkflow(cancellationScopeWithTimeoutScopeGetCancelledOnTimeout);
  const [scope1Cancelled, scope2Cancelled] = await worker.runUntil(handle.result());

  t.true(scope1Cancelled);
  t.true(scope2Cancelled);

  const { events } = await handle.fetchHistory();

  const activityCancelledEvents = events?.filter((ev) => ev.activityTaskCancelRequestedEventAttributes) ?? [];
  t.is(activityCancelledEvents?.length, 2);
});

export async function setAndClearTimeout(): Promise<boolean[]> {
  const { activitySleep } = workflow.proxyActivities({ scheduleToCloseTimeout: '10m' });

  // Start in legacy mode, similar to replaying an execution from a pre-1.10.3 workflow
  overrideSdkInternalFlag(SdkFlags.NonCancellableScopesAreShieldedFromPropagation, false);

  const timerFired: boolean[] = [false, false, false, false, false];

  // This timer will get cleared immediately; it should never fires
  const timer0Handle = setTimeout(() => (timerFired[0] = true), 20_000);
  await activitySleep(1);
  clearTimeout(timer0Handle);

  // This timer will never get cancelled; it should fire
  setTimeout(() => (timerFired[1] = true), 21_000);
  await activitySleep(1);

  // This timer will get cleared after enabling the fix; it should never fire
  const timer2Handle = setTimeout(() => (timerFired[2] = true), 22_000);
  await activitySleep(1);
  overrideSdkInternalFlag(SdkFlags.NonCancellableScopesAreShieldedFromPropagation, true);
  clearTimeout(timer2Handle);

  // This timer will get cancelled immediately; it should never fire
  const timer3Handle = setTimeout(() => (timerFired[3] = true), 23_000);
  await activitySleep(1);
  clearTimeout(timer3Handle);

  // This timer will never get cancelled; it should fire
  setTimeout(() => (timerFired[4] = true), 24_000);

  // Give time for timers to fire
  await activitySleep('2m');

  return timerFired;
}

export function setAndClearTimeoutInterceptors(): workflow.WorkflowInterceptors {
  return {
    outbound: [
      {
        async startTimer(input, next): Promise<void> {
          // Add 500ms to the duration of the timer; we'll look for that
          return next({ ...input, durationMs: input.durationMs + 500 });
        },
      },
    ],
  };
}

if (RUN_TIME_SKIPPING_TESTS) {
  test('setTimeout and clearTimeout - works before and after 1.10.3', async (t) => {
    const env = await TestWorkflowEnvironment.createTimeSkipping();
    const { createWorker, startWorkflow } = helpers(t, env);
    try {
      const worker = await createWorker({
        activities: {
          activitySleep: env.sleep,
        },
      });
      const handle = await startWorkflow(setAndClearTimeout);
      const timerFired: boolean[] = await worker.runUntil(handle.result());

      t.false(timerFired[0]);
      t.true(timerFired[1]);
      t.false(timerFired[2]);
      t.false(timerFired[3]);
      t.true(timerFired[4]);

      const { events } = await handle.fetchHistory();
      const timerStartedEvents = events?.filter((ev) => ev.timerStartedEventAttributes);
      t.is(timerStartedEvents?.length, 5);
      // Durations that ends with 500ms are the ones that were intercepted
      t.is(tsToMs(timerStartedEvents?.[0].timerStartedEventAttributes?.startToFireTimeout), 20_000);
      t.is(tsToMs(timerStartedEvents?.[1].timerStartedEventAttributes?.startToFireTimeout), 21_000);
      t.is(tsToMs(timerStartedEvents?.[2].timerStartedEventAttributes?.startToFireTimeout), 22_000);
      t.is(tsToMs(timerStartedEvents?.[3].timerStartedEventAttributes?.startToFireTimeout), 23_500);
      t.is(tsToMs(timerStartedEvents?.[4].timerStartedEventAttributes?.startToFireTimeout), 24_500);
    } finally {
      await env.teardown();
    }
  });
}

export async function upsertAndReadMemo(memo: Record<string, unknown>): Promise<Record<string, unknown> | undefined> {
  workflow.upsertMemo(memo);
  return workflow.workflowInfo().memo;
}

test('Workflow can upsert memo', async (t) => {
  const { createWorker, startWorkflow } = helpers(t);
  const worker = await createWorker();
  await worker.runUntil(async () => {
    const handle = await startWorkflow(upsertAndReadMemo, {
      memo: {
        alpha: 'bar1',
        bravo: 'bar3',
        charlie: { delta: 'bar2', echo: 12 },
        foxtrot: 'bar4',
      },
      args: [
        {
          alpha: 'bar11',
          bravo: null,
          charlie: { echo: 34, golf: 'bar5' },
          hotel: 'bar6',
        },
      ],
    });
    const result = await handle.result();
    t.deepEqual(result, {
      alpha: 'bar11',
      charlie: { echo: 34, golf: 'bar5' },
      foxtrot: 'bar4',
      hotel: 'bar6',
    });
    const { memo } = await handle.describe();
    t.deepEqual(memo, {
      alpha: 'bar11',
      charlie: { echo: 34, golf: 'bar5' },
      foxtrot: 'bar4',
      hotel: 'bar6',
    });
  });
});

test('Sink functions contains upserted memo', async (t) => {
  const { createWorker, executeWorkflow } = helpers(t);
  const recordedMessages = Array<{ message: string; memo: Record<string, unknown> | undefined }>();
  const sinks = asSdkLoggerSink(async (info, message, _attrs) => {
    recordedMessages.push({
      message,
      memo: info.memo,
    });
  });
  const worker = await createWorker({ sinks });
  await worker.runUntil(async () => {
    await executeWorkflow(upsertAndReadMemo, {
      memo: {
        note1: 'aaa',
        note2: 'bbb',
        note4: 'eee',
      },
      args: [
        {
          note2: 'ccc',
          note3: 'ddd',
          note4: null,
        },
      ],
    });
  });

  t.deepEqual(recordedMessages, [
    {
      message: 'Workflow started',
      memo: {
        note1: 'aaa',
        note2: 'bbb',
        note4: 'eee',
      },
    },
    {
      message: 'Workflow completed',
      memo: {
        note1: 'aaa',
        note2: 'ccc',
        note3: 'ddd',
      },
    },
  ]);
});

export async function langFlagsReplayCorrectly(): Promise<void> {
  const { noopActivity } = workflow.proxyActivities({ scheduleToCloseTimeout: '10s' });
  await workflow.CancellationScope.withTimeout('10s', async () => {
    await noopActivity();
  });
}

test("Lang's SDK flags replay correctly", async (t) => {
  const { createWorker, startWorkflow } = helpers(t);
  const worker = await createWorker({
    activities: {
      noopActivity: () => {},
    },
  });

  const handle = await startWorkflow(langFlagsReplayCorrectly);
  await worker.runUntil(() => handle.result());

  const worker2 = await createWorker();
  await worker2.runUntil(() => handle.query('__stack_trace'));

  // Query would have thrown if the workflow couldn't be replayed correctly
  t.pass();
});

test("Lang's SDK flags - History from before 1.11.0 replays correctly", async (t) => {
  const { runReplayHistory } = helpers(t);
  const hist = await loadHistory('lang_flags_replay_correctly_1_9_3.json');
  await runReplayHistory({}, hist);
  t.pass();
});

// Context: Due to a bug in 1.11.0 and 1.11.1, SDK flags that were set in those versions were not
// persisted to history. To avoid NDEs on histories produced by those releases, we check the Build
// ID for the SDK version number, and retroactively set some flags on these histories.
test("Lang's SDK flags - Flags from 1.11.[01] are retroactively applied on replay", async (t) => {
  const { runReplayHistory } = helpers(t);
  const hist = await loadHistory('lang_flags_replay_correctly_1_11_1.json');
  await runReplayHistory({}, hist);
  t.pass();
});

test("Lang's SDK flags from 1.11.2 are retroactively applied on replay", async (t) => {
  const { runReplayHistory } = helpers(t);
  const hist = await loadHistory('lang_flags_replay_correctly_1_11_2.json');
  await runReplayHistory({}, hist);
  t.pass();
});

export async function cancelAbandonActivityBeforeStarted(): Promise<void> {
  const { activitySleep } = workflow.proxyActivities({
    scheduleToCloseTimeout: '1m',
    cancellationType: ActivityCancellationType.ABANDON,
  });
  const cancelScope = new workflow.CancellationScope({ cancellable: true });
  const prom = cancelScope.run(async () => {
    await activitySleep(1000);
  });
  cancelScope.cancel();
  try {
    await prom;
  } catch {
    // do nothing
  }
}

test('Abandon activity cancel before started works', async (t) => {
  const { createWorker, startWorkflow } = helpers(t);
  const worker = await createWorker({
    activities: {
      activitySleep: activity.sleep,
    },
  });
  const handle = await startWorkflow(cancelAbandonActivityBeforeStarted);
  await worker.runUntil(handle.result());

  t.pass();
});

export async function WorkflowWillFail(): Promise<string | undefined> {
  if (workflow.workflowInfo().attempt > 1) {
    return workflow.workflowInfo().lastFailure?.message;
  }
  throw ApplicationFailure.retryable('WorkflowWillFail', 'WorkflowWillFail');
}

test("WorkflowInfo().lastFailure contains last run's failure on Workflow Failure", async (t) => {
  const { createWorker, startWorkflow } = helpers(t);
  const worker = await createWorker();
  const handle = await startWorkflow(WorkflowWillFail, { retry: { maximumAttempts: 2 } });
  await worker.runUntil(async () => {
    const lastFailure = await handle.result();
    t.is(lastFailure, 'WorkflowWillFail');
  });
});

export const interceptors: workflow.WorkflowInterceptorsFactory = () => {
  const interceptorsFactoryFunc = module.exports[`${workflow.workflowInfo().workflowType}Interceptors`];
  if (typeof interceptorsFactoryFunc === 'function') {
    return interceptorsFactoryFunc();
  }
  return {};
};

export async function completableWorkflow(completes: boolean): Promise<void> {
  await workflow.condition(() => completes);
}

test('Count workflow executions', async (t) => {
  const { taskQueue, createWorker, executeWorkflow, startWorkflow } = helpers(t);
  const worker = await createWorker();
  const client = t.context.env.client;

  await worker.runUntil(async () => {
    await Promise.all([
      // Run 2 workflows that will never complete...
      startWorkflow(completableWorkflow, { args: [false] }),
      startWorkflow(completableWorkflow, { args: [false] }),

      // ... and 3 workflows that will complete
      executeWorkflow(completableWorkflow, { args: [true] }),
      executeWorkflow(completableWorkflow, { args: [true] }),
      executeWorkflow(completableWorkflow, { args: [true] }),
    ]);
  });

  // FIXME: Find a better way to wait for visibility to stabilize
  await setTimeoutPromise(1000);

  const actualTotal = await client.workflow.count(`TaskQueue = '${taskQueue}'`);
  t.deepEqual(actualTotal, { count: 5, groups: [] });

  const actualByExecutionStatus = await client.workflow.count(`TaskQueue = '${taskQueue}' GROUP BY ExecutionStatus`);
  t.deepEqual(actualByExecutionStatus, {
    count: 5,
    groups: [
      { count: 2, groupValues: [['Running']] },
      { count: 3, groupValues: [['Completed']] },
    ],
  });
});

test('can register search attributes to dev server', async (t) => {
  const key = defineSearchAttributeKey('new-search-attr', SearchAttributeType.INT);
  const newSearchAttribute: SearchAttributePair = { key, value: 12 };

  // Create new test environment with search attribute registered.
  const env = await createLocalTestEnvironment({
    server: {
      searchAttributes: [key],
    },
  });

  const newClient = env.client;
  // Expect workflow with search attribute to start without error.
  const handle = await newClient.workflow.start(completableWorkflow, {
    args: [true],
    workflowId: randomUUID(),
    taskQueue: 'new-env-tq',
    typedSearchAttributes: [newSearchAttribute],
  });
  // Expect workflow description to have search attribute.
  const desc = await handle.describe();
  t.deepEqual(desc.typedSearchAttributes, new TypedSearchAttributes([newSearchAttribute]));
  t.deepEqual(desc.searchAttributes, { 'new-search-attr': [12] }); // eslint-disable-line deprecation/deprecation
  await env.teardown();
});

<<<<<<< HEAD
export async function rawValueWorkflow(rawValue: RawValue): Promise<RawValue> {
  const { rawValueActivity } = workflow.proxyActivities({ startToCloseTimeout: '10s' });
  return await rawValueActivity(rawValue);
}

test('workflow and activity can receive/return RawValue', async (t) => {
  const { executeWorkflow, createWorker } = helpers(t);
  const worker = await createWorker({
    activities: {
      async rawValueActivity(rawValue: RawValue): Promise<RawValue> {
        return rawValue;
      },
    },
  });

  await worker.runUntil(async () => {
    const testValue = 'test';
    const rawValueWithKey: RawValue = new RawValue(workflow.defaultPayloadConverter.toPayload(testValue));
    const res = await executeWorkflow(rawValueWorkflow, {
      args: [rawValueWithKey],
    });
    // Compare payloads. Explicitly convert to Uint8Array because the actual
    // returned payload has Buffer types.
    console.log('RETURNED', res);
    const actualMetadata = res.payload.metadata![METADATA_ENCODING_KEY];
    const expectedMetadata = rawValueWithKey.payload.metadata![METADATA_ENCODING_KEY];
    t.deepEqual(new Uint8Array(actualMetadata), new Uint8Array(expectedMetadata));
    const actualData = res.payload.data!;
    const expectedData = rawValueWithKey.payload.data!;
    t.deepEqual(new Uint8Array(actualData), new Uint8Array(expectedData));

    // Compare value from wrapped payload.
    const resValue = workflow.defaultPayloadConverter.fromPayload(res.payload);
    t.deepEqual(resValue, testValue);
=======
export async function ChildWorkflowInfo(): Promise<workflow.RootWorkflowInfo | undefined> {
  let blocked = true;
  workflow.setHandler(unblockSignal, () => {
    blocked = false;
  });
  await workflow.condition(() => !blocked);
  return workflow.workflowInfo().root;
}

export async function WithChildWorkflow(childWfId: string): Promise<workflow.RootWorkflowInfo | undefined> {
  return await workflow.executeChild(ChildWorkflowInfo, {
    workflowId: childWfId,
  });
}

test('root execution is exposed', async (t) => {
  const { createWorker, startWorkflow } = helpers(t);
  const worker = await createWorker();

  await worker.runUntil(async () => {
    const childWfId = 'child-wf-id';
    const handle = await startWorkflow(WithChildWorkflow, {
      args: [childWfId],
    });

    const childHandle = t.context.env.client.workflow.getHandle(childWfId);
    const childStarted = async (): Promise<boolean> => {
      try {
        await childHandle.describe();
        return true;
      } catch (e) {
        if (e instanceof workflow.WorkflowNotFoundError) {
          return false;
        } else {
          throw e;
        }
      }
    };
    await waitUntil(childStarted, 5000);
    const childDesc = await childHandle.describe();
    const parentDesc = await handle.describe();

    t.true(childDesc.rootExecution?.workflowId === parentDesc.workflowId);
    t.true(childDesc.rootExecution?.runId === parentDesc.runId);

    await childHandle.signal(unblockSignal);
    const childWfInfoRoot = await handle.result();
    t.true(childWfInfoRoot?.workflowId === parentDesc.workflowId);
    t.true(childWfInfoRoot?.runId === parentDesc.runId);
  });
});

export async function rootWorkflow(): Promise<string> {
  let result = '';
  if (!workflow.workflowInfo().root) {
    result += 'empty';
  } else {
    result += workflow.workflowInfo().root!.workflowId;
  }
  if (!workflow.workflowInfo().parent) {
    result += ' ';
    result += await workflow.executeChild(rootWorkflow);
  }
  return result;
}

test('Workflow can return root workflow', async (t) => {
  const { createWorker, executeWorkflow } = helpers(t);
  const worker = await createWorker();
  await worker.runUntil(async () => {
    const result = await executeWorkflow(rootWorkflow, { workflowId: 'test-root-workflow-length' });
    t.deepEqual(result, 'empty test-root-workflow-length');
>>>>>>> ace7dc77
  });
});<|MERGE_RESOLUTION|>--- conflicted
+++ resolved
@@ -1346,7 +1346,6 @@
   await env.teardown();
 });
 
-<<<<<<< HEAD
 export async function rawValueWorkflow(rawValue: RawValue): Promise<RawValue> {
   const { rawValueActivity } = workflow.proxyActivities({ startToCloseTimeout: '10s' });
   return await rawValueActivity(rawValue);
@@ -1381,7 +1380,9 @@
     // Compare value from wrapped payload.
     const resValue = workflow.defaultPayloadConverter.fromPayload(res.payload);
     t.deepEqual(resValue, testValue);
-=======
+    });
+});
+
 export async function ChildWorkflowInfo(): Promise<workflow.RootWorkflowInfo | undefined> {
   let blocked = true;
   workflow.setHandler(unblockSignal, () => {
@@ -1454,6 +1455,5 @@
   await worker.runUntil(async () => {
     const result = await executeWorkflow(rootWorkflow, { workflowId: 'test-root-workflow-length' });
     t.deepEqual(result, 'empty test-root-workflow-length');
->>>>>>> ace7dc77
   });
 });