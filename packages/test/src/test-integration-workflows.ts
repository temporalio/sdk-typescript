import { randomUUID } from 'crypto';
import { ExecutionContext } from 'ava';
import { firstValueFrom, Subject } from 'rxjs';
import { WorkflowFailedError } from '@temporalio/client';
import * as activity from '@temporalio/activity';
import { msToNumber, tsToMs } from '@temporalio/common/lib/time';
import { CancelReason } from '@temporalio/worker/lib/activity';
import * as workflow from '@temporalio/workflow';
import { defineQuery, defineSignal } from '@temporalio/workflow';
<<<<<<< HEAD
import { SdkFlags } from '@temporalio/workflow/lib/flags';
=======
import { ApplicationFailure } from '@temporalio/common';
>>>>>>> d983a722
import { signalSchedulingWorkflow } from './activities/helpers';
import { activityStartedSignal } from './workflows/definitions';
import * as workflows from './workflows';
import { Context, helpers, helpersTimeSkipping, makeTestFunction } from './helpers-integration';
import { overrideSdkInternalFlag } from './mock-internal-flags-interceptor';

const test = makeTestFunction({ workflowsPath: __filename, workflowInterceptorModules: [__filename] });

export async function parent(): Promise<void> {
  await workflow.startChild(child, { workflowId: 'child' });
  await workflow.startChild(child, { workflowId: 'child' });
}

export async function child(): Promise<void> {
  await workflow.CancellationScope.current().cancelRequested;
}

test('Workflow fails if it tries to start a child with an existing workflow ID', async (t) => {
  const { createWorker, executeWorkflow } = helpers(t);
  const worker = await createWorker();
  await worker.runUntil(async () => {
    const err = await t.throwsAsync(executeWorkflow(parent), {
      instanceOf: WorkflowFailedError,
    });
    t.true(
      err instanceof WorkflowFailedError &&
        err.cause?.name === 'TemporalFailure' &&
        err.cause?.message === 'Workflow execution already started'
    );
  });
});

export async function runTestActivity(activityOptions?: workflow.ActivityOptions): Promise<void> {
  await workflow.proxyActivities({ startToCloseTimeout: '1m', ...activityOptions }).testActivity();
}

test('Worker cancels activities after shutdown has been requested', async (t) => {
  const { createWorker, startWorkflow } = helpers(t);
  let cancelReason = null as CancelReason | null;
  const worker = await createWorker({
    activities: {
      async testActivity() {
        const ctx = activity.Context.current();
        worker.shutdown();
        try {
          await ctx.cancelled;
        } catch (err) {
          if (err instanceof activity.CancelledFailure) {
            cancelReason = err.message as CancelReason;
          }
          throw err;
        }
      },
    },
  });
  await startWorkflow(runTestActivity);
  // If worker completes within graceful shutdown period, the activity has successfully been cancelled
  await worker.run();
  t.is(cancelReason, 'WORKER_SHUTDOWN');
});

export async function cancelFakeProgress(): Promise<void> {
  const { fakeProgress, shutdownWorker } = workflow.proxyActivities({
    startToCloseTimeout: '200s',
    cancellationType: workflow.ActivityCancellationType.WAIT_CANCELLATION_COMPLETED,
  });

  await workflow.CancellationScope.cancellable(async () => {
    const promise = fakeProgress();
    await new Promise<void>((resolve) => workflow.setHandler(activityStartedSignal, resolve));
    workflow.CancellationScope.current().cancel();
    await workflow.CancellationScope.nonCancellable(shutdownWorker);
    await promise;
  });
}

test('Worker allows heartbeating activities after shutdown has been requested', async (t) => {
  const { createWorker, startWorkflow } = helpers(t);

  const workerWasShutdownSubject = new Subject<void>();
  let cancelReason = null as CancelReason | null;

  const worker = await createWorker({
    shutdownGraceTime: '5m',
    activities: {
      async fakeProgress() {
        await signalSchedulingWorkflow(activityStartedSignal.name);
        const ctx = activity.Context.current();
        await firstValueFrom(workerWasShutdownSubject);
        try {
          for (;;) {
            await ctx.sleep('100ms');
            ctx.heartbeat();
          }
        } catch (err) {
          if (err instanceof activity.CancelledFailure) {
            cancelReason = err.message as CancelReason;
          }
          throw err;
        }
      },
      async shutdownWorker() {
        worker.shutdown();
        workerWasShutdownSubject.next();
      },
    },
  });
  await startWorkflow(cancelFakeProgress);
  await worker.run();
  t.is(cancelReason, 'CANCELLED');
});

export async function conditionTimeout0(): Promise<boolean | undefined> {
  return await workflow.condition(() => false, 0);
}

test('Condition 0 patch sets a timer', async (t) => {
  const { createWorker, executeWorkflow } = helpers(t);
  const worker = await createWorker();
  t.false(await worker.runUntil(executeWorkflow(conditionTimeout0)));
});

export async function historySizeGrows(): Promise<[number, number]> {
  const before = workflow.workflowInfo().historySize;
  await workflow.sleep(1);
  const after = workflow.workflowInfo().historySize;
  return [before, after];
}

test('HistorySize grows with new WFT', async (t) => {
  const { createWorker, executeWorkflow } = helpers(t);
  const worker = await createWorker();
  const [before, after] = await worker.runUntil(executeWorkflow(historySizeGrows));
  t.true(after > before && before > 100);
});

test('HistorySize is visible in WorkflowExecutionInfo', async (t) => {
  const { createWorker, startWorkflow } = helpers(t);
  const worker = await createWorker();
  const handle = await startWorkflow(historySizeGrows);

  await worker.runUntil(handle.result());
  const historySize = (await handle.describe()).historySize;
  t.true(historySize && historySize > 100);
});

export async function suggestedCAN(): Promise<boolean> {
  const maxEvents = 40_000;
  const batchSize = 1000;
  if (workflow.workflowInfo().continueAsNewSuggested) {
    return false;
  }
  while (workflow.workflowInfo().historyLength < maxEvents) {
    await Promise.all(Array.from({ length: batchSize }, (_) => workflow.sleep(1)));
    if (workflow.workflowInfo().continueAsNewSuggested) {
      return true;
    }
  }
  return false;
}

test('ContinueAsNew is suggested', async (t) => {
  const { createWorker, executeWorkflow } = helpers(t);
  const worker = await createWorker();
  const flaggedCAN = await worker.runUntil(executeWorkflow(suggestedCAN));
  t.true(flaggedCAN);
});

test('Activity initialInterval is not getting rounded', async (t) => {
  const { createWorker, startWorkflow } = helpers(t);
  const worker = await createWorker({
    activities: {
      testActivity: () => undefined,
    },
  });
  const handle = await startWorkflow(runTestActivity, {
    args: [
      {
        startToCloseTimeout: '5s',
        retry: { initialInterval: '50ms', maximumAttempts: 1 },
      },
    ],
  });
  await worker.runUntil(handle.result());
  const { events } = await handle.fetchHistory();
  const activityTaskScheduledEvents = events?.find((ev) => ev.activityTaskScheduledEventAttributes);
  const retryPolicy = activityTaskScheduledEvents?.activityTaskScheduledEventAttributes?.retryPolicy;
  t.is(tsToMs(retryPolicy?.initialInterval), 50);
});

test('Start of workflow is delayed', async (t) => {
  const { startWorkflow } = helpers(t);
  // This workflow never runs
  const handle = await startWorkflow(runTestActivity, {
    startDelay: '5678s',
  });
  const { events } = await handle.fetchHistory();
  const workflowExecutionStartedEvent = events?.find((ev) => ev.workflowExecutionStartedEventAttributes);
  const startDelay = workflowExecutionStartedEvent?.workflowExecutionStartedEventAttributes?.firstWorkflowTaskBackoff;
  t.is(tsToMs(startDelay), 5678000);
});

test('Start of workflow with signal is delayed', async (t) => {
  const { taskQueue } = helpers(t);
  // This workflow never runs
  const handle = await t.context.envLocal.client.workflow.signalWithStart(workflows.interruptableWorkflow, {
    workflowId: randomUUID(),
    taskQueue,
    startDelay: '4678s',
    signal: workflows.interruptSignal,
    signalArgs: ['Never called'],
  });

  const { events } = await handle.fetchHistory();
  const workflowExecutionStartedEvent = events?.find((ev) => ev.workflowExecutionStartedEventAttributes);
  const startDelay = workflowExecutionStartedEvent?.workflowExecutionStartedEventAttributes?.firstWorkflowTaskBackoff;
  t.is(tsToMs(startDelay), 4678000);
});

export async function queryWorkflowMetadata(): Promise<void> {
  const dummyQuery1 = workflow.defineQuery<void>('dummyQuery1');
  const dummyQuery2 = workflow.defineQuery<void>('dummyQuery2');
  const dummyQuery3 = workflow.defineQuery<void>('dummyQuery3');
  const dummySignal1 = workflow.defineSignal('dummySignal1');
  const dummyUpdate1 = workflow.defineUpdate<void>('dummyUpdate1');

  workflow.setHandler(dummyQuery1, () => void {}, { description: 'ignore' });
  // Override description
  workflow.setHandler(dummyQuery1, () => void {}, { description: 'query1' });
  workflow.setHandler(dummyQuery2, () => void {}, { description: 'query2' });
  workflow.setHandler(dummyQuery3, () => void {}, { description: 'query3' });
  // Remove handler
  workflow.setHandler(dummyQuery3, undefined);
  workflow.setHandler(dummySignal1, () => void {}, { description: 'signal1' });
  workflow.setHandler(dummyUpdate1, () => void {}, { description: 'update1' });
  await workflow.condition(() => false);
}

test('Query workflow metadata returns handler descriptions', async (t) => {
  const { createWorker, startWorkflow } = helpers(t);

  const worker = await createWorker();

  await worker.runUntil(async () => {
    const handle = await startWorkflow(queryWorkflowMetadata);
    const meta = await handle.query(workflow.workflowMetadataQuery);
    t.is(meta.definition?.type, 'queryWorkflowMetadata');
    const queryDefinitions = meta.definition?.queryDefinitions;
    // Three built-in ones plus dummyQuery1 and dummyQuery2
    t.is(queryDefinitions?.length, 5);
    t.deepEqual(queryDefinitions?.[3], { name: 'dummyQuery1', description: 'query1' });
    t.deepEqual(queryDefinitions?.[4], { name: 'dummyQuery2', description: 'query2' });
    const signalDefinitions = meta.definition?.signalDefinitions;
    t.deepEqual(signalDefinitions, [{ name: 'dummySignal1', description: 'signal1' }]);
    const updateDefinitions = meta.definition?.updateDefinitions;
    t.deepEqual(updateDefinitions, [{ name: 'dummyUpdate1', description: 'update1' }]);
  });
});

export async function executeEagerActivity(): Promise<void> {
  const scheduleActivity = () =>
    workflow
      .proxyActivities({
        scheduleToCloseTimeout: '5s',
        allowEagerDispatch: true,
      })
      .testActivity()
      .then((res) => {
        if (res !== 'workflow-and-activity-worker')
          throw workflow.ApplicationFailure.nonRetryable('Activity was not eagerly dispatched');
      });

  for (let i = 0; i < 10; i++) {
    // Schedule 3 activities at a time (`MAX_EAGER_ACTIVITY_RESERVATIONS_PER_WORKFLOW_TASK`)
    await Promise.all([scheduleActivity(), scheduleActivity(), scheduleActivity()]);
  }
}

test('Worker requests Eager Activity Dispatch if possible', async (t) => {
  const { createWorker, startWorkflow } = helpers(t);

  // If eager activity dispatch is working, then the task will always be dispatched to the workflow
  // worker. Otherwise, chances are 50%-50% for either workers. The test workflow schedule the
  // activity 30 times to make sure that the workflow worker is really getting the task thanks to
  // eager activity dispatch, and not out of pure luck.

  const activityWorker = await createWorker({
    activities: {
      testActivity: () => 'activity-only-worker',
    },
    // Override the default workflow bundle, to make this an activity-only worker
    workflowBundle: undefined,
  });
  const workflowWorker = await createWorker({
    activities: {
      testActivity: () => 'workflow-and-activity-worker',
    },
  });
  const handle = await startWorkflow(executeEagerActivity);
  await activityWorker.runUntil(workflowWorker.runUntil(handle.result()));
  const { events } = await handle.fetchHistory();

  t.false(events?.some?.((ev) => ev.activityTaskTimedOutEventAttributes));
  const activityTaskStarted = events?.filter?.((ev) => ev.activityTaskStartedEventAttributes);
  t.is(activityTaskStarted?.length, 30);
  t.true(activityTaskStarted?.every((ev) => ev.activityTaskStartedEventAttributes?.attempt === 1));
});

export async function dontExecuteEagerActivity(): Promise<string> {
  return (await workflow
    .proxyActivities({ scheduleToCloseTimeout: '5s', allowEagerDispatch: true })
    .testActivity()
    .catch(() => 'failed')) as string;
}

test("Worker doesn't request Eager Activity Dispatch if no activities are registered", async (t) => {
  const { createWorker, startWorkflow } = helpers(t);

  // If the activity was eagerly dispatched to the Workflow worker even though it is a Workflow-only
  // worker, then the activity execution will timeout (because tasks are not being polled) or
  // otherwise fail (because no activity is registered under that name). Therefore, if the history
  // shows only one attempt for that activity and no timeout, that can only mean that the activity
  // was not eagerly dispatched.

  const activityWorker = await createWorker({
    activities: {
      testActivity: () => 'success',
    },
    // Override the default workflow bundle, to make this an activity-only worker
    workflowBundle: undefined,
  });
  const workflowWorker = await createWorker({
    activities: {},
  });
  const handle = await startWorkflow(dontExecuteEagerActivity);
  const result = await activityWorker.runUntil(workflowWorker.runUntil(handle.result()));
  const { events } = await handle.fetchHistory();

  t.is(result, 'success');
  t.false(events?.some?.((ev) => ev.activityTaskTimedOutEventAttributes));
  const activityTaskStarted = events?.filter?.((ev) => ev.activityTaskStartedEventAttributes);
  t.is(activityTaskStarted?.length, 1);
  t.is(activityTaskStarted?.[0]?.activityTaskStartedEventAttributes?.attempt, 1);
});

const unblockSignal = defineSignal('unblock');
const getBuildIdQuery = defineQuery<string>('getBuildId');

export async function buildIdTester(): Promise<void> {
  let blocked = true;
  workflow.setHandler(unblockSignal, () => {
    blocked = false;
  });

  workflow.setHandler(getBuildIdQuery, () => {
    return workflow.workflowInfo().currentBuildId ?? '';
  });

  // The unblock signal will only be sent once we are in Worker 1.1.
  // Therefore, up to this point, we are runing in Worker 1.0
  await workflow.condition(() => !blocked);
  // From this point on, we are runing in Worker 1.1

  // Prevent workflow completion
  await workflow.condition(() => false);
}

test('Build Id appropriately set in workflow info', async (t) => {
  const { taskQueue, createWorker } = helpers(t);
  const wfid = `${taskQueue}-` + randomUUID();
  const client = t.context.envLocal.client;

  const worker1 = await createWorker({ buildId: '1.0' });
  await worker1.runUntil(async () => {
    const handle = await client.workflow.start(buildIdTester, {
      taskQueue,
      workflowId: wfid,
    });
    t.is(await handle.query(getBuildIdQuery), '1.0');
  });

  await client.workflowService.resetStickyTaskQueue({
    namespace: worker1.options.namespace,
    execution: { workflowId: wfid },
  });

  const worker2 = await createWorker({ buildId: '1.1' });
  await worker2.runUntil(async () => {
    const handle = await client.workflow.getHandle(wfid);
    t.is(await handle.query(getBuildIdQuery), '1.0');
    await handle.signal(unblockSignal);
    t.is(await handle.query(getBuildIdQuery), '1.1');
  });
});

<<<<<<< HEAD
// Repro for https://github.com/temporalio/sdk-typescript/issues/1423
export async function issue1423Workflow(legacyCompatibility: boolean): Promise<'threw' | 'didnt-throw'> {
  overrideSdkInternalFlag(SdkFlags.NonCancellableScopesAreShieldedFromPropagation, !legacyCompatibility);
  try {
    workflow.CancellationScope.current().cancel();
    // This will throw a CancellationException
    await workflow.sleep(1);
    throw workflow.ApplicationFailure.nonRetryable('sleep in cancelled scope didnt throw'); // Shouldn't happen
  } catch (err) {
    return await workflow.CancellationScope.nonCancellable(async () => {
      try {
        await workflow.condition(() => false, 1);
        return 'didnt-throw'; // that's the correct behavior
      } catch (error) {
        if (workflow.isCancellation(error)) {
          return 'threw'; // that's what would happen until 1.10.2
        }
        throw error; // Shouldn't happen
      }
    });
  }
}

// Validate that issue #1423 is fixed in 1.10.3+
test('issue-1423 - 1.10.3+', async (t) => {
  const { createWorker, executeWorkflow } = helpers(t);
  const worker = await createWorker({});
  const conditionResult = await worker.runUntil(async () => {
    return await executeWorkflow(issue1423Workflow, { args: [false] });
  });
  t.is('didnt-throw', conditionResult);
});

// Validate that issue #1423 behavior is maintained in 1.10.2 in replay mode
test('issue-1423 - legacy', async (t) => {
  const { createWorker, executeWorkflow } = helpers(t);
  const worker = await createWorker();
  const conditionResult = await worker.runUntil(async () => {
    return await executeWorkflow(issue1423Workflow, { args: [true] });
  });
  t.is('threw', conditionResult);
});

export async function nonCancellableScopesBeforeAndAfterWorkflow(): Promise<[boolean, boolean]> {
  // Start in legacy mode, similar to replaying an execution from a pre-1.10.3 workflow
  overrideSdkInternalFlag(SdkFlags.NonCancellableScopesAreShieldedFromPropagation, false);

  const parentScope1 = new workflow.CancellationScope({ cancellable: false });
  const childScope1 = new workflow.CancellationScope({ cancellable: true, parent: parentScope1 });
  const parentScope2 = new workflow.CancellationScope({ cancellable: false });
  const childScope2 = new workflow.CancellationScope({ cancellable: true, parent: parentScope2 });

  parentScope1.cancel();
  await Promise.resolve();
  const childScope1Cancelled = childScope1.consideredCancelled;

  // Now enable the fix
  overrideSdkInternalFlag(SdkFlags.NonCancellableScopesAreShieldedFromPropagation, true);
  parentScope2.cancel();
  await Promise.resolve();
  const childScope2Cancelled = childScope2.consideredCancelled;

  return [childScope1Cancelled, childScope2Cancelled];
}

test('Propagation of cancellation from non-cancellable scopes - before vs after', async (t) => {
  const { createWorker, executeWorkflow } = helpers(t);
  const worker = await createWorker();
  const [childScope1Cancelled, childScope2Cancelled] = await worker.runUntil(
    executeWorkflow(nonCancellableScopesBeforeAndAfterWorkflow)
  );
  t.true(childScope1Cancelled);
  t.false(childScope2Cancelled);
});

// The following workflow is used to extensively test CancellationScopes cancellation propagation in various scenarios
export async function cancellableScopesExtensiveChecksWorkflow(
  parentCancellable: boolean,
  childCancellable: boolean,
  legacyCompatibility: boolean
): Promise<CancellableScopesExtensiveChecks> {
  overrideSdkInternalFlag(SdkFlags.NonCancellableScopesAreShieldedFromPropagation, !legacyCompatibility);

  function expectCancellation(p: Promise<unknown>): () => boolean {
    let cancelled = false;
    let exception: Error | undefined = undefined;
    p.catch((e) => {
      if (workflow.isCancellation(e)) {
        cancelled = true;
      } else {
        exception = e;
      }
    });
    return () => {
      if (exception) throw exception;
      return cancelled;
    };
  }

  // A non-existant child workflow that we'll use to send (and cancel) signals
  const signalTargetWorkflow = await workflow.startChild('not-existant', {
    taskQueue: 'not-existant',
    workflowRunTimeout: '60s',
  });

  const { someActivity } = workflow.proxyActivities({ scheduleToCloseTimeout: 5000, taskQueue: 'non-existant' });
  const { sleepLA } = workflow.proxyLocalActivities({ scheduleToCloseTimeout: 5000 });

  const checks: { [k in keyof CancellableScopesExtensiveChecks]?: ReturnType<typeof expectCancellation> } = {};

  // This will not block/throw, as the run function itself doesn't actually await on promises created inside
  const parentScope = new workflow.CancellationScope({ cancellable: parentCancellable });
  await parentScope.run(async () => {
    checks.parentScope_timerCancelled = expectCancellation(workflow.sleep(2000));
    checks.parentScope_activityCancelled = expectCancellation(someActivity());
    checks.parentScope_localActivityCancelled = expectCancellation(sleepLA(2000));
    checks.parentScope_signalExtWorkflowCancelled = expectCancellation(signalTargetWorkflow.signal('signal'));
  });
  checks.parentScope_cancelRequestedCancelled = expectCancellation(parentScope.cancelRequested);

  // This will not block/throw, as the run function itself doesn't actually await on promises created inside
  const childScope = new workflow.CancellationScope({ cancellable: childCancellable, parent: parentScope });
  await childScope.run(async () => {
    checks.childScope_timerCancelled = expectCancellation(workflow.sleep(2000));
    checks.childScope_activityCancelled = expectCancellation(someActivity());
    checks.childScope_localActivityCancelled = expectCancellation(sleepLA(2000));
    checks.childScope_signalExtWorkflowCancelled = expectCancellation(signalTargetWorkflow.signal('signal'));
  });
  checks.childScope_cancelRequestedCancelled = expectCancellation(childScope.cancelRequested);

  parentScope.cancel();

  // Flush all commands to Core, so that cancellations get a chance to be processed
  await sleepLA(1);

  return {
    ...Object.fromEntries(Object.entries(checks).map(([k, v]) => [k, v()] as const)),
    parentScope_consideredCancelled: parentScope.consideredCancelled,
    childScope_consideredCancelled: childScope.consideredCancelled,
  } as unknown as CancellableScopesExtensiveChecks;
}

interface CancellableScopesExtensiveChecks {
  parentScope_cancelRequestedCancelled: boolean;
  parentScope_timerCancelled: boolean;
  parentScope_activityCancelled: boolean;
  parentScope_localActivityCancelled: boolean;
  parentScope_signalExtWorkflowCancelled: boolean;
  parentScope_consideredCancelled: boolean;

  childScope_cancelRequestedCancelled: boolean;
  childScope_timerCancelled: boolean;
  childScope_activityCancelled: boolean;
  childScope_localActivityCancelled: boolean;
  childScope_signalExtWorkflowCancelled: boolean;
  childScope_consideredCancelled: boolean;
}

async function cancellableScopesExtensiveChecksHelper(
  t: ExecutionContext<Context>,
  parentCancellable: boolean,
  childCancellable: boolean,
  legacyCompatibility: boolean,
  expected: CancellableScopesExtensiveChecks
) {
  const { createWorker, executeWorkflow } = helpers(t);
  const worker = await createWorker({
    activities: {
      sleepLA: activity.sleep,
    },
  });

  await worker.runUntil(async () => {
    // cancellable/cancellable
    t.deepEqual(
      await executeWorkflow(cancellableScopesExtensiveChecksWorkflow, {
        args: [parentCancellable, childCancellable, legacyCompatibility],
      }),
      expected
    );
  });
}

test('CancellableScopes extensive checks - cancelleable/cancellable - 1.10.3+', async (t) => {
  await cancellableScopesExtensiveChecksHelper(t, true, true, false, {
    parentScope_cancelRequestedCancelled: true,
    parentScope_timerCancelled: true,
    parentScope_activityCancelled: true,
    parentScope_localActivityCancelled: true,
    parentScope_signalExtWorkflowCancelled: true,
    parentScope_consideredCancelled: true,

    childScope_cancelRequestedCancelled: true,
    childScope_timerCancelled: true,
    childScope_activityCancelled: true,
    childScope_localActivityCancelled: true,
    childScope_signalExtWorkflowCancelled: true,
    childScope_consideredCancelled: true,
  });
});

test('CancellableScopes extensive checks - cancelleable/cancellable - legacy', async (t) => {
  await cancellableScopesExtensiveChecksHelper(t, true, true, true, {
    parentScope_cancelRequestedCancelled: true,
    parentScope_timerCancelled: true,
    parentScope_activityCancelled: true,
    parentScope_localActivityCancelled: true,
    parentScope_signalExtWorkflowCancelled: true,
    parentScope_consideredCancelled: true,

    childScope_cancelRequestedCancelled: true,
    childScope_timerCancelled: true,
    childScope_activityCancelled: true,
    childScope_localActivityCancelled: true,
    childScope_signalExtWorkflowCancelled: true,
    childScope_consideredCancelled: true,
  });
});

test('CancellableScopes extensive checks - cancelleable/non-cancellable - 1.10.3+', async (t) => {
  await cancellableScopesExtensiveChecksHelper(t, true, false, false, {
    parentScope_cancelRequestedCancelled: true,
    parentScope_timerCancelled: true,
    parentScope_activityCancelled: true,
    parentScope_localActivityCancelled: true,
    parentScope_signalExtWorkflowCancelled: true,
    parentScope_consideredCancelled: true,

    childScope_cancelRequestedCancelled: true,
    childScope_timerCancelled: false,
    childScope_activityCancelled: false,
    childScope_localActivityCancelled: false,
    childScope_signalExtWorkflowCancelled: false,
    childScope_consideredCancelled: false,
  });
});

test('CancellableScopes extensive checks - cancelleable/non-cancellable - legacy', async (t) => {
  await cancellableScopesExtensiveChecksHelper(t, true, false, true, {
    parentScope_cancelRequestedCancelled: true,
    parentScope_timerCancelled: true,
    parentScope_activityCancelled: true,
    parentScope_localActivityCancelled: true,
    parentScope_signalExtWorkflowCancelled: true,
    parentScope_consideredCancelled: true,

    childScope_cancelRequestedCancelled: true,
    childScope_timerCancelled: false,
    childScope_activityCancelled: false,
    childScope_localActivityCancelled: false,
    childScope_signalExtWorkflowCancelled: false,
    childScope_consideredCancelled: false,
  });
});

test('CancellableScopes extensive checks - non-cancelleable/cancellable - 1.10.3+', async (t) => {
  await cancellableScopesExtensiveChecksHelper(t, false, true, false, {
    parentScope_cancelRequestedCancelled: true,
    parentScope_timerCancelled: false,
    parentScope_activityCancelled: false,
    parentScope_localActivityCancelled: false,
    parentScope_signalExtWorkflowCancelled: false,
    parentScope_consideredCancelled: false,

    childScope_cancelRequestedCancelled: false,
    childScope_timerCancelled: false,
    childScope_activityCancelled: false,
    childScope_localActivityCancelled: false,
    childScope_signalExtWorkflowCancelled: false,
    childScope_consideredCancelled: false,
  });
});

test('CancellableScopes extensive checks - non-cancelleable/cancellable - legacy', async (t) => {
  await cancellableScopesExtensiveChecksHelper(t, false, true, true, {
    parentScope_cancelRequestedCancelled: true,
    parentScope_timerCancelled: false,
    parentScope_activityCancelled: false,
    parentScope_localActivityCancelled: false,
    parentScope_signalExtWorkflowCancelled: false,
    parentScope_consideredCancelled: false,

    childScope_cancelRequestedCancelled: true, // These were incorrect before 1.10.3
    childScope_timerCancelled: true,
    childScope_activityCancelled: true,
    childScope_localActivityCancelled: true,
    childScope_signalExtWorkflowCancelled: true,
    childScope_consideredCancelled: true,
  });
});

test('CancellableScopes extensive checks - non-cancelleable/non-cancellable - 1.10.3+', async (t) => {
  await cancellableScopesExtensiveChecksHelper(t, false, false, false, {
    parentScope_cancelRequestedCancelled: true,
    parentScope_timerCancelled: false,
    parentScope_activityCancelled: false,
    parentScope_localActivityCancelled: false,
    parentScope_signalExtWorkflowCancelled: false,
    parentScope_consideredCancelled: false,

    childScope_cancelRequestedCancelled: false,
    childScope_timerCancelled: false,
    childScope_activityCancelled: false,
    childScope_localActivityCancelled: false,
    childScope_signalExtWorkflowCancelled: false,
    childScope_consideredCancelled: false,
  });
});

test('CancellableScopes extensive checks - non-cancelleable/non-cancellable - legacy', async (t) => {
  await cancellableScopesExtensiveChecksHelper(t, false, false, true, {
    parentScope_cancelRequestedCancelled: true,
    parentScope_timerCancelled: false,
    parentScope_activityCancelled: false,
    parentScope_localActivityCancelled: false,
    parentScope_signalExtWorkflowCancelled: false,
    parentScope_consideredCancelled: false,

    childScope_cancelRequestedCancelled: true,
    childScope_timerCancelled: false,
    childScope_activityCancelled: false,
    childScope_localActivityCancelled: false,
    childScope_signalExtWorkflowCancelled: false,
    childScope_consideredCancelled: false,
  });
});

export async function cancellationScopeWithTimeoutTimerGetsCancelled(): Promise<[boolean, boolean]> {
  const { activitySleep } = workflow.proxyActivities({ scheduleToCloseTimeout: '7s' });

  // Start in legacy mode, similar to replaying an execution from a pre-1.10.3 workflow
  overrideSdkInternalFlag(SdkFlags.NonCancellableScopesAreShieldedFromPropagation, false);

  let scope1: workflow.CancellationScope;
  await workflow.CancellationScope.withTimeout('11s', async () => {
    scope1 = workflow.CancellationScope.current();
    await activitySleep(1);
    // Legacy mode: this timer will not be cancelled
  });

  let scope2: workflow.CancellationScope;
  await workflow.CancellationScope.withTimeout('12s', async () => {
    scope2 = workflow.CancellationScope.current();
    await activitySleep(1);
    overrideSdkInternalFlag(SdkFlags.NonCancellableScopesAreShieldedFromPropagation, true);
    // Fix enabled: this timer will get cancelled
  });

  // Timer cancelation won't appear in history if it sent in the same WFT as workflow complete
  await activitySleep(1);

  //@ts-expect-error TSC can't see that scope variables will be initialized synchronously
  return [scope1.consideredCancelled, scope2.consideredCancelled];
}

test('CancellationScope.withTimeout() - timer gets cancelled', async (t) => {
  const { createWorker, startWorkflow } = helpers(t);
  const worker = await createWorker({
    activities: {
      activitySleep: activity.sleep,
    },
  });
  const handle = await startWorkflow(cancellationScopeWithTimeoutTimerGetsCancelled);
  const [scope1Cancelled, scope2Cancelled] = await worker.runUntil(handle.result());

  t.false(scope1Cancelled);
  t.false(scope2Cancelled);

  const { events } = await handle.fetchHistory();

  const timerCanceledEvents = events?.filter((ev) => ev.timerCanceledEventAttributes) ?? [];
  t.is(timerCanceledEvents?.length, 1);

  const timerStartedEventId = timerCanceledEvents[0].timerCanceledEventAttributes?.startedEventId;
  const timerStartedEvent = events?.find((ev) => ev.eventId?.toNumber() === timerStartedEventId?.toNumber());
  t.is(tsToMs(timerStartedEvent?.timerStartedEventAttributes?.startToFireTimeout), msToNumber('12s'));
});

export async function cancellationScopeWithTimeoutScopeGetCancelledOnTimeout(): Promise<[boolean, boolean]> {
  const { activitySleep } = workflow.proxyActivities({ scheduleToCloseTimeout: '10s' });

  // Start in legacy mode, similar to replaying an execution from a pre-1.10.3 workflow
  overrideSdkInternalFlag(SdkFlags.NonCancellableScopesAreShieldedFromPropagation, false);
  let scope1: workflow.CancellationScope;
  await workflow.CancellationScope.withTimeout(1, async () => {
    scope1 = workflow.CancellationScope.current();
    await activitySleep(7000);
  }).catch(() => undefined);

  let scope2: workflow.CancellationScope;
  await workflow.CancellationScope.withTimeout(1, async () => {
    scope2 = workflow.CancellationScope.current();
    // Turn on CancellationScopeMultipleFixes to confirm that behavior didn't change
    overrideSdkInternalFlag(SdkFlags.NonCancellableScopesAreShieldedFromPropagation, true);
    await activitySleep(7000);
  }).catch(() => undefined);

  // Activity cancelation won't appear in history if it sent in the same WFT as workflow complete
  await activitySleep(1);

  //@ts-expect-error TSC can't see that scope variables will be initialized synchronously
  return [scope1.consideredCancelled, scope2.consideredCancelled];
}

test('CancellationScope.withTimeout() - scope gets cancelled on timeout', async (t) => {
  const { createWorker, startWorkflow } = helpers(t);
  const worker = await createWorker({
    activities: {
      activitySleep: activity.sleep,
    },
  });
  const handle = await startWorkflow(cancellationScopeWithTimeoutScopeGetCancelledOnTimeout);
  const [scope1Cancelled, scope2Cancelled] = await worker.runUntil(handle.result());

  t.true(scope1Cancelled);
  t.true(scope2Cancelled);

  const { events } = await handle.fetchHistory();

  const activityCancelledEvents = events?.filter((ev) => ev.activityTaskCancelRequestedEventAttributes) ?? [];
  t.is(activityCancelledEvents?.length, 2);
});

export async function setAndClearTimeout(): Promise<boolean[]> {
  const { activitySleep } = workflow.proxyActivities({ scheduleToCloseTimeout: '10m' });

  // Start in legacy mode, similar to replaying an execution from a pre-1.10.3 workflow
  overrideSdkInternalFlag(SdkFlags.NonCancellableScopesAreShieldedFromPropagation, false);

  const timerFired: boolean[] = [false, false, false, false, false];

  // This timer will get cleared immediately; it should never fires
  const timer0Handle = setTimeout(() => (timerFired[0] = true), 20_000);
  await activitySleep(1);
  clearTimeout(timer0Handle);

  // This timer will never get cancelled; it should fire
  setTimeout(() => (timerFired[1] = true), 21_000);
  await activitySleep(1);

  // This timer will get cleared after enabling the fix; it should never fire
  const timer2Handle = setTimeout(() => (timerFired[2] = true), 22_000);
  await activitySleep(1);
  overrideSdkInternalFlag(SdkFlags.NonCancellableScopesAreShieldedFromPropagation, true);
  clearTimeout(timer2Handle);

  // This timer will get cancelled immediately; it should never fire
  const timer3Handle = setTimeout(() => (timerFired[3] = true), 23_000);
  await activitySleep(1);
  clearTimeout(timer3Handle);

  // This timer will never get cancelled; it should fire
  setTimeout(() => (timerFired[4] = true), 24_000);

  // Give time for timers to fire
  await activitySleep('2m');

  return timerFired;
}

export function setAndClearTimeoutInterceptors(): workflow.WorkflowInterceptors {
  return {
    outbound: [
      {
        async startTimer(input, next): Promise<void> {
          // Add 500ms to the duration of the timer; we'll look for that
          return next({ ...input, durationMs: input.durationMs + 500 });
        },
      },
    ],
  };
}

test('setTimeout and clearTimeout - works before and after 1.10.3', async (t) => {
  const { createWorker, startWorkflow } = helpersTimeSkipping(t);
  const worker = await createWorker({
    activities: {
      activitySleep: t.context.envTimeSkipping.sleep,
    },
  });
  const handle = await startWorkflow(setAndClearTimeout);
  const timerFired: boolean[] = await worker.runUntil(handle.result());

  t.false(timerFired[0]);
  t.true(timerFired[1]);
  t.false(timerFired[2]);
  t.false(timerFired[3]);
  t.true(timerFired[4]);

  const { events } = await handle.fetchHistory();
  const timerStartedEvents = events?.filter((ev) => ev.timerStartedEventAttributes);
  t.is(timerStartedEvents?.length, 5);
  // Durations that ends with 500ms are the ones that were intercepted
  t.is(tsToMs(timerStartedEvents?.[0].timerStartedEventAttributes?.startToFireTimeout), 20_000);
  t.is(tsToMs(timerStartedEvents?.[1].timerStartedEventAttributes?.startToFireTimeout), 21_000);
  t.is(tsToMs(timerStartedEvents?.[2].timerStartedEventAttributes?.startToFireTimeout), 22_000);
  t.is(tsToMs(timerStartedEvents?.[3].timerStartedEventAttributes?.startToFireTimeout), 23_500);
  t.is(tsToMs(timerStartedEvents?.[4].timerStartedEventAttributes?.startToFireTimeout), 24_500);
});

export const interceptors: workflow.WorkflowInterceptorsFactory = () => {
  const interceptorsFactoryFunc = module.exports[`${workflow.workflowInfo().workflowType}Interceptors`];
  if (typeof interceptorsFactoryFunc === 'function') {
    return interceptorsFactoryFunc();
  }
  return {};
};
=======
export async function runDelayedRetryActivities(): Promise<void> {
  const startTime = Date.now();
  const localActs = workflow.proxyLocalActivities({
    startToCloseTimeout: '20s',
    retry: { initialInterval: '1ms', maximumInterval: '1ms', maximumAttempts: 2 },
  });
  const normalActs = workflow.proxyActivities({
    startToCloseTimeout: '20s',
    retry: { initialInterval: '1ms', maximumInterval: '1ms', maximumAttempts: 2 },
  });
  await Promise.all([localActs.testActivity(), normalActs.testActivity()]);
  const endTime = Date.now();
  if (endTime - startTime < 2000) {
    throw ApplicationFailure.nonRetryable('Expected workflow to take at least 2 seconds to complete');
  }
}

test('nextRetryDelay for activities', async (t) => {
  const { createWorker, startWorkflow } = helpers(t);
  const worker = await createWorker({
    activities: {
      async testActivity() {
        // Need to fail on first try
        if (activity.activityInfo().attempt === 1) {
          throw ApplicationFailure.create({ message: 'ahh', nextRetryDelay: '2s' });
        }
      },
    },
  });
  const handle = await startWorkflow(runDelayedRetryActivities);
  await worker.runUntil(handle.result());
  t.pass();
});
>>>>>>> d983a722
<|MERGE_RESOLUTION|>--- conflicted
+++ resolved
@@ -7,11 +7,8 @@
 import { CancelReason } from '@temporalio/worker/lib/activity';
 import * as workflow from '@temporalio/workflow';
 import { defineQuery, defineSignal } from '@temporalio/workflow';
-<<<<<<< HEAD
 import { SdkFlags } from '@temporalio/workflow/lib/flags';
-=======
 import { ApplicationFailure } from '@temporalio/common';
->>>>>>> d983a722
 import { signalSchedulingWorkflow } from './activities/helpers';
 import { activityStartedSignal } from './workflows/definitions';
 import * as workflows from './workflows';
@@ -407,7 +404,40 @@
   });
 });
 
-<<<<<<< HEAD
+export async function runDelayedRetryActivities(): Promise<void> {
+  const startTime = Date.now();
+  const localActs = workflow.proxyLocalActivities({
+    startToCloseTimeout: '20s',
+    retry: { initialInterval: '1ms', maximumInterval: '1ms', maximumAttempts: 2 },
+  });
+  const normalActs = workflow.proxyActivities({
+    startToCloseTimeout: '20s',
+    retry: { initialInterval: '1ms', maximumInterval: '1ms', maximumAttempts: 2 },
+  });
+  await Promise.all([localActs.testActivity(), normalActs.testActivity()]);
+  const endTime = Date.now();
+  if (endTime - startTime < 2000) {
+    throw ApplicationFailure.nonRetryable('Expected workflow to take at least 2 seconds to complete');
+  }
+}
+
+test('nextRetryDelay for activities', async (t) => {
+  const { createWorker, startWorkflow } = helpers(t);
+  const worker = await createWorker({
+    activities: {
+      async testActivity() {
+        // Need to fail on first try
+        if (activity.activityInfo().attempt === 1) {
+          throw ApplicationFailure.create({ message: 'ahh', nextRetryDelay: '2s' });
+        }
+      },
+    },
+  });
+  const handle = await startWorkflow(runDelayedRetryActivities);
+  await worker.runUntil(handle.result());
+  t.pass();
+});
+
 // Repro for https://github.com/temporalio/sdk-typescript/issues/1423
 export async function issue1423Workflow(legacyCompatibility: boolean): Promise<'threw' | 'didnt-throw'> {
   overrideSdkInternalFlag(SdkFlags.NonCancellableScopesAreShieldedFromPropagation, !legacyCompatibility);
@@ -914,39 +944,4 @@
     return interceptorsFactoryFunc();
   }
   return {};
-};
-=======
-export async function runDelayedRetryActivities(): Promise<void> {
-  const startTime = Date.now();
-  const localActs = workflow.proxyLocalActivities({
-    startToCloseTimeout: '20s',
-    retry: { initialInterval: '1ms', maximumInterval: '1ms', maximumAttempts: 2 },
-  });
-  const normalActs = workflow.proxyActivities({
-    startToCloseTimeout: '20s',
-    retry: { initialInterval: '1ms', maximumInterval: '1ms', maximumAttempts: 2 },
-  });
-  await Promise.all([localActs.testActivity(), normalActs.testActivity()]);
-  const endTime = Date.now();
-  if (endTime - startTime < 2000) {
-    throw ApplicationFailure.nonRetryable('Expected workflow to take at least 2 seconds to complete');
-  }
-}
-
-test('nextRetryDelay for activities', async (t) => {
-  const { createWorker, startWorkflow } = helpers(t);
-  const worker = await createWorker({
-    activities: {
-      async testActivity() {
-        // Need to fail on first try
-        if (activity.activityInfo().attempt === 1) {
-          throw ApplicationFailure.create({ message: 'ahh', nextRetryDelay: '2s' });
-        }
-      },
-    },
-  });
-  const handle = await startWorkflow(runDelayedRetryActivities);
-  await worker.runUntil(handle.result());
-  t.pass();
-});
->>>>>>> d983a722
+};