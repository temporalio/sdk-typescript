--- conflicted
+++ resolved
@@ -13,19 +13,14 @@
 import {
   ActivityCancellationType,
   ApplicationFailure,
-<<<<<<< HEAD
+  defineSearchAttributeKey,
   JsonPayloadConverter,
-  WorkflowExecutionAlreadyStartedError,
-} from '@temporalio/common';
-import { temporal } from '@temporalio/proto';
-=======
-  defineSearchAttributeKey,
   SearchAttributePair,
   SearchAttributeType,
   TypedSearchAttributes,
   WorkflowExecutionAlreadyStartedError,
 } from '@temporalio/common';
->>>>>>> c6e7c884
+import { temporal } from '@temporalio/proto';
 import { signalSchedulingWorkflow } from './activities/helpers';
 import { activityStartedSignal } from './workflows/definitions';
 import * as workflows from './workflows';
@@ -1319,7 +1314,32 @@
   });
 });
 
-<<<<<<< HEAD
+test('can register search attributes to dev server', async (t) => {
+  const key = defineSearchAttributeKey('new-search-attr', SearchAttributeType.INT);
+  const newSearchAttribute: SearchAttributePair = { key, value: 12 };
+
+  // Create new test environment with search attribute registered.
+  const env = await createLocalTestEnvironment({
+    server: {
+      searchAttributes: [key],
+    },
+  });
+
+  const newClient = env.client;
+  // Expect workflow with search attribute to start without error.
+  const handle = await newClient.workflow.start(completableWorkflow, {
+    args: [true],
+    workflowId: randomUUID(),
+    taskQueue: 'new-env-tq',
+    typedSearchAttributes: [newSearchAttribute],
+  });
+  // Expect workflow description to have search attribute.
+  const desc = await handle.describe();
+  t.deepEqual(desc.typedSearchAttributes, new TypedSearchAttributes([newSearchAttribute]));
+  t.deepEqual(desc.searchAttributes, { 'new-search-attr': [12] }); // eslint-disable-line deprecation/deprecation
+  await env.teardown();
+});
+
 export async function userMetadataWorkflow(): Promise<string> {
   let done = false;
   const signalDef = defineSignal('done');
@@ -1391,30 +1411,4 @@
     t.deepEqual(wfMetadata.definition?.queryDefinitions?.length, 3); // default queries
     t.deepEqual(wfMetadata.currentDetails, 'current wf details');
   });
-=======
-test('can register search attributes to dev server', async (t) => {
-  const key = defineSearchAttributeKey('new-search-attr', SearchAttributeType.INT);
-  const newSearchAttribute: SearchAttributePair = { key, value: 12 };
-
-  // Create new test environment with search attribute registered.
-  const env = await createLocalTestEnvironment({
-    server: {
-      searchAttributes: [key],
-    },
-  });
-
-  const newClient = env.client;
-  // Expect workflow with search attribute to start without error.
-  const handle = await newClient.workflow.start(completableWorkflow, {
-    args: [true],
-    workflowId: randomUUID(),
-    taskQueue: 'new-env-tq',
-    typedSearchAttributes: [newSearchAttribute],
-  });
-  // Expect workflow description to have search attribute.
-  const desc = await handle.describe();
-  t.deepEqual(desc.typedSearchAttributes, new TypedSearchAttributes([newSearchAttribute]));
-  t.deepEqual(desc.searchAttributes, { 'new-search-attr': [12] }); // eslint-disable-line deprecation/deprecation
-  await env.teardown();
->>>>>>> c6e7c884
 });