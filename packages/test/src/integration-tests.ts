/* eslint @typescript-eslint/no-non-null-assertion: 0 */
import {
  ActivityFailure,
  ApplicationFailure,
  Connection,
  WorkflowClient,
  WorkflowContinuedAsNewError,
  WorkflowFailedError,
} from '@temporalio/client';
import {
  ChildWorkflowFailure,
  defaultPayloadConverter,
  Payload,
  PayloadCodec,
  RetryState,
  searchAttributePayloadConverter,
  TerminatedFailure,
  TimeoutFailure,
  TimeoutType,
  WorkflowExecution,
} from '@temporalio/common';
import { decode, decodeFromPayloadsAtIndex } from '@temporalio/internal-non-workflow-common';
import {
  tsToMs,
  WorkflowExecutionAlreadyStartedError,
  WorkflowNotFoundError,
} from '@temporalio/internal-workflow-common';
import * as iface from '@temporalio/proto';
import { DefaultLogger, Runtime, Worker } from '@temporalio/worker';
import asyncRetry from 'async-retry';
import anyTest, { Implementation, TestInterface } from 'ava';
import dedent from 'dedent';
import ms from 'ms';
import { v4 as uuid4 } from 'uuid';
import * as activities from './activities';
import { cleanStackTrace, u8 } from './helpers';
import { wrappedDefaultPayloadConverter } from './payload-converters/payload-converter';
import * as workflows from './workflows';
import { withZeroesHTTPServer } from './zeroes-http-server';

const { EVENT_TYPE_TIMER_STARTED, EVENT_TYPE_TIMER_FIRED, EVENT_TYPE_TIMER_CANCELED } =
  iface.temporal.api.enums.v1.EventType;

const timerEventTypes = new Set([EVENT_TYPE_TIMER_STARTED, EVENT_TYPE_TIMER_FIRED, EVENT_TYPE_TIMER_CANCELED]);
const CHANGE_MARKER_NAME = 'core_patch';

export interface Context {
  worker: Worker;
  client: WorkflowClient;
  runPromise: Promise<void>;
}

const _test = anyTest as TestInterface<Context>;
const namespace = 'default';

export function runIntegrationTests(codec?: PayloadCodec): void {
  const test = (name: string, fn: Implementation<Context>) => _test(codec ? 'With codec—' + name : name, fn);
<<<<<<< HEAD
  const dataConverter = { payloadCodec: codec ?? defaultPayloadCodec };
  const loadedDataConverter = {
    payloadConverter: wrappedDefaultPayloadConverter,
    payloadCodec: codec ?? defaultPayloadCodec,
  };
=======
  const dataConverter = { payloadCodecs: codec ? [codec] : [] };
  const loadedDataConverter = { payloadConverter: defaultPayloadConverter, payloadCodecs: codec ? [codec] : [] };
>>>>>>> 64e678bd
  async function fromPayload(payload: Payload) {
    const [decodedPayload] = await decode(dataConverter.payloadCodecs, [payload]);
    return defaultPayloadConverter.fromPayload(decodedPayload);
  }

  _test.before(async (t) => {
    const logger = new DefaultLogger('DEBUG');
    // Use forwarded logging from core
    Runtime.install({ logger, telemetryOptions: { logForwardingLevel: 'INFO' } });
    const worker = await Worker.create({
      workflowsPath: require.resolve('./workflows'),
      activities,
      taskQueue: 'test',
      dataConverter,
    });

    const runPromise = worker.run();
    // Catch the error here to avoid unhandled rejection
    runPromise.catch((err) => {
      console.error('Caught error while worker was running', err);
    });
    const connection = new Connection();
    t.context = {
      worker,
      runPromise,
      client: new WorkflowClient(connection.service, { dataConverter }),
    };

    // The initialization of the custom search attributes is slooooow. Wait for it to finish
    await asyncRetry(
      async () => {
        try {
          const handle = await t.context.client.start(workflows.sleeper, {
            workflowId: uuid4(),
            taskQueue: 'no_one_cares_pointless_queue',
            workflowExecutionTimeout: 1000,
            searchAttributes: { CustomIntField: 1 },
          });
          await handle.terminate();
        } catch (e: any) {
          // We don't stop until we see an error that *isn't* the error about the field not being
          // valid
          if (!e.details.includes('CustomIntField')) {
            return;
          }
          throw e;
        }
      },
      {
        retries: 60,
        maxTimeout: 1000,
      }
    );
  });

  _test.after.always(async (t) => {
    t.context.worker.shutdown();
    await t.context.runPromise;
  });

  test('Workflow not found results in task retry', async (t) => {
    const { client } = t.context;
    const handle = await client.start('not-found', {
      taskQueue: 'test',
      workflowId: uuid4(),
    });

    try {
      await asyncRetry(
        async () => {
          const { history } = await client.service.getWorkflowExecutionHistory({
            namespace: 'default',
            execution: { workflowId: handle.workflowId },
          });
          if (
            !history?.events?.some(
              ({ workflowTaskFailedEventAttributes }) =>
                workflowTaskFailedEventAttributes?.failure?.message === "'not-found' is not a function"
            )
          ) {
            throw new Error('Cannot find workflow task failed event');
          }
        },
        {
          retries: 60,
          maxTimeout: 1000,
        }
      );
    } finally {
      await handle.terminate();
    }
    t.pass();
  });

  test('args-and-return', async (t) => {
    const { client } = t.context;
    const res = await client.execute(workflows.argsAndReturn, {
      taskQueue: 'test',
      workflowId: uuid4(),
      args: ['Hello', undefined, u8('world!')],
    });
    t.is(res, 'Hello, world!');
  });

  test('cancel-fake-progress', async (t) => {
    const { client } = t.context;
    await client.execute(workflows.cancelFakeProgress, {
      taskQueue: 'test',
      workflowId: uuid4(),
    });
    t.pass();
  });

  test('cancel-http-request', async (t) => {
    const { client } = t.context;
    await withZeroesHTTPServer(async (port) => {
      const url = `http://127.0.0.1:${port}`;
      await client.execute(workflows.cancellableHTTPRequest, {
        taskQueue: 'test',
        workflowId: uuid4(),
        args: [url],
      });
    });
    t.pass();
  });

  test('activity-failure with Error', async (t) => {
    const { client } = t.context;
    const err: WorkflowFailedError = await t.throwsAsync(
      client.execute(workflows.activityFailure, {
        taskQueue: 'test',
        workflowId: uuid4(),
        args: [{ useApplicationFailure: false }],
      }),
      {
        instanceOf: WorkflowFailedError,
      }
    );
    t.is(err.message, 'Workflow execution failed');
    if (!(err.cause instanceof ActivityFailure)) {
      t.fail('Expected err.cause to be an instance of ActivityFailure');
      return;
    }
    if (!(err.cause.cause instanceof ApplicationFailure)) {
      t.fail('Expected err.cause.cause to be an instance of ApplicationFailure');
      return;
    }
    t.is(err.cause.cause.message, 'Fail me');
    t.is(
      cleanStackTrace(err.cause.cause.stack),
      dedent`
    Error: Fail me
        at Activity.throwAnError [as fn]
    `
    );
  });

  test('activity-failure with ApplicationFailure', async (t) => {
    const { client } = t.context;
    const err: WorkflowFailedError = await t.throwsAsync(
      client.execute(workflows.activityFailure, {
        taskQueue: 'test',
        workflowId: uuid4(),
        args: [{ useApplicationFailure: true }],
      }),
      {
        instanceOf: WorkflowFailedError,
      }
    );
    t.is(err.message, 'Workflow execution failed');
    if (!(err.cause instanceof ActivityFailure)) {
      t.fail('Expected err.cause to be an instance of ActivityFailure');
      return;
    }
    if (!(err.cause.cause instanceof ApplicationFailure)) {
      t.fail('Expected err.cause.cause to be an instance of ApplicationFailure');
      return;
    }
    t.is(err.cause.cause.message, 'Fail me');
    t.is(err.cause.cause.type, 'Error');
    t.deepEqual(err.cause.cause.details, ['details', 123, false]);
    t.is(
      cleanStackTrace(err.cause.cause.stack),
      dedent`
    ApplicationFailure: Fail me
        at Function.nonRetryable
        at Activity.throwAnError [as fn]
    `
    );
  });

  test('child-workflow-invoke', async (t) => {
    const { client } = t.context;
    const workflow = await client.start(workflows.childWorkflowInvoke, {
      taskQueue: 'test',
      workflowId: uuid4(),
    });
    const { workflowId, runId, execResult, result } = await workflow.result();
    t.is(execResult, 'success');
    t.is(result, 'success');
    const child = client.getHandle(workflowId, runId);
    t.is(await child.result(), 'success');
  });

  test('child-workflow-failure', async (t) => {
    const { client } = t.context;
    const err: WorkflowFailedError = await t.throwsAsync(
      client.execute(workflows.childWorkflowFailure, {
        taskQueue: 'test',
        workflowId: uuid4(),
      }),
      {
        instanceOf: WorkflowFailedError,
      }
    );
    if (!(err.cause instanceof ChildWorkflowFailure)) {
      return t.fail('Expected err.cause to be an instance of ChildWorkflowFailure');
    }
    if (!(err.cause.cause instanceof ApplicationFailure)) {
      return t.fail('Expected err.cause.cause to be an instance of ApplicationFailure');
    }
    t.is(err.cause.cause.message, 'failure');
    t.is(
      cleanStackTrace(err.cause.cause.stack),
      dedent`
      ApplicationFailure: failure
          at Function.nonRetryable
          at throwAsync
    `
    );
  });

  test('child-workflow-termination', async (t) => {
    const { client } = t.context;
    const workflow = await client.start(workflows.childWorkflowTermination, {
      taskQueue: 'test',
      workflowId: uuid4(),
    });

    let childExecution: WorkflowExecution | undefined = undefined;

    while (childExecution === undefined) {
      childExecution = await workflow.query(workflows.childExecutionQuery);
    }
    const child = client.getHandle(childExecution.workflowId!, childExecution.runId!);
    await child.terminate();
    const err: WorkflowFailedError = await t.throwsAsync(workflow.result(), {
      instanceOf: WorkflowFailedError,
    });
    if (!(err.cause instanceof ChildWorkflowFailure)) {
      return t.fail('Expected err.cause to be an instance of ChildWorkflowFailure');
    }
    t.is(err.cause.retryState, RetryState.RETRY_STATE_NON_RETRYABLE_FAILURE);
    if (!(err.cause.cause instanceof TerminatedFailure)) {
      return t.fail('Expected err.cause.cause to be an instance of TerminatedFailure');
    }
  });

  test('child-workflow-timeout', async (t) => {
    const { client } = t.context;
    const err: WorkflowFailedError = await t.throwsAsync(
      client.execute(workflows.childWorkflowTimeout, {
        taskQueue: 'test',
        workflowId: uuid4(),
      }),
      {
        instanceOf: WorkflowFailedError,
      }
    );
    if (!(err.cause instanceof ChildWorkflowFailure)) {
      return t.fail('Expected err.cause to be an instance of ChildWorkflowFailure');
    }
    t.is(err.cause.retryState, RetryState.RETRY_STATE_TIMEOUT);
    if (!(err.cause.cause instanceof TimeoutFailure)) {
      return t.fail('Expected err.cause.cause to be an instance of TimeoutFailure');
    }
    t.is(err.cause.cause.timeoutType, TimeoutType.TIMEOUT_TYPE_START_TO_CLOSE);
  });

  test('child-workflow-start-fail', async (t) => {
    const { client } = t.context;
    await client.execute(workflows.childWorkflowStartFail, {
      taskQueue: 'test',
      workflowId: uuid4(),
    });
    // Assertions in workflow code
    t.pass();
  });

  test('child-workflow-cancel', async (t) => {
    const { client } = t.context;
    await client.execute(workflows.childWorkflowCancel, {
      taskQueue: 'test',
      workflowId: uuid4(),
    });
    // Assertions in workflow code
    t.pass();
  });

  test('child-workflow-signals', async (t) => {
    const { client } = t.context;
    await client.execute(workflows.childWorkflowSignals, {
      taskQueue: 'test',
      workflowId: uuid4(),
    });
    // Assertions in workflow code
    t.pass();
  });

  test('query and unblock', async (t) => {
    const { client } = t.context;
    const workflow = await client.start(workflows.unblockOrCancel, {
      taskQueue: 'test',
      workflowId: uuid4(),
    });
    t.true(await workflow.query(workflows.isBlockedQuery));
    await workflow.signal(workflows.unblockSignal);
    await workflow.result();
    t.false(await workflow.query(workflows.isBlockedQuery));
  });

  test('interrupt-signal', async (t) => {
    const { client } = t.context;
    const workflow = await client.start(workflows.interruptableWorkflow, {
      taskQueue: 'test',
      workflowId: uuid4(),
    });
    await workflow.signal(workflows.interruptSignal, 'just because');
    const err: WorkflowFailedError = await t.throwsAsync(workflow.result(), {
      instanceOf: WorkflowFailedError,
    });
    if (!(err.cause instanceof ApplicationFailure)) {
      return t.fail('Expected err.cause to be an instance of ApplicationFailure');
    }
    t.is(err.cause.message, 'just because');
  });

  test('fail-signal', async (t) => {
    const { client } = t.context;
    const workflow = await client.start(workflows.failSignalWorkflow, {
      taskQueue: 'test',
      workflowId: uuid4(),
    });
    await workflow.signal(workflows.failSignal);
    const err: WorkflowFailedError = await t.throwsAsync(workflow.result(), {
      instanceOf: WorkflowFailedError,
    });
    if (!(err.cause instanceof ApplicationFailure)) {
      return t.fail('Expected err.cause to be an instance of ApplicationFailure');
    }
    t.is(err.cause.message, 'Signal failed');
  });

  test('async-fail-signal', async (t) => {
    const { client } = t.context;
    const workflow = await client.start(workflows.asyncFailSignalWorkflow, {
      taskQueue: 'test',
      workflowId: uuid4(),
    });
    await workflow.signal(workflows.failSignal);
    const err: WorkflowFailedError = await t.throwsAsync(workflow.result(), {
      instanceOf: WorkflowFailedError,
    });
    if (!(err.cause instanceof ApplicationFailure)) {
      return t.fail('Expected err.cause to be an instance of ApplicationFailure');
    }
    t.is(err.cause.message, 'Signal failed');
  });

  test('http', async (t) => {
    const { client } = t.context;
    const res = await client.execute(workflows.http, {
      taskQueue: 'test',
      workflowId: uuid4(),
    });
    t.deepEqual(res, await activities.httpGet('https://temporal.io'));
  });

  test('sleep', async (t) => {
    const { client } = t.context;
    const workflow = await client.start(workflows.sleeper, {
      taskQueue: 'test',
      workflowId: uuid4(),
    });
    const res = await workflow.result();
    t.is(res, undefined);
    const execution = await client.service.getWorkflowExecutionHistory({
      namespace,
      execution: { workflowId: workflow.workflowId, runId: workflow.originalRunId },
    });
    const timerEvents = execution.history!.events!.filter(({ eventType }) => timerEventTypes.has(eventType!));
    t.is(timerEvents.length, 2);
    t.is(timerEvents[0].timerStartedEventAttributes!.timerId, '1');
    t.is(tsToMs(timerEvents[0].timerStartedEventAttributes!.startToFireTimeout), 100);
    t.is(timerEvents[1].timerFiredEventAttributes!.timerId, '1');
  });

  test('cancel-timer-immediately', async (t) => {
    const { client } = t.context;
    const workflow = await client.start(workflows.cancelTimer, {
      taskQueue: 'test',
      workflowId: uuid4(),
    });
    const res = await workflow.result();
    t.is(res, undefined);
    const execution = await client.service.getWorkflowExecutionHistory({
      namespace,
      execution: { workflowId: workflow.workflowId, runId: workflow.originalRunId },
    });
    const timerEvents = execution.history!.events!.filter(({ eventType }) => timerEventTypes.has(eventType!));
    // Timer is cancelled before it is scheduled
    t.is(timerEvents.length, 0);
  });

  test('cancel-timer-with-delay', async (t) => {
    const { client } = t.context;
    const workflow = await client.start(workflows.cancelTimerWithDelay, {
      taskQueue: 'test',
      workflowId: uuid4(),
    });
    const res = await workflow.result();
    t.is(res, undefined);
    const execution = await client.service.getWorkflowExecutionHistory({
      namespace,
      execution: { workflowId: workflow.workflowId, runId: workflow.originalRunId },
    });
    const timerEvents = execution.history!.events!.filter(({ eventType }) => timerEventTypes.has(eventType!));
    t.is(timerEvents.length, 4);
    t.is(timerEvents[0].timerStartedEventAttributes!.timerId, '1');
    t.is(tsToMs(timerEvents[0].timerStartedEventAttributes!.startToFireTimeout), 10000);
    t.is(timerEvents[1].timerStartedEventAttributes!.timerId, '2');
    t.is(tsToMs(timerEvents[1].timerStartedEventAttributes!.startToFireTimeout), 1);
    t.is(timerEvents[2].timerFiredEventAttributes!.timerId, '2');
    t.is(timerEvents[3].timerCanceledEventAttributes!.timerId, '1');
  });

  test('patched', async (t) => {
    const { client } = t.context;
    const workflow = await client.start(workflows.patchedWorkflow, {
      taskQueue: 'test',
      workflowId: uuid4(),
    });
    const res = await workflow.result();
    t.is(res, undefined);
    const execution = await client.service.getWorkflowExecutionHistory({
      namespace,
      execution: { workflowId: workflow.workflowId, runId: workflow.originalRunId },
    });
    const hasChangeEvents = execution.history!.events!.filter(
      ({ eventType }) => eventType === iface.temporal.api.enums.v1.EventType.EVENT_TYPE_MARKER_RECORDED
    );
    // There will only be one marker despite there being 2 hasChange calls because they have the
    // same ID and core will only record one marker per id.
    t.is(hasChangeEvents.length, 1);
    t.is(hasChangeEvents[0].markerRecordedEventAttributes!.markerName, CHANGE_MARKER_NAME);
  });

  test('deprecate-patch', async (t) => {
    const { client } = t.context;
    const workflow = await client.start(workflows.deprecatePatchWorkflow, {
      taskQueue: 'test',
      workflowId: uuid4(),
    });
    const res = await workflow.result();
    t.is(res, undefined);
    const execution = await client.service.getWorkflowExecutionHistory({
      namespace,
      execution: { workflowId: workflow.workflowId, runId: workflow.originalRunId },
    });
    const hasChangeEvents = execution.history!.events!.filter(
      ({ eventType }) => eventType === iface.temporal.api.enums.v1.EventType.EVENT_TYPE_MARKER_RECORDED
    );
    t.is(hasChangeEvents.length, 1);
    t.is(hasChangeEvents[0].markerRecordedEventAttributes!.markerName, CHANGE_MARKER_NAME);
  });

  test('Worker default ServerOptions are generated correctly', async (t) => {
    const { client } = t.context;
    const workflow = await client.start(workflows.argsAndReturn, {
      args: ['hey', undefined, Buffer.from('abc')],
      taskQueue: 'test',
      workflowId: uuid4(),
    });
    await workflow.result();
    const execution = await client.service.getWorkflowExecutionHistory({
      namespace,
      execution: { workflowId: workflow.workflowId, runId: workflow.originalRunId },
    });
    const events = execution.history!.events!.filter(
      ({ eventType }) => eventType === iface.temporal.api.enums.v1.EventType.EVENT_TYPE_WORKFLOW_TASK_COMPLETED
    );
    t.is(events.length, 1);
    const [event] = events;
    t.regex(event.workflowTaskCompletedEventAttributes!.identity!, /\d+@.+/);
    t.regex(event.workflowTaskCompletedEventAttributes!.binaryChecksum!, /@temporalio\/worker@\d+\.\d+\.\d+/);
  });

  test('WorkflowHandle.describe result is wrapped', async (t) => {
    const { client } = t.context;
    const workflow = await client.start(workflows.argsAndReturn, {
      args: ['hey', undefined, Buffer.from('def')],
      taskQueue: 'test',
      workflowId: uuid4(),
      searchAttributes: {
        CustomKeywordField: 'test-value',
      },
      memo: {
        note: 'foo',
      },
    });
    await workflow.result();
    const execution = await workflow.describe();
    t.deepEqual(execution.type, 'argsAndReturn');
    t.deepEqual(execution.memo, { note: 'foo' });
    t.true(execution.startTime instanceof Date);
    t.is(execution.searchAttributes!.CustomKeywordField, 'test-value');
    t.regex((execution.searchAttributes!.BinaryChecksums as string[])[0], /@temporalio\/worker@/);
  });

  test('WorkflowOptions are passed correctly with defaults', async (t) => {
    const { client } = t.context;
    const workflow = await client.start(workflows.argsAndReturn, {
      args: ['hey', undefined, Buffer.from('def')],
      taskQueue: 'test',
      workflowId: uuid4(),
    });
    await workflow.result();
    const execution = await workflow.describe();
    t.deepEqual(execution.type, 'argsAndReturn');
    t.deepEqual(Object.keys(execution.raw.workflowExecutionInfo!.searchAttributes!.indexedFields!), [
      'BinaryChecksums',
    ]);

    const checksums = searchAttributePayloadConverter.fromPayload(
      execution.raw.workflowExecutionInfo!.searchAttributes!.indexedFields!.BinaryChecksums!
    );
    t.true(checksums instanceof Array && checksums.length === 1);
    t.regex((checksums as string[])[0], /@temporalio\/worker@\d+\.\d+\.\d+/);
    t.is(execution.raw.executionConfig?.taskQueue?.name, 'test');
    t.is(
      execution.raw.executionConfig?.taskQueue?.kind,
      iface.temporal.api.enums.v1.TaskQueueKind.TASK_QUEUE_KIND_NORMAL
    );
    t.is(execution.raw.executionConfig?.workflowRunTimeout, null);
    t.is(execution.raw.executionConfig?.workflowExecutionTimeout, null);
  });

  test('WorkflowOptions are passed correctly', async (t) => {
    const { client } = t.context;
    const options = {
      taskQueue: 'test2',
      memo: { a: 'b' },
      searchAttributes: { CustomIntField: 3 },
      workflowId: uuid4(),
      workflowRunTimeout: '2s',
      workflowExecutionTimeout: '3s',
      workflowTaskTimeout: '1s',
    };
    const workflow = await client.start(workflows.sleeper, options);
    // Throws because we use a different task queue
    await t.throwsAsync(() => workflow.result(), {
      instanceOf: WorkflowFailedError,
      message: 'Workflow execution timed out',
    });
    const execution = await workflow.describe();
    t.deepEqual(
      execution.raw.workflowExecutionInfo?.type,
      iface.temporal.api.common.v1.WorkflowType.create({ name: 'sleeper' })
    );
    t.deepEqual(await fromPayload(execution.raw.workflowExecutionInfo!.memo!.fields!.a!), 'b');
    t.deepEqual(
      searchAttributePayloadConverter.fromPayload(
        execution.raw.workflowExecutionInfo!.searchAttributes!.indexedFields!.CustomIntField!
      ),
      3
    );
    t.is(execution.raw.executionConfig?.taskQueue?.name, 'test2');
    t.is(
      execution.raw.executionConfig?.taskQueue?.kind,
      iface.temporal.api.enums.v1.TaskQueueKind.TASK_QUEUE_KIND_NORMAL
    );

    t.is(tsToMs(execution.raw.executionConfig!.workflowRunTimeout!), ms(options.workflowRunTimeout));
    t.is(tsToMs(execution.raw.executionConfig!.workflowExecutionTimeout!), ms(options.workflowExecutionTimeout));
    t.is(tsToMs(execution.raw.executionConfig!.defaultWorkflowTaskTimeout!), ms(options.workflowTaskTimeout));
  });

  test('WorkflowHandle.result() throws if terminated', async (t) => {
    const { client } = t.context;
    const workflow = await client.start(workflows.sleeper, {
      taskQueue: 'test',
      workflowId: uuid4(),
      args: [1000000],
    });
    await workflow.terminate('hasta la vista baby');
    await t.throwsAsync(workflow.result(), {
      instanceOf: WorkflowFailedError,
      message: 'hasta la vista baby',
    });
  });

  test('WorkflowHandle.result() throws if continued as new', async (t) => {
    const { client } = t.context;
    const ogWF = await client.start(workflows.continueAsNewSameWorkflow, {
      taskQueue: 'test',
      workflowId: uuid4(),
      followRuns: false,
    });
    let err = await t.throwsAsync(ogWF.result(), { instanceOf: WorkflowContinuedAsNewError });
    if (!(err instanceof WorkflowContinuedAsNewError)) return; // Type assertion
    let workflow = client.getHandle<typeof workflows.continueAsNewSameWorkflow>(
      ogWF.workflowId,
      err.newExecutionRunId,
      {
        followRuns: false,
      }
    );

    await workflow.signal(workflows.continueAsNewSignal);
    err = await t.throwsAsync(workflow.result(), {
      instanceOf: WorkflowContinuedAsNewError,
    });
    if (!(err instanceof WorkflowContinuedAsNewError)) return; // Type assertion

    workflow = client.getHandle<typeof workflows.continueAsNewSameWorkflow>(workflow.workflowId, err.newExecutionRunId);
    await workflow.result();
  });

  test('WorkflowHandle.result() follows chain of execution', async (t) => {
    const { client } = t.context;
    await client.execute(workflows.continueAsNewSameWorkflow, {
      taskQueue: 'test',
      workflowId: uuid4(),
      args: ['execute', 'none'],
    });
    t.pass();
  });

  test('continue-as-new-to-different-workflow', async (t) => {
    const { client } = t.context;
    const ogWF = await client.start(workflows.continueAsNewToDifferentWorkflow, {
      taskQueue: 'test',
      workflowId: uuid4(),
      followRuns: false,
    });
    const err = await t.throwsAsync(ogWF.result(), { instanceOf: WorkflowContinuedAsNewError });
    if (!(err instanceof WorkflowContinuedAsNewError)) return; // Type assertion
    const workflow = client.getHandle<typeof workflows.sleeper>(ogWF.workflowId, err.newExecutionRunId, {
      followRuns: false,
    });
    await workflow.result();
    const info = await workflow.describe();
    t.is(info.raw.workflowExecutionInfo?.type?.name, 'sleeper');
    const { history } = await client.service.getWorkflowExecutionHistory({
      namespace,
      execution: { workflowId: workflow.workflowId, runId: err.newExecutionRunId },
    });
    const timeSlept = await decodeFromPayloadsAtIndex(
      loadedDataConverter,
      0,
      history?.events?.[0].workflowExecutionStartedEventAttributes?.input?.payloads
    );
    t.is(timeSlept, 1);
  });

  test('signalWithStart works as intended and returns correct runId', async (t) => {
    const { client } = t.context;
    const ogWF = await client.signalWithStart(workflows.interruptableWorkflow, {
      taskQueue: 'test',
      workflowId: uuid4(),
      signal: workflows.interruptSignal,
      signalArgs: ['interrupted from signalWithStart'],
    });
    {
      const err: WorkflowFailedError = await t.throwsAsync(ogWF.result(), {
        instanceOf: WorkflowFailedError,
      });
      if (!(err.cause instanceof ApplicationFailure)) {
        return t.fail('Expected err.cause to be an instance of ApplicationFailure');
      }
      t.is(err.cause.message, 'interrupted from signalWithStart');
    }
    // Test returned runId
    const workflow = client.getHandle<typeof workflows.interruptableWorkflow>(ogWF.workflowId, ogWF.originalRunId);
    {
      const err: WorkflowFailedError = await t.throwsAsync(workflow.result(), {
        instanceOf: WorkflowFailedError,
      });
      if (!(err.cause instanceof ApplicationFailure)) {
        return t.fail('Expected err.cause to be an instance of ApplicationFailure');
      }
      t.is(err.cause.message, 'interrupted from signalWithStart');
    }
  });

  test('activity-failures', async (t) => {
    const { client } = t.context;
    await client.execute(workflows.activityFailures, {
      taskQueue: 'test',
      workflowId: uuid4(),
    });
    t.pass();
  });

  test('sleepInvalidDuration is caught in Workflow runtime', async (t) => {
    const { client } = t.context;
    await client.execute(workflows.sleepInvalidDuration, {
      taskQueue: 'test',
      workflowId: uuid4(),
    });
    t.pass();
  });

  test('unhandledRejection causes WFT to fail', async (t) => {
    const { client } = t.context;
    const workflowId = uuid4();
    const handle = await client.start(workflows.throwUnhandledRejection, {
      taskQueue: 'test',
      workflowId,
      // throw an exception that our worker can associate with an running workflow
      args: [{ crashWorker: false }],
    });
    await asyncRetry(
      async () => {
        const history = await client.service.getWorkflowExecutionHistory({
          namespace: 'default',
          execution: { workflowId },
        });
        const wftFailedEvent = history.history?.events?.find((ev) => ev.workflowTaskFailedEventAttributes);
        if (wftFailedEvent === undefined) {
          throw new Error('No WFT failed event');
        }
        const failure = wftFailedEvent.workflowTaskFailedEventAttributes?.failure;
        if (!failure) {
          t.fail();
          return;
        }
        t.is(failure.message, 'unhandled rejection');
        t.true(failure.stackTrace?.includes(`Error: unhandled rejection`));
        t.is(failure.cause?.message, 'root failure');
      },
      { minTimeout: 300, factor: 1, retries: 100 }
    );
    await handle.terminate();
  });

  test('throwObject includes message with our recommendation', async (t) => {
    const { client } = t.context;
    const workflowId = uuid4();
    const handle = await client.start(workflows.throwObject, {
      taskQueue: 'test',
      workflowId,
    });
    await asyncRetry(
      async () => {
        const history = await client.service.getWorkflowExecutionHistory({
          namespace: 'default',
          execution: { workflowId },
        });
        const wftFailedEvent = history.history?.events?.find((ev) => ev.workflowTaskFailedEventAttributes);
        if (wftFailedEvent === undefined) {
          throw new Error('No WFT failed event');
        }
        const failure = wftFailedEvent.workflowTaskFailedEventAttributes?.failure;
        if (!failure) {
          t.fail();
          return;
        }
        t.is(
          failure.message,
          '{"plainObject":true} [A non-Error value was thrown from your code. We recommend throwing Error objects so that we can provide a stack trace.]'
        );
      },
      { minTimeout: 300, factor: 1, retries: 100 }
    );
    await handle.terminate();
  });

  test('Workflow RetryPolicy kicks in with retryable failure', async (t) => {
    const { client } = t.context;
    const workflowId = uuid4();
    const handle = await client.start(workflows.throwAsync, {
      taskQueue: 'test',
      workflowId,
      args: ['retryable'],
      retry: {
        initialInterval: 1,
        maximumInterval: 1,
        maximumAttempts: 2,
      },
    });
    await t.throwsAsync(handle.result());
    // Verify retry happened
    const { runId } = await handle.describe();
    t.not(runId, handle.originalRunId);
  });

  test('Workflow RetryPolicy ignored with nonRetryable failure', async (t) => {
    const { client } = t.context;
    const workflowId = uuid4();
    const handle = await client.start(workflows.throwAsync, {
      taskQueue: 'test',
      workflowId,
      args: ['nonRetryable'],
      retry: {
        initialInterval: 1,
        maximumInterval: 1,
        maximumAttempts: 2,
      },
    });
    await t.throwsAsync(handle.result());
    const res = await handle.describe();
    t.is(
      res.raw.workflowExecutionInfo?.status,
      iface.temporal.api.enums.v1.WorkflowExecutionStatus.WORKFLOW_EXECUTION_STATUS_FAILED
    );
    // Verify retry did not happen
    const { runId } = await handle.describe();
    t.is(runId, handle.originalRunId);
  });

  test('WorkflowClient.start fails with WorkflowExecutionAlreadyStartedError', async (t) => {
    const { client } = t.context;
    const workflowId = uuid4();
    const handle = await client.start(workflows.sleeper, { taskQueue: 'test', workflowId, args: [10000000] });
    try {
      await t.throwsAsync(
        client.start(workflows.sleeper, {
          taskQueue: 'test',
          workflowId,
        }),
        { instanceOf: WorkflowExecutionAlreadyStartedError, message: 'Workflow execution already started' }
      );
    } finally {
      await handle.terminate();
    }
  });

  test('Handle from WorkflowClient.start follows only own execution chain', async (t) => {
    const { client } = t.context;
    const workflowId = uuid4();
    const handleFromThrowerStart = await client.start(workflows.throwAsync, { taskQueue: 'test', workflowId });
    const handleFromGet = client.getHandle(workflowId);
    await t.throwsAsync(handleFromGet.result(), { message: /.*/ });
    const handleFromSleeperStart = await client.start(workflows.sleeper, {
      taskQueue: 'test',
      workflowId,
      args: [1_000_000],
    });
    try {
      await t.throwsAsync(handleFromThrowerStart.result(), { message: 'Workflow execution failed' });
    } finally {
      await handleFromSleeperStart.terminate();
    }
  });

  test('Handle from WorkflowClient.signalWithStart follows only own execution chain', async (t) => {
    const { client } = t.context;
    const workflowId = uuid4();
    const handleFromThrowerStart = await client.signalWithStart(workflows.throwAsync, {
      taskQueue: 'test',
      workflowId,
      signal: 'unblock',
      signalArgs: [],
    });
    const handleFromGet = client.getHandle(workflowId);
    await t.throwsAsync(handleFromGet.result(), { message: /.*/ });
    const handleFromSleeperStart = await client.start(workflows.sleeper, {
      taskQueue: 'test',
      workflowId,
      args: [1_000_000],
    });
    try {
      await t.throwsAsync(handleFromThrowerStart.result(), { message: 'Workflow execution failed' });
    } finally {
      await handleFromSleeperStart.terminate();
    }
  });

  test('Handle from WorkflowClient.getHandle follows only own execution chain', async (t) => {
    const { client } = t.context;
    const workflowId = uuid4();
    const handleFromThrowerStart = await client.start(workflows.throwAsync, {
      taskQueue: 'test',
      workflowId,
    });
    const handleFromGet = client.getHandle(workflowId, undefined, {
      firstExecutionRunId: handleFromThrowerStart.originalRunId,
    });
    await t.throwsAsync(handleFromThrowerStart.result(), { message: /.*/ });
    const handleFromSleeperStart = await client.start(workflows.sleeper, {
      taskQueue: 'test',
      workflowId,
      args: [1_000_000],
    });
    try {
      await t.throwsAsync(handleFromGet.result(), { message: 'Workflow execution failed' });
    } finally {
      await handleFromSleeperStart.terminate();
    }
  });

  test('Handle from WorkflowClient.start terminates run after continue as new', async (t) => {
    const { client } = t.context;
    const workflowId = uuid4();
    const handleFromStart = await client.start(workflows.continueAsNewToDifferentWorkflow, {
      taskQueue: 'test',
      workflowId,
      args: [1_000_000],
    });
    const handleFromGet = client.getHandle(workflowId, handleFromStart.originalRunId, { followRuns: false });
    await t.throwsAsync(handleFromGet.result(), { instanceOf: WorkflowContinuedAsNewError });
    await handleFromStart.terminate();
    await t.throwsAsync(handleFromStart.result(), { message: 'Workflow execution terminated' });
  });

  test('Handle from WorkflowClient.getHandle does not terminate run after continue as new if given runId', async (t) => {
    const { client } = t.context;
    const workflowId = uuid4();
    const handleFromStart = await client.start(workflows.continueAsNewToDifferentWorkflow, {
      taskQueue: 'test',
      workflowId,
      args: [1_000_000],
      followRuns: false,
    });
    const handleFromGet = client.getHandle(workflowId, handleFromStart.originalRunId);
    await t.throwsAsync(handleFromStart.result(), { instanceOf: WorkflowContinuedAsNewError });
    try {
      await t.throwsAsync(handleFromGet.terminate(), {
        instanceOf: WorkflowNotFoundError,
        message: 'workflow execution already completed',
      });
    } finally {
      await client.getHandle(workflowId).terminate();
    }
  });

  test('Runtime does not issue cancellations for activities and timers that throw during validation', async (t) => {
    const { client } = t.context;
    const workflowId = uuid4();
    await client.execute(workflows.cancelScopeOnFailedValidation, {
      taskQueue: 'test',
      workflowId,
    });
    t.pass();
  });
}<|MERGE_RESOLUTION|>--- conflicted
+++ resolved
@@ -55,16 +55,8 @@
 
 export function runIntegrationTests(codec?: PayloadCodec): void {
   const test = (name: string, fn: Implementation<Context>) => _test(codec ? 'With codec—' + name : name, fn);
-<<<<<<< HEAD
-  const dataConverter = { payloadCodec: codec ?? defaultPayloadCodec };
-  const loadedDataConverter = {
-    payloadConverter: wrappedDefaultPayloadConverter,
-    payloadCodec: codec ?? defaultPayloadCodec,
-  };
-=======
   const dataConverter = { payloadCodecs: codec ? [codec] : [] };
-  const loadedDataConverter = { payloadConverter: defaultPayloadConverter, payloadCodecs: codec ? [codec] : [] };
->>>>>>> 64e678bd
+  const loadedDataConverter = { payloadConverter: wrappedDefaultPayloadConverter, payloadCodecs: codec ? [codec] : [] };
   async function fromPayload(payload: Payload) {
     const [decodedPayload] = await decode(dataConverter.payloadCodecs, [payload]);
     return defaultPayloadConverter.fromPayload(decodedPayload);
