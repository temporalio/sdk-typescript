/* eslint @typescript-eslint/no-non-null-assertion: 0 */
import path from 'node:path';
import v8 from 'node:v8';
import { readFileSync } from 'node:fs';
import asyncRetry from 'async-retry';
import anyTest, { Implementation, TestFn } from 'ava';
import dedent from 'dedent';
import { v4 as uuid4 } from 'uuid';
import {
  ActivityFailure,
  ApplicationFailure,
  Client,
  Connection,
  QueryNotRegisteredError,
  WorkflowClient,
  WorkflowContinuedAsNewError,
  WorkflowFailedError,
} from '@temporalio/client';
import {
  ChildWorkflowFailure,
  DataConverter,
  defaultFailureConverter,
  defaultPayloadConverter,
  Payload,
  PayloadCodec,
  RetryState,
  searchAttributePayloadConverter,
  TerminatedFailure,
  TimeoutFailure,
  TimeoutType,
  WorkflowExecution,
  WorkflowExecutionAlreadyStartedError,
  WorkflowIdReusePolicy,
  WorkflowNotFoundError,
} from '@temporalio/common';
import { msToNumber, tsToMs } from '@temporalio/common/lib/time';
import { decode, decodeFromPayloadsAtIndex } from '@temporalio/common/lib/internal-non-workflow';
import * as iface from '@temporalio/proto';
import { DefaultLogger, makeTelemetryFilterString, Runtime } from '@temporalio/worker';
import pkg from '@temporalio/worker/lib/pkg';
import { UnsafeWorkflowInfo } from '@temporalio/workflow/src/interfaces';
import * as activities from './activities';
import { ConnectionInjectorInterceptor } from './activities/interceptors';
import { cleanOptionalStackTrace, registerDefaultCustomSearchAttributes, u8, Worker } from './helpers';
import * as workflows from './workflows';
import { withZeroesHTTPServer } from './zeroes-http-server';

const { EVENT_TYPE_TIMER_STARTED, EVENT_TYPE_TIMER_FIRED, EVENT_TYPE_TIMER_CANCELED } =
  iface.temporal.api.enums.v1.EventType;

const timerEventTypes = new Set([EVENT_TYPE_TIMER_STARTED, EVENT_TYPE_TIMER_FIRED, EVENT_TYPE_TIMER_CANCELED]);
const CHANGE_MARKER_NAME = 'core_patch';

export interface Context {
  worker: Worker;
  client: WorkflowClient;
  metaClient: Client;
  dataConverter: DataConverter;
  runPromise: Promise<void>;
}

const _test = anyTest as TestFn<Context>;

export function runIntegrationTests(codec?: PayloadCodec): void {
  const test = (name: string, fn: Implementation<[], Context>) => _test(codec ? 'With codec—' + name : name, fn);
  const dataConverter = { payloadCodecs: codec ? [codec] : [] };
  const loadedDataConverter = {
    payloadConverter: defaultPayloadConverter,
    payloadCodecs: codec ? [codec] : [],
    failureConverter: defaultFailureConverter,
  };

  async function fromPayload(payload: Payload) {
    const [decodedPayload] = await decode(dataConverter.payloadCodecs, [payload]);
    return defaultPayloadConverter.fromPayload(decodedPayload);
  }

  _test.before(async (t) => {
    const logger = new DefaultLogger('DEBUG');
    // Use forwarded logging from core
    Runtime.install({
      logger,
      telemetryOptions: {
        logging: {
          filter: makeTelemetryFilterString({ core: 'INFO', other: 'INFO' }),
          forward: {},
        },
      },
    });
    const connection = await Connection.connect();
    await registerDefaultCustomSearchAttributes(connection);

    const worker = await Worker.create({
      workflowsPath: require.resolve('./workflows'),
      activities,
      taskQueue: 'test',
      dataConverter,
<<<<<<< HEAD
      interceptors: {
        activity: [ConnectionInjectorInterceptor.createFactory(connection, loadDataConverter(dataConverter))],
      },
=======
      interceptors: appendDefaultInterceptors({
        activity: [() => ({ inbound: new ConnectionInjectorInterceptor(connection, loadedDataConverter) })],
      }),
>>>>>>> 64cab0ce
      showStackTraceSources: true,
    });

    const runPromise = worker.run();
    // Catch the error here to avoid unhandled rejection
    runPromise.catch((err) => {
      console.error('Caught error while worker was running', err);
    });

    const metaClient = new Client({ connection, dataConverter });
    t.context = {
      worker,
      runPromise,
      dataConverter,
      client: metaClient.workflow,
      metaClient,
    };
  });

  _test.after.always(async (t) => {
    t.context.worker.shutdown();
    await t.context.runPromise;
  });

  test('Workflow not found results in task retry', async (t) => {
    const { client } = t.context;
    const handle = await client.start('not-found', {
      taskQueue: 'test',
      workflowId: uuid4(),
    });

    try {
      await asyncRetry(
        async () => {
          const history = await handle.fetchHistory();
          if (
            !history?.events?.some(
              ({ workflowTaskFailedEventAttributes }) =>
                workflowTaskFailedEventAttributes?.failure?.message ===
                "Failed to initialize workflow of type 'not-found': no such function is exported by the workflow bundle"
            )
          ) {
            throw new Error('Cannot find workflow task failed event');
          }
        },
        {
          retries: 60,
          maxTimeout: 1000,
        }
      );
    } finally {
      await handle.terminate();
    }
    t.pass();
  });

  test('args-and-return', async (t) => {
    const { client } = t.context;
    const res = await client.execute(workflows.argsAndReturn, {
      taskQueue: 'test',
      workflowId: uuid4(),
      args: ['Hello', undefined, u8('world!')],
    });
    t.is(res, 'Hello, world!');
  });

  test('url-whatwg', async (t) => {
    const { client } = t.context;
    const res = await client.execute(workflows.urlEcho, {
      taskQueue: 'test',
      workflowId: uuid4(),
      args: ['http://foo.com'],
    });
    t.is(res, 'http://foo.com/?counter=1');
  });

  test('cancel-fake-progress', async (t) => {
    const { client } = t.context;
    await client.execute(workflows.cancelFakeProgress, {
      taskQueue: 'test',
      workflowId: uuid4(),
    });
    t.pass();
  });

  test('cancel-http-request', async (t) => {
    const { client } = t.context;
    await withZeroesHTTPServer(async (port) => {
      const url = `http://127.0.0.1:${port}`;
      await client.execute(workflows.cancellableHTTPRequest, {
        taskQueue: 'test',
        workflowId: uuid4(),
        args: [url],
      });
    });
    t.pass();
  });

  test('activity-failure with Error', async (t) => {
    const { client } = t.context;
    const err: WorkflowFailedError | undefined = await t.throwsAsync(
      client.execute(workflows.activityFailure, {
        taskQueue: 'test',
        workflowId: uuid4(),
        args: [{ useApplicationFailure: false }],
      }),
      {
        instanceOf: WorkflowFailedError,
      }
    );
    t.is(err?.message, 'Workflow execution failed');
    if (!(err?.cause instanceof ActivityFailure)) {
      t.fail('Expected err.cause to be an instance of ActivityFailure');
      return;
    }
    if (!(err.cause.cause instanceof ApplicationFailure)) {
      t.fail('Expected err.cause.cause to be an instance of ApplicationFailure');
      return;
    }
    t.is(err.cause.cause.message, 'Fail me');
    t.is(
      cleanOptionalStackTrace(err.cause.cause.stack),
      dedent`
    Error: Fail me
        at throwAnError (test/src/activities/index.ts)
        at ConnectionInjectorInterceptor.execute (test/src/activities/interceptors.ts)
    `
    );
  });

  test('activity-failure with ApplicationFailure', async (t) => {
    const { client } = t.context;
    const err: WorkflowFailedError | undefined = await t.throwsAsync(
      client.execute(workflows.activityFailure, {
        taskQueue: 'test',
        workflowId: uuid4(),
        args: [{ useApplicationFailure: true }],
      }),
      {
        instanceOf: WorkflowFailedError,
      }
    );
    t.is(err?.message, 'Workflow execution failed');
    if (!(err?.cause instanceof ActivityFailure)) {
      t.fail('Expected err.cause to be an instance of ActivityFailure');
      return;
    }
    if (!(err.cause.cause instanceof ApplicationFailure)) {
      t.fail('Expected err.cause.cause to be an instance of ApplicationFailure');
      return;
    }
    t.is(err.cause.cause.message, 'Fail me');
    t.is(err.cause.cause.type, 'Error');
    t.deepEqual(err.cause.cause.details, ['details', 123, false]);
    t.is(
      cleanOptionalStackTrace(err.cause.cause.stack),
      dedent`
    ApplicationFailure: Fail me
        at Function.nonRetryable (common/src/failure.ts)
        at throwAnError (test/src/activities/index.ts)
        at ConnectionInjectorInterceptor.execute (test/src/activities/interceptors.ts)
      `
    );
  });

  test('child-workflow-invoke', async (t) => {
    const { client } = t.context;
    const workflow = await client.start(workflows.childWorkflowInvoke, {
      taskQueue: 'test',
      workflowId: uuid4(),
    });
    const { workflowId, runId, execResult, result } = await workflow.result();
    t.is(execResult, 'success');
    t.is(result, 'success');
    const child = client.getHandle(workflowId, runId);
    t.is(await child.result(), 'success');
  });

  test('child-workflow-failure', async (t) => {
    const { client } = t.context;
    const err: WorkflowFailedError | undefined = await t.throwsAsync(
      client.execute(workflows.childWorkflowFailure, {
        taskQueue: 'test',
        workflowId: uuid4(),
      }),
      {
        instanceOf: WorkflowFailedError,
      }
    );
    if (!(err?.cause instanceof ChildWorkflowFailure)) {
      return t.fail('Expected err.cause to be an instance of ChildWorkflowFailure');
    }
    if (!(err.cause.cause instanceof ApplicationFailure)) {
      return t.fail('Expected err.cause.cause to be an instance of ApplicationFailure');
    }
    t.is(err.cause.cause.message, 'failure');
    t.is(
      cleanOptionalStackTrace(err.cause.cause.stack),
      dedent`
      ApplicationFailure: failure
          at Function.nonRetryable (common/src/failure.ts)
          at throwAsync (test/src/workflows/throw-async.ts)
    `
    );
  });

  test('child-workflow-termination', async (t) => {
    const { client } = t.context;
    const workflow = await client.start(workflows.childWorkflowTermination, {
      taskQueue: 'test',
      workflowId: uuid4(),
    });

    let childExecution: WorkflowExecution | undefined = undefined;

    while (childExecution === undefined) {
      childExecution = await workflow.query(workflows.childExecutionQuery);
    }
    const child = client.getHandle(childExecution.workflowId!, childExecution.runId!);
    await child.terminate();
    const err: WorkflowFailedError | undefined = await t.throwsAsync(workflow.result(), {
      instanceOf: WorkflowFailedError,
    });
    if (!(err?.cause instanceof ChildWorkflowFailure)) {
      return t.fail('Expected err.cause to be an instance of ChildWorkflowFailure');
    }
    t.is(err.cause.retryState, RetryState.RETRY_STATE_NON_RETRYABLE_FAILURE);
    if (!(err.cause.cause instanceof TerminatedFailure)) {
      return t.fail('Expected err.cause.cause to be an instance of TerminatedFailure');
    }
  });

  test('child-workflow-timeout', async (t) => {
    const { client } = t.context;
    const err: WorkflowFailedError | undefined = await t.throwsAsync(
      client.execute(workflows.childWorkflowTimeout, {
        taskQueue: 'test',
        workflowId: uuid4(),
      }),
      {
        instanceOf: WorkflowFailedError,
      }
    );
    if (!(err?.cause instanceof ChildWorkflowFailure)) {
      return t.fail('Expected err.cause to be an instance of ChildWorkflowFailure');
    }
    t.is(err.cause.retryState, RetryState.RETRY_STATE_TIMEOUT);
    if (!(err.cause.cause instanceof TimeoutFailure)) {
      return t.fail('Expected err.cause.cause to be an instance of TimeoutFailure');
    }
    t.is(err.cause.cause.timeoutType, TimeoutType.TIMEOUT_TYPE_START_TO_CLOSE);
  });

  test('child-workflow-start-fail', async (t) => {
    const { client } = t.context;
    await client.execute(workflows.childWorkflowStartFail, {
      taskQueue: 'test',
      workflowId: uuid4(),
    });
    // Assertions in workflow code
    t.pass();
  });

  test('child-workflow-cancel', async (t) => {
    const { client } = t.context;
    await client.execute(workflows.childWorkflowCancel, {
      taskQueue: 'test',
      workflowId: uuid4(),
    });
    // Assertions in workflow code
    t.pass();
  });

  test('child-workflow-signals', async (t) => {
    const { client } = t.context;
    await client.execute(workflows.childWorkflowSignals, {
      taskQueue: 'test',
      workflowId: uuid4(),
    });
    // Assertions in workflow code
    t.pass();
  });

  test('query not found', async (t) => {
    const { client } = t.context;
    const workflow = await client.start(workflows.unblockOrCancel, {
      taskQueue: 'test',
      workflowId: uuid4(),
    });
    await workflow.signal(workflows.unblockSignal);
    await workflow.result();
    await t.throwsAsync(workflow.query('not found'), {
      instanceOf: QueryNotRegisteredError,
      message:
        'Workflow did not register a handler for not found. Registered queries: [__stack_trace __enhanced_stack_trace isBlocked]',
    });
  });

  test('query and unblock', async (t) => {
    const { client } = t.context;
    const workflow = await client.start(workflows.unblockOrCancel, {
      taskQueue: 'test',
      workflowId: uuid4(),
    });
    t.true(await workflow.query(workflows.isBlockedQuery));
    await workflow.signal(workflows.unblockSignal);
    await workflow.result();
    t.false(await workflow.query(workflows.isBlockedQuery));
  });

  test('interrupt-signal', async (t) => {
    const { client } = t.context;
    const workflow = await client.start(workflows.interruptableWorkflow, {
      taskQueue: 'test',
      workflowId: uuid4(),
    });
    await workflow.signal(workflows.interruptSignal, 'just because');
    const err: WorkflowFailedError | undefined = await t.throwsAsync(workflow.result(), {
      instanceOf: WorkflowFailedError,
    });
    if (!(err?.cause instanceof ApplicationFailure)) {
      return t.fail('Expected err.cause to be an instance of ApplicationFailure');
    }
    t.is(err.cause.message, 'just because');
  });

  test('fail-signal', async (t) => {
    const { client } = t.context;
    const workflow = await client.start(workflows.failSignalWorkflow, {
      taskQueue: 'test',
      workflowId: uuid4(),
    });
    await workflow.signal(workflows.failSignal);
    const err: WorkflowFailedError | undefined = await t.throwsAsync(workflow.result(), {
      instanceOf: WorkflowFailedError,
    });
    if (!(err?.cause instanceof ApplicationFailure)) {
      return t.fail('Expected err.cause to be an instance of ApplicationFailure');
    }
    t.is(err.cause.message, 'Signal failed');
  });

  test('async-fail-signal', async (t) => {
    const { client } = t.context;
    const workflow = await client.start(workflows.asyncFailSignalWorkflow, {
      taskQueue: 'test',
      workflowId: uuid4(),
    });
    await workflow.signal(workflows.failSignal);
    const err: WorkflowFailedError | undefined = await t.throwsAsync(workflow.result(), {
      instanceOf: WorkflowFailedError,
    });
    if (!(err?.cause instanceof ApplicationFailure)) {
      return t.fail('Expected err.cause to be an instance of ApplicationFailure');
    }
    t.is(err.cause.message, 'Signal failed');
  });

  test('http', async (t) => {
    const { client } = t.context;
    const res = await client.execute(workflows.http, {
      taskQueue: 'test',
      workflowId: uuid4(),
    });
    t.deepEqual(res, await activities.httpGet('https://temporal.io'));
  });

  test('sleep', async (t) => {
    const { client } = t.context;
    const workflow = await client.start(workflows.sleeper, {
      taskQueue: 'test',
      workflowId: uuid4(),
    });
    const res = await workflow.result();
    t.is(res, undefined);
    const history = await workflow.fetchHistory();
    const timerEvents = history.events!.filter(({ eventType }) => timerEventTypes.has(eventType!));
    t.is(timerEvents.length, 2);
    t.is(timerEvents[0].timerStartedEventAttributes!.timerId, '1');
    t.is(tsToMs(timerEvents[0].timerStartedEventAttributes!.startToFireTimeout), 100);
    t.is(timerEvents[1].timerFiredEventAttributes!.timerId, '1');
  });

  test('cancel-timer-immediately', async (t) => {
    const { client } = t.context;
    const workflow = await client.start(workflows.cancelTimer, {
      taskQueue: 'test',
      workflowId: uuid4(),
    });
    const res = await workflow.result();
    t.is(res, undefined);
    const history = await workflow.fetchHistory();
    const timerEvents = history.events!.filter(({ eventType }) => timerEventTypes.has(eventType!));
    // Timer is cancelled before it is scheduled
    t.is(timerEvents.length, 0);
  });

  test('cancel-timer-with-delay', async (t) => {
    const { client } = t.context;
    const workflow = await client.start(workflows.cancelTimerWithDelay, {
      taskQueue: 'test',
      workflowId: uuid4(),
    });
    const res = await workflow.result();
    t.is(res, undefined);
    const history = await workflow.fetchHistory();
    const timerEvents = history.events!.filter(({ eventType }) => timerEventTypes.has(eventType!));
    t.is(timerEvents.length, 4);
    t.is(timerEvents[0].timerStartedEventAttributes!.timerId, '1');
    t.is(tsToMs(timerEvents[0].timerStartedEventAttributes!.startToFireTimeout), 10000);
    t.is(timerEvents[1].timerStartedEventAttributes!.timerId, '2');
    t.is(tsToMs(timerEvents[1].timerStartedEventAttributes!.startToFireTimeout), 1);
    t.is(timerEvents[2].timerFiredEventAttributes!.timerId, '2');
    t.is(timerEvents[3].timerCanceledEventAttributes!.timerId, '1');
  });

  test('patched', async (t) => {
    const { client } = t.context;
    const workflow = await client.start(workflows.patchedWorkflow, {
      taskQueue: 'test',
      workflowId: uuid4(),
    });
    const res = await workflow.result();
    t.is(res, undefined);
    const history = await workflow.fetchHistory();
    const hasChangeEvents = history.events!.filter(
      ({ eventType }) => eventType === iface.temporal.api.enums.v1.EventType.EVENT_TYPE_MARKER_RECORDED
    );
    // There will only be one marker despite there being 2 hasChange calls because they have the
    // same ID and core will only record one marker per id.
    t.is(hasChangeEvents.length, 1);
    t.is(hasChangeEvents[0].markerRecordedEventAttributes!.markerName, CHANGE_MARKER_NAME);
  });

  test('deprecate-patch', async (t) => {
    const { client } = t.context;
    const workflow = await client.start(workflows.deprecatePatchWorkflow, {
      taskQueue: 'test',
      workflowId: uuid4(),
    });
    const res = await workflow.result();
    t.is(res, undefined);
    const history = await workflow.fetchHistory();
    const hasChangeEvents = history.events!.filter(
      ({ eventType }) => eventType === iface.temporal.api.enums.v1.EventType.EVENT_TYPE_MARKER_RECORDED
    );
    t.is(hasChangeEvents.length, 1);
    t.is(hasChangeEvents[0].markerRecordedEventAttributes!.markerName, CHANGE_MARKER_NAME);
  });

  test('Worker default ServerOptions are generated correctly', async (t) => {
    const { client } = t.context;
    const workflow = await client.start(workflows.argsAndReturn, {
      args: ['hey', undefined, Buffer.from('abc')],
      taskQueue: 'test',
      workflowId: uuid4(),
    });
    await workflow.result();
    const history = await workflow.fetchHistory();
    const events = history.events!.filter(
      ({ eventType }) => eventType === iface.temporal.api.enums.v1.EventType.EVENT_TYPE_WORKFLOW_TASK_COMPLETED
    );
    t.is(events.length, 1);
    const [event] = events;
    t.regex(event.workflowTaskCompletedEventAttributes!.identity!, /\d+@.+/);
    let binid = event.workflowTaskCompletedEventAttributes!.binaryChecksum!;
    if (binid === '') {
      binid = event.workflowTaskCompletedEventAttributes!.workerVersion!.buildId!;
    }
    t.regex(binid, /@temporalio\/worker@\d+\.\d+\.\d+/);
  });

  test('WorkflowHandle.describe result is wrapped', async (t) => {
    const date = new Date();
    const { client } = t.context;
    const workflow = await client.start(workflows.argsAndReturn, {
      args: ['hey', undefined, Buffer.from('def')],
      taskQueue: 'test',
      workflowId: uuid4(),
      searchAttributes: {
        CustomKeywordField: ['test-value'],
        CustomIntField: [1],
        CustomDatetimeField: [date],
      },
      memo: {
        note: 'foo',
      },
    });
    await workflow.result();

    const execution = await workflow.describe();
    t.deepEqual(execution.type, 'argsAndReturn');
    t.deepEqual(execution.memo, { note: 'foo' });
    t.true(execution.startTime instanceof Date);
    t.deepEqual(execution.searchAttributes!.CustomKeywordField, ['test-value']);
    t.deepEqual(execution.searchAttributes!.CustomIntField, [1]);
    t.deepEqual(execution.searchAttributes!.CustomDatetimeField, [date]);
    const binSum = execution.searchAttributes!.BinaryChecksums as string[];
    if (binSum != null) {
      t.regex(binSum[0], /@temporalio\/worker@/);
    } else {
      t.deepEqual(execution.searchAttributes!.BuildIds, [
        'unversioned',
        `unversioned:${t.context.worker.options.buildId}`,
      ]);
    }
  });

  test('Workflow can read Search Attributes set at start', async (t) => {
    const date = new Date();
    const { client } = t.context;
    const workflow = await client.start(workflows.returnSearchAttributes, {
      taskQueue: 'test',
      workflowId: uuid4(),
      searchAttributes: {
        CustomKeywordField: ['test-value'],
        CustomIntField: [1],
        CustomDatetimeField: [date],
      },
    });
    const result = await workflow.result();
    t.deepEqual(result, {
      CustomKeywordField: ['test-value'],
      CustomIntField: [1],
      CustomDatetimeField: [date.toISOString()],
      datetimeInstanceofWorks: [true],
      arrayInstanceofWorks: [true],
      datetimeType: ['Date'],
    });
  });

  test('Workflow can upsert Search Attributes', async (t) => {
    const date = new Date();
    const { client } = t.context;
    const workflow = await client.start(workflows.upsertAndReadSearchAttributes, {
      taskQueue: 'test',
      workflowId: uuid4(),
      args: [date.getTime()],
    });
    const result = await workflow.result();
    t.deepEqual(result, {
      CustomBoolField: [true],
      CustomIntField: [], // clear
      CustomKeywordField: ['durable code'],
      CustomTextField: ['is useful'],
      CustomDatetimeField: [date.toISOString()],
      CustomDoubleField: [3.14],
    });
    const { searchAttributes } = await workflow.describe();
    const { BinaryChecksums, BuildIds, ...rest } = searchAttributes;
    t.deepEqual(rest, {
      CustomBoolField: [true],
      CustomKeywordField: ['durable code'],
      CustomTextField: ['is useful'],
      CustomDatetimeField: [date],
      CustomDoubleField: [3.14],
    });
    let checksum: any;
    if (BinaryChecksums != null) {
      t.true(BinaryChecksums.length === 1);
      checksum = BinaryChecksums[0];
    } else {
      t.true(BuildIds!.length === 2);
      t.deepEqual(BuildIds![0], 'unversioned');
      checksum = BuildIds![1];
    }
    t.true(
      typeof checksum === 'string' &&
        checksum.includes(`@temporalio/worker@${pkg.version}+`) &&
        /\+[a-f0-9]{64}$/.test(checksum) // bundle checksum
    );
  });

  test('Workflow can read WorkflowInfo', async (t) => {
    const { client } = t.context;
    const workflowId = uuid4();
    const workflow = await client.start(workflows.returnWorkflowInfo, {
      taskQueue: 'test',
      workflowId,
      memo: {
        nested: { object: true },
      },
    });
    const result = await workflow.result();
    t.assert(result.historySize > 300);
    t.deepEqual(result, {
      memo: {
        nested: { object: true },
      },
      attempt: 1,
      firstExecutionRunId: workflow.firstExecutionRunId,
      namespace: 'default',
      taskTimeoutMs: 10_000,
      runId: workflow.firstExecutionRunId,
      taskQueue: 'test',
      searchAttributes: {},
      workflowType: 'returnWorkflowInfo',
      workflowId,
      historyLength: 3,
      continueAsNewSuggested: false,
      // values ignored for the purpose of comparison
      historySize: result.historySize,
      startTime: result.startTime,
      runStartTime: result.runStartTime,
      // unsafe.now is a function, so doesn't make it through serialization, but .now is required, so we need to cast
      unsafe: { isReplaying: false } as UnsafeWorkflowInfo,
    });
  });

  test('WorkflowOptions are passed correctly with defaults', async (t) => {
    const { client } = t.context;
    const workflow = await client.start(workflows.argsAndReturn, {
      args: ['hey', undefined, Buffer.from('def')],
      taskQueue: 'test',
      workflowId: uuid4(),
    });
    await workflow.result();
    const execution = await workflow.describe();
    t.deepEqual(execution.type, 'argsAndReturn');
    const indexedFields = execution.raw.workflowExecutionInfo!.searchAttributes!.indexedFields!;
    const indexedFieldKeys = Object.keys(indexedFields);

    let encodedId: any;
    if (indexedFieldKeys.includes('BinaryChecksums')) {
      encodedId = indexedFields.BinaryChecksums!;
    } else {
      encodedId = indexedFields.BuildIds!;
    }
    t.true(encodedId != null);

    const checksums = searchAttributePayloadConverter.fromPayload(encodedId);
    console.log(checksums);
    t.true(Array.isArray(checksums));
    t.regex((checksums as string[]).pop()!, /@temporalio\/worker@\d+\.\d+\.\d+/);
    t.is(execution.raw.executionConfig?.taskQueue?.name, 'test');
    t.is(
      execution.raw.executionConfig?.taskQueue?.kind,
      iface.temporal.api.enums.v1.TaskQueueKind.TASK_QUEUE_KIND_NORMAL
    );
    t.is(execution.raw.executionConfig?.workflowRunTimeout, null);
    t.is(execution.raw.executionConfig?.workflowExecutionTimeout, null);
  });

  test('WorkflowOptions are passed correctly', async (t) => {
    const { client } = t.context;
    const options = {
      taskQueue: 'test2',
      memo: { a: 'b' },
      searchAttributes: { CustomIntField: [3] },
      workflowId: uuid4(),
      workflowRunTimeout: '2s',
      workflowExecutionTimeout: '3s',
      workflowTaskTimeout: '1s',
    } as const;
    const workflow = await client.start(workflows.sleeper, options);
    // Throws because we use a different task queue
    await t.throwsAsync(() => workflow.result(), {
      instanceOf: WorkflowFailedError,
      message: 'Workflow execution timed out',
    });
    const execution = await workflow.describe();
    t.deepEqual(
      execution.raw.workflowExecutionInfo?.type,
      iface.temporal.api.common.v1.WorkflowType.create({ name: 'sleeper' })
    );
    t.deepEqual(await fromPayload(execution.raw.workflowExecutionInfo!.memo!.fields!.a!), 'b');
    t.deepEqual(
      searchAttributePayloadConverter.fromPayload(
        execution.raw.workflowExecutionInfo!.searchAttributes!.indexedFields!.CustomIntField!
      ),
      [3]
    );
    t.deepEqual(execution.searchAttributes!.CustomIntField, [3]);
    t.is(execution.raw.executionConfig?.taskQueue?.name, 'test2');
    t.is(
      execution.raw.executionConfig?.taskQueue?.kind,
      iface.temporal.api.enums.v1.TaskQueueKind.TASK_QUEUE_KIND_NORMAL
    );

    t.is(tsToMs(execution.raw.executionConfig!.workflowRunTimeout!), msToNumber(options.workflowRunTimeout));
    t.is(
      tsToMs(execution.raw.executionConfig!.workflowExecutionTimeout!),
      msToNumber(options.workflowExecutionTimeout)
    );
    t.is(tsToMs(execution.raw.executionConfig!.defaultWorkflowTaskTimeout!), msToNumber(options.workflowTaskTimeout));
  });

  test('WorkflowHandle.result() throws if terminated', async (t) => {
    const { client } = t.context;
    const workflow = await client.start(workflows.sleeper, {
      taskQueue: 'test',
      workflowId: uuid4(),
      args: [1000000],
    });
    await workflow.terminate('hasta la vista baby');
    await t.throwsAsync(workflow.result(), {
      instanceOf: WorkflowFailedError,
      message: 'hasta la vista baby',
    });
  });

  test('WorkflowHandle.result() throws if continued as new', async (t) => {
    const { client } = t.context;
    const ogWF = await client.start(workflows.continueAsNewSameWorkflow, {
      taskQueue: 'test',
      workflowId: uuid4(),
      followRuns: false,
    });
    let err = await t.throwsAsync(ogWF.result(), { instanceOf: WorkflowContinuedAsNewError });
    if (!(err instanceof WorkflowContinuedAsNewError)) return; // Type assertion
    let workflow = client.getHandle<typeof workflows.continueAsNewSameWorkflow>(
      ogWF.workflowId,
      err.newExecutionRunId,
      {
        followRuns: false,
      }
    );

    await workflow.signal(workflows.continueAsNewSignal);
    err = await t.throwsAsync(workflow.result(), {
      instanceOf: WorkflowContinuedAsNewError,
    });
    if (!(err instanceof WorkflowContinuedAsNewError)) return; // Type assertion

    workflow = client.getHandle<typeof workflows.continueAsNewSameWorkflow>(workflow.workflowId, err.newExecutionRunId);
    await workflow.result();
  });

  test('WorkflowHandle.result() follows chain of execution', async (t) => {
    const { client } = t.context;
    await client.execute(workflows.continueAsNewSameWorkflow, {
      taskQueue: 'test',
      workflowId: uuid4(),
      args: ['execute', 'none'],
    });
    t.pass();
  });

  test('continue-as-new-to-different-workflow', async (t) => {
    const { client } = t.context;
    const ogWF = await client.start(workflows.continueAsNewToDifferentWorkflow, {
      taskQueue: 'test',
      workflowId: uuid4(),
      followRuns: false,
    });
    const err = await t.throwsAsync(ogWF.result(), { instanceOf: WorkflowContinuedAsNewError });
    if (!(err instanceof WorkflowContinuedAsNewError)) return; // Type assertion
    const workflow = client.getHandle<typeof workflows.sleeper>(ogWF.workflowId, err.newExecutionRunId, {
      followRuns: false,
    });
    await workflow.result();
    const info = await workflow.describe();
    t.is(info.raw.workflowExecutionInfo?.type?.name, 'sleeper');
    const history = await workflow.fetchHistory();
    const timeSlept = await decodeFromPayloadsAtIndex(
      loadedDataConverter,
      0,
      history?.events?.[0].workflowExecutionStartedEventAttributes?.input?.payloads
    );
    t.is(timeSlept, 1);
  });

  test('continue-as-new-to-same-workflow keeps memo and search attributes', async (t) => {
    const { client } = t.context;
    const workflow = await client.start(workflows.continueAsNewSameWorkflow, {
      taskQueue: 'test',
      workflowId: uuid4(),
      memo: {
        note: 'foo',
      },
      searchAttributes: {
        CustomKeywordField: ['test-value'],
        CustomIntField: [1],
      },
      followRuns: true,
    });
    await workflow.signal(workflows.continueAsNewSignal);
    await workflow.result();

    const execution = await workflow.describe();
    t.not(execution.runId, workflow.firstExecutionRunId);
    t.deepEqual(execution.memo, { note: 'foo' });
    t.deepEqual(execution.searchAttributes!.CustomKeywordField, ['test-value']);
    t.deepEqual(execution.searchAttributes!.CustomIntField, [1]);
  });

  test('continue-as-new-to-different-workflow keeps memo and search attributes by default', async (t) => {
    const { client } = t.context;
    const workflow = await client.start(workflows.continueAsNewToDifferentWorkflow, {
      taskQueue: 'test',
      workflowId: uuid4(),
      followRuns: true,
      memo: {
        note: 'foo',
      },
      searchAttributes: {
        CustomKeywordField: ['test-value'],
        CustomIntField: [1],
      },
    });
    await workflow.result();
    const info = await workflow.describe();
    t.is(info.type, 'sleeper');
    t.not(info.runId, workflow.firstExecutionRunId);
    t.deepEqual(info.memo, { note: 'foo' });
    t.deepEqual(info.searchAttributes!.CustomKeywordField, ['test-value']);
    t.deepEqual(info.searchAttributes!.CustomIntField, [1]);
  });

  test('continue-as-new-to-different-workflow can set memo and search attributes', async (t) => {
    const { client } = t.context;
    const workflow = await client.start(workflows.continueAsNewToDifferentWorkflow, {
      args: [
        1,
        {
          memo: {
            note: 'bar',
          },
          searchAttributes: {
            CustomKeywordField: ['test-value-2'],
            CustomIntField: [3],
          },
        },
      ],
      taskQueue: 'test',
      workflowId: uuid4(),
      followRuns: true,
      memo: {
        note: 'foo',
      },
      searchAttributes: {
        CustomKeywordField: ['test-value'],
        CustomIntField: [1],
      },
    });
    await workflow.result();
    const info = await workflow.describe();
    t.is(info.type, 'sleeper');
    t.not(info.runId, workflow.firstExecutionRunId);
    t.deepEqual(info.memo, { note: 'bar' });
    t.deepEqual(info.searchAttributes!.CustomKeywordField, ['test-value-2']);
    t.deepEqual(info.searchAttributes!.CustomIntField, [3]);
  });

  test('signalWithStart works as intended and returns correct runId', async (t) => {
    const { client } = t.context;
    const ogWF = await client.signalWithStart(workflows.interruptableWorkflow, {
      taskQueue: 'test',
      workflowId: uuid4(),
      signal: workflows.interruptSignal,
      signalArgs: ['interrupted from signalWithStart'],
    });
    {
      const err: WorkflowFailedError | undefined = await t.throwsAsync(ogWF.result(), {
        instanceOf: WorkflowFailedError,
      });
      if (!(err?.cause instanceof ApplicationFailure)) {
        return t.fail('Expected err.cause to be an instance of ApplicationFailure');
      }
      t.is(err.cause.message, 'interrupted from signalWithStart');
    }
    // Test returned runId
    const workflow = client.getHandle<typeof workflows.interruptableWorkflow>(ogWF.workflowId, ogWF.signaledRunId);
    {
      const err: WorkflowFailedError | undefined = await t.throwsAsync(workflow.result(), {
        instanceOf: WorkflowFailedError,
      });
      if (!(err?.cause instanceof ApplicationFailure)) {
        return t.fail('Expected err.cause to be an instance of ApplicationFailure');
      }
      t.is(err.cause.message, 'interrupted from signalWithStart');
    }
  });

  test('activity-failures', async (t) => {
    const { client } = t.context;
    await client.execute(workflows.activityFailures, {
      taskQueue: 'test',
      workflowId: uuid4(),
    });
    t.pass();
  });

  test('sleepInvalidDuration is caught in Workflow runtime', async (t) => {
    const { client } = t.context;
    await client.execute(workflows.sleepInvalidDuration, {
      taskQueue: 'test',
      workflowId: uuid4(),
    });
    t.pass();
  });

  test('unhandledRejection causes WFT to fail', async (t) => {
    const { client } = t.context;
    const workflowId = uuid4();
    const handle = await client.start(workflows.throwUnhandledRejection, {
      taskQueue: 'test',
      workflowId,
      // throw an exception that our worker can associate with a running workflow
      args: [{ crashWorker: false }],
    });
    await asyncRetry(
      async () => {
        const history = await handle.fetchHistory();
        const wftFailedEvent = history.events?.find((ev) => ev.workflowTaskFailedEventAttributes);
        if (wftFailedEvent === undefined) {
          throw new Error('No WFT failed event');
        }
        const failure = wftFailedEvent.workflowTaskFailedEventAttributes?.failure;
        if (!failure) {
          t.fail();
          return;
        }
        t.is(failure.message, 'unhandled rejection');
        t.true(failure.stackTrace?.includes(`Error: unhandled rejection`));
        t.is(failure.cause?.message, 'root failure');
      },
      { minTimeout: 300, factor: 1, retries: 100 }
    );
    await handle.terminate();
  });

  test('throwObject includes message with our recommendation', async (t) => {
    const { client } = t.context;
    const workflowId = uuid4();
    const handle = await client.start(workflows.throwObject, {
      taskQueue: 'test',
      workflowId,
    });
    await asyncRetry(
      async () => {
        const history = await handle.fetchHistory();
        const wftFailedEvent = history.events?.find((ev) => ev.workflowTaskFailedEventAttributes);
        if (wftFailedEvent === undefined) {
          throw new Error('No WFT failed event');
        }
        const failure = wftFailedEvent.workflowTaskFailedEventAttributes?.failure;
        if (!failure) {
          t.fail();
          return;
        }
        t.is(
          failure.message,
          '{"plainObject":true} [A non-Error value was thrown from your code. We recommend throwing Error objects so that we can provide a stack trace]'
        );
      },
      { minTimeout: 300, factor: 1, retries: 100 }
    );
    await handle.terminate();
  });

  test('throwBigInt includes message with our recommendation', async (t) => {
    const { client } = t.context;
    const workflowId = uuid4();
    const handle = await client.start(workflows.throwBigInt, {
      taskQueue: 'test',
      workflowId,
    });
    await asyncRetry(
      async () => {
        const history = await handle.fetchHistory();
        const wftFailedEvent = history.events?.find((ev) => ev.workflowTaskFailedEventAttributes);
        if (wftFailedEvent === undefined) {
          throw new Error('No WFT failed event');
        }
        const failure = wftFailedEvent.workflowTaskFailedEventAttributes?.failure;
        if (!failure) {
          t.fail();
          return;
        }
        t.is(
          failure.message,
          '42 [A non-Error value was thrown from your code. We recommend throwing Error objects so that we can provide a stack trace]'
        );
      },
      { minTimeout: 300, factor: 1, retries: 100 }
    );
    await handle.terminate();
  });

  test('Workflow RetryPolicy kicks in with retryable failure', async (t) => {
    const { client } = t.context;
    const workflowId = uuid4();
    const handle = await client.start(workflows.throwAsync, {
      taskQueue: 'test',
      workflowId,
      args: ['retryable'],
      retry: {
        initialInterval: 1,
        maximumInterval: 1,
        maximumAttempts: 2,
      },
    });
    await t.throwsAsync(handle.result());
    // Verify retry happened
    const { runId } = await handle.describe();
    t.not(runId, handle.firstExecutionRunId);
  });

  test('Workflow RetryPolicy ignored with nonRetryable failure', async (t) => {
    const { client } = t.context;
    const workflowId = uuid4();
    const handle = await client.start(workflows.throwAsync, {
      taskQueue: 'test',
      workflowId,
      args: ['nonRetryable'],
      retry: {
        initialInterval: 1,
        maximumInterval: 1,
        maximumAttempts: 2,
      },
    });
    await t.throwsAsync(handle.result());
    const res = await handle.describe();
    t.is(
      res.raw.workflowExecutionInfo?.status,
      iface.temporal.api.enums.v1.WorkflowExecutionStatus.WORKFLOW_EXECUTION_STATUS_FAILED
    );
    // Verify retry did not happen
    const { runId } = await handle.describe();
    t.is(runId, handle.firstExecutionRunId);
  });

  test('WorkflowClient.start fails with WorkflowExecutionAlreadyStartedError', async (t) => {
    const { client } = t.context;
    const workflowId = uuid4();
    const handle = await client.start(workflows.sleeper, {
      taskQueue: 'test',
      workflowId,
      args: [10000000],
    });
    try {
      await t.throwsAsync(
        client.start(workflows.sleeper, {
          taskQueue: 'test',
          workflowId,
        }),
        {
          instanceOf: WorkflowExecutionAlreadyStartedError,
          message: 'Workflow execution already started',
        }
      );
    } finally {
      await handle.terminate();
    }
  });

  test('WorkflowClient.signalWithStart fails with WorkflowExecutionAlreadyStartedError', async (t) => {
    const { client } = t.context;
    const workflowId = uuid4();
    await client.execute(workflows.sleeper, {
      taskQueue: 'test',
      workflowId,
    });
    await t.throwsAsync(
      client.signalWithStart(workflows.sleeper, {
        taskQueue: 'test',
        workflowId,
        signal: workflows.interruptSignal,
        signalArgs: ['interrupted from signalWithStart'],
        workflowIdReusePolicy: WorkflowIdReusePolicy.WORKFLOW_ID_REUSE_POLICY_REJECT_DUPLICATE,
      }),
      {
        instanceOf: WorkflowExecutionAlreadyStartedError,
        message: 'Workflow execution already started',
      }
    );
  });

  test('Handle from WorkflowClient.start follows only own execution chain', async (t) => {
    const { client } = t.context;
    const workflowId = uuid4();
    const handleFromThrowerStart = await client.start(workflows.throwAsync, {
      taskQueue: 'test',
      workflowId,
    });
    const handleFromGet = client.getHandle(workflowId);
    await t.throwsAsync(handleFromGet.result(), { message: /.*/ });
    const handleFromSleeperStart = await client.start(workflows.sleeper, {
      taskQueue: 'test',
      workflowId,
      args: [1_000_000],
    });
    try {
      await t.throwsAsync(handleFromThrowerStart.result(), { message: 'Workflow execution failed' });
    } finally {
      await handleFromSleeperStart.terminate();
    }
  });

  test('Handle from WorkflowClient.signalWithStart follows only own execution chain', async (t) => {
    const { client } = t.context;
    const workflowId = uuid4();
    const handleFromThrowerStart = await client.signalWithStart(workflows.throwAsync, {
      taskQueue: 'test',
      workflowId,
      signal: 'unblock',
    });
    const handleFromGet = client.getHandle(workflowId);
    await t.throwsAsync(handleFromGet.result(), { message: /.*/ });
    const handleFromSleeperStart = await client.start(workflows.sleeper, {
      taskQueue: 'test',
      workflowId,
      args: [1_000_000],
    });
    try {
      await t.throwsAsync(handleFromThrowerStart.result(), { message: 'Workflow execution failed' });
    } finally {
      await handleFromSleeperStart.terminate();
    }
  });

  test('Handle from WorkflowClient.getHandle follows only own execution chain', async (t) => {
    const { client } = t.context;
    const workflowId = uuid4();
    const handleFromThrowerStart = await client.start(workflows.throwAsync, {
      taskQueue: 'test',
      workflowId,
    });
    const handleFromGet = client.getHandle(workflowId, undefined, {
      firstExecutionRunId: handleFromThrowerStart.firstExecutionRunId,
    });
    await t.throwsAsync(handleFromThrowerStart.result(), { message: /.*/ });
    const handleFromSleeperStart = await client.start(workflows.sleeper, {
      taskQueue: 'test',
      workflowId,
      args: [1_000_000],
    });
    try {
      await t.throwsAsync(handleFromGet.result(), { message: 'Workflow execution failed' });
    } finally {
      await handleFromSleeperStart.terminate();
    }
  });

  test('Handle from WorkflowClient.start terminates run after continue as new', async (t) => {
    const { client } = t.context;
    const workflowId = uuid4();
    const handleFromStart = await client.start(workflows.continueAsNewToDifferentWorkflow, {
      taskQueue: 'test',
      workflowId,
      args: [1_000_000],
    });
    const handleFromGet = client.getHandle(workflowId, handleFromStart.firstExecutionRunId, { followRuns: false });
    await t.throwsAsync(handleFromGet.result(), { instanceOf: WorkflowContinuedAsNewError });
    await handleFromStart.terminate();
    await t.throwsAsync(handleFromStart.result(), { message: 'Workflow execution terminated' });
  });

  test('Handle from WorkflowClient.getHandle does not terminate run after continue as new if given runId', async (t) => {
    const { client } = t.context;
    const workflowId = uuid4();
    const handleFromStart = await client.start(workflows.continueAsNewToDifferentWorkflow, {
      taskQueue: 'test',
      workflowId,
      args: [1_000_000],
      followRuns: false,
    });
    const handleFromGet = client.getHandle(workflowId, handleFromStart.firstExecutionRunId);
    await t.throwsAsync(handleFromStart.result(), { instanceOf: WorkflowContinuedAsNewError });
    try {
      await t.throwsAsync(handleFromGet.terminate(), {
        instanceOf: WorkflowNotFoundError,
        message: 'workflow execution already completed',
      });
    } finally {
      await client.getHandle(workflowId).terminate();
    }
  });

  test('Runtime does not issue cancellations for activities and timers that throw during validation', async (t) => {
    const { client } = t.context;
    const workflowId = uuid4();
    await client.execute(workflows.cancelScopeOnFailedValidation, {
      taskQueue: 'test',
      workflowId,
    });
    t.pass();
  });

  if ('promiseHooks' in v8) {
    // Skip in old node versions
    test('Stack trace query returns stack that makes sense', async (t) => {
      const { client } = t.context;
      const workflowId = uuid4();
      const rawStacks = await client.execute(workflows.stackTracer, {
        taskQueue: 'test',
        workflowId,
      });

      const [stack1, stack2] = rawStacks.map((r) =>
        r
          .split('\n\n')
          .map((s) => cleanOptionalStackTrace(`\n${s}`))
          .join('\n')
      );
      // Can't get the Trigger stack cleaned, this is okay for now
      // NOTE: we check endsWith because under certain conditions we might see Promise.race in the trace
      t.true(
        stack1.endsWith(
          `
    at Function.all (<anonymous>)
    at stackTracer (test/src/workflows/stack-tracer.ts)

    at stackTracer (test/src/workflows/stack-tracer.ts)

    at Promise.then (<anonymous>)
    at Trigger.then (workflow/src/trigger.ts)`
        ),
        `Got invalid stack:\n--- clean ---\n${stack1}\n--- raw ---\n${rawStacks[0]}`
      );
      t.is(
        stack2,
        `
    at executeChild (workflow/src/workflow.ts)
    at stackTracer (test/src/workflows/stack-tracer.ts)

    at new Promise (<anonymous>)
    at timerNextHandler (workflow/src/workflow.ts)
    at sleep (workflow/src/workflow.ts)
    at stackTracer (test/src/workflows/stack-tracer.ts)

    at stackTracer (test/src/workflows/stack-tracer.ts)`
      );
    });

    test('Enhanced stack trace returns trace that makes sense', async (t) => {
      const { client } = t.context;
      const workflowId = uuid4();

      const enhancedStack = await client.execute(workflows.enhancedStackTracer, {
        taskQueue: 'test',
        workflowId,
      });

      const stacks = enhancedStack.stacks.map((s) => ({
        locations: s.locations.map((l) => ({
          ...l,
          ...(l.filePath
            ? { filePath: l.filePath.replace(path.resolve(__dirname, '../../../'), '').replace(/\\/g, '/') }
            : undefined),
        })),
      }));
      t.is(enhancedStack.sdk.name, 'typescript');
      t.is(enhancedStack.sdk.version, pkg.version); // Expect workflow and worker versions to match
      t.deepEqual(stacks, [
        {
          locations: [
            {
              functionName: 'Function.all',
            },
            {
              filePath: '/packages/test/src/workflows/stack-tracer.ts',
              functionName: 'enhancedStackTracer',
              line: 32,
              column: 35,
            },
          ],
        },
        {
          locations: [
            {
              filePath: '/packages/test/src/workflows/stack-tracer.ts',
              functionName: 'enhancedStackTracer',
              line: 32,
              column: 35,
            },
          ],
        },
        {
          locations: [
            {
              functionName: 'Promise.then',
            },
            {
              filePath: '/packages/workflow/src/trigger.ts',
              functionName: 'Trigger.then',
              line: 47,
              column: 24,
            },
          ],
        },
      ]);
      const expectedSources = ['../src/workflows/stack-tracer.ts', '../../workflow/src/trigger.ts'].map((p) => [
        path.resolve(__dirname, p),
        [{ content: readFileSync(path.resolve(__dirname, p), 'utf8'), lineOffset: 0 }],
      ]);
      t.deepEqual(Object.entries(enhancedStack.sources), expectedSources);
    });
  }

  test('Query does not cause condition to be triggered', async (t) => {
    const { client } = t.context;
    const workflowId = uuid4();
    const handle = await client.start(workflows.queryAndCondition, {
      taskQueue: 'test',
      workflowId,
    });
    await handle.query(workflows.mutateWorkflowStateQuery);
    await handle.terminate();
    // Worker did not crash
    t.pass();
  });

  /**
   * NOTE: this test uses the `IN` operator API which requires advanced visibility as of server 1.18.
   * It will silently succeed on servers that only support standard visibility (can't dynamically skip a test).
   */
  test('Download and replay multiple executions with client list method', async (t) => {
    try {
      const { metaClient: client } = t.context;
      const taskQueue = 'test';
      const fns = [
        workflows.http,
        workflows.cancelFakeProgress,
        workflows.childWorkflowInvoke,
        workflows.activityFailures,
      ];
      const handles = await Promise.all(
        fns.map((fn) =>
          client.workflow.start(fn, {
            taskQueue,
            workflowId: uuid4(),
          })
        )
      );
      // Wait for the workflows to complete first
      await Promise.all(handles.map((h) => h.result()));
      // Test the list API too while we're at it
      const workflowIds = handles.map(({ workflowId }) => `'${workflowId}'`);
      const histories = client.workflow.list({ query: `WorkflowId IN (${workflowIds.join(', ')})` }).intoHistories();
      const results = await Worker.runReplayHistories(
        {
          workflowsPath: require.resolve('./workflows'),
          dataConverter: t.context.dataConverter,
        },
        histories
      );

      for await (const result of results) {
        t.is(result.error, undefined);
      }
    } catch (e) {
      // Don't report a test failure if the server does not support extended query
      if (!(e as Error).message?.includes(`operator 'in' not allowed`)) throw e;
    }
    t.pass();
  });
}<|MERGE_RESOLUTION|>--- conflicted
+++ resolved
@@ -95,15 +95,9 @@
       activities,
       taskQueue: 'test',
       dataConverter,
-<<<<<<< HEAD
       interceptors: {
-        activity: [ConnectionInjectorInterceptor.createFactory(connection, loadDataConverter(dataConverter))],
-      },
-=======
-      interceptors: appendDefaultInterceptors({
         activity: [() => ({ inbound: new ConnectionInjectorInterceptor(connection, loadedDataConverter) })],
-      }),
->>>>>>> 64cab0ce
+      },
       showStackTraceSources: true,
     });
 
