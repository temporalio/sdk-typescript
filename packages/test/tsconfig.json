--- conflicted
+++ resolved
@@ -8,22 +8,6 @@
     "noUncheckedIndexedAccess": false
   },
   "references": [
-<<<<<<< HEAD
-    { "path": "../proto" },
-    { "path": "../activity" },
-    { "path": "../client" },
-    { "path": "../cloud" },
-    { "path": "../common" },
-    { "path": "../envconfig" },
-    { "path": "../interceptors-opentelemetry" },
-    { "path": "../nexus" },
-    { "path": "../plugin" },
-    { "path": "../testing" },
-    { "path": "../worker" },
-    { "path": "../workflow" },
-    { "path": "../nyc-test-coverage" },
-    { "path": "../ai-sdk" }
-=======
     {
       "path": "../proto"
     },
@@ -62,8 +46,10 @@
     },
     {
       "path": "../nyc-test-coverage"
+    },
+    {
+      "path": "../ai-sdk"
     }
->>>>>>> 0d828434
   ],
   "include": ["./src/**/*.ts"]
 }