--- conflicted
+++ resolved
@@ -309,7 +309,6 @@
     let worker = worker_ref.core_worker.clone();
     let runtime = worker_ref.core_runtime.clone();
 
-<<<<<<< HEAD
     runtime.future_to_promise_named(
         async move {
             worker
@@ -329,22 +328,6 @@
         },
         "worker_complete_nexus_task",
     )
-=======
-    runtime.future_to_promise(async move {
-        worker
-            .complete_nexus_task(nexus_completion)
-            .await
-            .map_err(|err| match err {
-                CompleteNexusError::NexusNotEnabled => {
-                    BridgeError::UnexpectedError(format!("{err}"))
-                }
-                CompleteNexusError::MalformedNexusCompletion { reason } => BridgeError::TypeError {
-                    field: None,
-                    message: format!("Malformed nexus Completion: {reason:?}"),
-                },
-            })
-    })
->>>>>>> 7cc47fcd
 }
 
 /// Request shutdown of the worker.
