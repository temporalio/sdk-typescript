--- conflicted
+++ resolved
@@ -35,11 +35,7 @@
 prost-types = "0.14"
 serde = { version = "1.0", features = ["derive"] }
 serde_json = "1.0"
-<<<<<<< HEAD
-temporalio-sdk-core = { version = "*", path = "./sdk-core/crates/sdk-core", features = [
-=======
 temporal-sdk-core = { version = "*", path = "./sdk-core/core", features = [
->>>>>>> f2784085
   "ephemeral-server",
 ] }
 temporalio-client = { version = "*", path = "./sdk-core/crates/client" }
