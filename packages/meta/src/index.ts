// ORDER IS IMPORTANT! When a type is re-exported, TypeDoc will keep the first
// one it encountered as canonical, and mark others as references to that one.
export * as protobufs from '@temporalio/common/lib/protobufs';
export * as proto from '@temporalio/proto';
export * as common from '@temporalio/common';
export * as workflow from '@temporalio/workflow';
export * as activity from '@temporalio/activity';
export * as worker from '@temporalio/worker';
export * as client from '@temporalio/client';
export * as nexus from '@temporalio/nexus';
export * as testing from '@temporalio/testing';
export * as opentelemetry from '@temporalio/interceptors-opentelemetry';
<<<<<<< HEAD
export * as plugin from '@temporalio/plugin';
=======
export * as envconfig from '@temporalio/envconfig';
>>>>>>> 7b0224a3
<|MERGE_RESOLUTION|>--- conflicted
+++ resolved
@@ -10,8 +10,5 @@
 export * as nexus from '@temporalio/nexus';
 export * as testing from '@temporalio/testing';
 export * as opentelemetry from '@temporalio/interceptors-opentelemetry';
-<<<<<<< HEAD
-export * as plugin from '@temporalio/plugin';
-=======
 export * as envconfig from '@temporalio/envconfig';
->>>>>>> 7b0224a3
+export * as plugin from '@temporalio/plugin';