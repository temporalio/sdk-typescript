import { resolve } from 'node:path';
import { readdirSync, readFileSync, rmSync } from 'node:fs';
import { spawnSync } from 'node:child_process';
import { URL, fileURLToPath } from 'node:url';
import arg from 'arg';
import JSON5 from 'json5';
import * as testing from '../packages/testing/scripts/common.mjs';

const packagesPath = fileURLToPath(new URL('../packages', import.meta.url));

function cleanTsGeneratedFiles() {
  for (const pkg of readdirSync(packagesPath)) {
    const packagePath = resolve(packagesPath, pkg);

    let files;
    try {
      files = readdirSync(packagePath);
    } catch (e) {
      // Skip over non-directory files like .DS_Store
      if (e?.code === 'ENOTDIR') {
        continue;
      } else {
        throw e;
      }
    }

    for (const file of files) {
      if (/^tsconfig(.*).json$/.test(file)) {
        const filePath = resolve(packagePath, file);
        const tsconfig = JSON5.parse(readFileSync(filePath));
        const { outDir } = tsconfig.compilerOptions;
        if (outDir) {
          const outPath = resolve(packagePath, outDir);
          console.log(`Removing ${outPath}`);
          rmSync(outPath, { recursive: true, force: true });
          const buildInfoPath = filePath.replace(/json$/, 'tsbuildinfo');
          console.log(`Removing ${buildInfoPath}`);
          rmSync(buildInfoPath, { recursive: true, force: true });
        }
      }
    }
  }
}

function cleanProtoGeneratedFiles() {
  const protosOutputDir = resolve(packagesPath, 'proto/protos');
  console.log(`Removing generated files in ${protosOutputDir}`);
  rmSync(resolve(protosOutputDir, 'json-module.js'));
  rmSync(resolve(protosOutputDir, 'root.d.ts'));
}

function cleanCompiledRustFiles() {
  const bridgeDir = resolve(packagesPath, 'core-bridge');
  console.log('Cleaning compiled rust files');
<<<<<<< HEAD
  try {
    rmSync(resolve(bridgeDir, 'releases'), { recursive: true });
  } catch (e) {
    if (e?.code !== 'ENOENT') {
      throw e;
    }
  }
=======
  rmSync(resolve(bridgeDir, 'releases'), { recursive: true, force: true });
>>>>>>> 35e33b8e
  spawnSync('cargo', ['clean'], { cwd: bridgeDir, stdio: 'inherit' });
}

function cleanTestServer() {
  console.log(`Removing test server executable at ${testing.outputPath}`);
  rmSync(testing.outputPath, { force: true });
  const protosOutputDir = resolve(packagesPath, 'testing/generated-protos');
  console.log(`Removing generated files in ${protosOutputDir}`);
  rmSync(protosOutputDir, { recursive: true, force: true });
}

const { '--only': only } = arg({ '--only': [String] });
const components = new Set(only === undefined || only.length === 0 ? ['ts', 'proto', 'rust', 'test-server'] : only);
if (components.has('ts')) cleanTsGeneratedFiles();
if (components.has('proto')) cleanProtoGeneratedFiles();
if (components.has('rust')) cleanCompiledRustFiles();
if (components.has('test-server')) cleanTestServer();<|MERGE_RESOLUTION|>--- conflicted
+++ resolved
@@ -52,17 +52,7 @@
 function cleanCompiledRustFiles() {
   const bridgeDir = resolve(packagesPath, 'core-bridge');
   console.log('Cleaning compiled rust files');
-<<<<<<< HEAD
-  try {
-    rmSync(resolve(bridgeDir, 'releases'), { recursive: true });
-  } catch (e) {
-    if (e?.code !== 'ENOENT') {
-      throw e;
-    }
-  }
-=======
   rmSync(resolve(bridgeDir, 'releases'), { recursive: true, force: true });
->>>>>>> 35e33b8e
   spawnSync('cargo', ['clean'], { cwd: bridgeDir, stdio: 'inherit' });
 }
 
