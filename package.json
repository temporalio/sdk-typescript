{
  "name": "typescript-sdk",
  "private": true,
  "keywords": [
    "temporal",
    "workflow",
    "isolate"
  ],
  "homepage": "https://github.com/temporalio/sdk-typescript#readme",
  "bugs": {
    "url": "https://github.com/temporalio/sdk-typescript/issues"
  },
  "repository": {
    "type": "git",
    "url": "git+https://github.com/temporalio/sdk-typescript.git"
  },
  "license": "MIT",
  "author": "Temporal Technologies Inc. <sdk@temporal.io>",
  "directories": {
    "doc": "docs"
  },
  "files": [],
  "scripts": {
    "rebuild": "npm run clean && npm run build",
    "build": "lerna run --stream build",
    "build.watch": "lerna run --stream build.watch",
    "test": "lerna run --stream test",
    "test.watch": "lerna run --stream test.watch",
    "ci-stress": "node ./packages/test/lib/load/run-all-stress-ci-scenarios.js",
    "ci-nightly": "node ./packages/test/lib/load/run-all-nightly-scenarios.js",
    "wait-namespace": "node ./scripts/wait-on-temporal.mjs",
    "lint": "eslint packages/*/src --ext .ts --no-error-on-unmatched-pattern && prettier --end-of-line auto --check .",
<<<<<<< HEAD
    "lint.prune": "ts-prune --error -p tsconfig.prune.json --ignore \"used in module\" --skip \".d.ts\"",
    "commitlint": "commitlint --from origin/main",
=======
    "lint.prune": "ts-prune -p tsconfig.prune.json --ignore \"used in module\" --skip \".d.ts\"",
>>>>>>> e42fdb0b
    "format": "prettier --write .",
    "clean": "node ./scripts/clean.mjs",
    "docs": "lerna run --stream maybe-install-deps-and-build-docs"
  },
  "dependencies": {
    "@temporalio/client": "file:packages/client",
    "@temporalio/common": "file:packages/common",
    "@temporalio/create": "file:packages/create-project",
    "@temporalio/interceptors-opentelemetry": "file:packages/interceptors-opentelemetry",
    "@temporalio/nyc-test-coverage": "file:packages/nyc-test-coverage",
    "@temporalio/proto": "file:packages/proto",
    "@temporalio/test": "file:packages/test",
    "@temporalio/testing": "file:packages/testing",
    "@temporalio/worker": "file:packages/worker",
    "@temporalio/workflow": "file:packages/workflow",
    "temporalio": "file:packages/meta"
  },
  "devDependencies": {
    "@opentelemetry/api": "^1.1.0",
    "@opentelemetry/core": "^1.3.1",
    "@opentelemetry/sdk-node": "^0.32.0",
    "@opentelemetry/semantic-conventions": "^1.3.1",
    "@protobuf-ts/protoc": "^2.8.1",
    "@tsconfig/node14": "^1.0.3",
    "@types/dedent": "^0.7.0",
    "@types/fs-extra": "^9.0.13",
    "@types/ms": "^0.7.31",
    "@types/node": "^18.0.0",
    "@types/node-fetch": "^2.6.2",
    "@types/pidusage": "^2.0.2",
    "@types/stack-utils": "^2.0.1",
    "@types/uuid": "^8.3.4",
    "@typescript-eslint/eslint-plugin": "^5.29.0",
    "@typescript-eslint/parser": "^5.29.0",
    "arg": "^5.0.2",
    "ava": "^3.15.0",
    "chalk": "^4.1.2",
    "dedent": "^0.7.0",
    "eslint": "^8.18.0",
    "eslint-config-prettier": "^8.5.0",
    "eslint-import-resolver-typescript": "^3.3.0",
    "eslint-plugin-deprecation": "^1.3.2",
    "eslint-plugin-import": "^2.26.0",
    "eslint-plugin-tsdoc": "^0.2.16",
    "fs-extra": "^10.1.0",
    "glob": "^7.1.7",
    "jsdoc": "^3.6.10",
    "json5": "^2.2.1",
    "lerna": "^5.1.4",
    "npm-run-all": "^4.1.5",
    "pidusage": "^3.0.0",
    "prettier": "^2.7.1",
    "protobufjs": "^7.0.0",
    "protobufjs-cli": "^1.0.0",
    "ts-prune": "^0.10.3",
    "typescript": "^4.7.4",
    "uuid": "^8.3.2",
    "verdaccio": "^5.14.0"
  },
  "engines": {
    "node": ">= 14.0.0",
    "npm": ">= 6.0.0",
    "rustc": ">= 1.53.0"
  }
}<|MERGE_RESOLUTION|>--- conflicted
+++ resolved
@@ -30,12 +30,7 @@
     "ci-nightly": "node ./packages/test/lib/load/run-all-nightly-scenarios.js",
     "wait-namespace": "node ./scripts/wait-on-temporal.mjs",
     "lint": "eslint packages/*/src --ext .ts --no-error-on-unmatched-pattern && prettier --end-of-line auto --check .",
-<<<<<<< HEAD
     "lint.prune": "ts-prune --error -p tsconfig.prune.json --ignore \"used in module\" --skip \".d.ts\"",
-    "commitlint": "commitlint --from origin/main",
-=======
-    "lint.prune": "ts-prune -p tsconfig.prune.json --ignore \"used in module\" --skip \".d.ts\"",
->>>>>>> e42fdb0b
     "format": "prettier --write .",
     "clean": "node ./scripts/clean.mjs",
     "docs": "lerna run --stream maybe-install-deps-and-build-docs"
