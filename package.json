{
  "name": "typescript-sdk",
  "private": true,
  "keywords": [
    "temporal",
    "workflow",
    "isolate"
  ],
  "homepage": "https://github.com/temporalio/sdk-typescript#readme",
  "bugs": {
    "url": "https://github.com/temporalio/sdk-typescript/issues"
  },
  "repository": {
    "type": "git",
    "url": "git+https://github.com/temporalio/sdk-typescript.git"
  },
  "license": "MIT",
  "author": "Temporal Technologies Inc. <sdk@temporal.io>",
  "directories": {
    "doc": "docs"
  },
  "files": [],
  "scripts": {
    "rebuild": "pnpm run clean && pnpm run build",
    "build": "lerna run --stream build",
    "build.watch": "pnpm run build:protos && tsc --build --watch packages/*/tsconfig.json",
    "build:protos": "node ./packages/proto/scripts/compile-proto.js",
    "test": "lerna run --stream test",
    "test.watch": "lerna run --stream test.watch",
    "ci-stress": "node ./packages/test/lib/load/run-all-stress-ci-scenarios.js",
    "ci-nightly": "node ./packages/test/lib/load/run-all-nightly-scenarios.js",
    "wait-namespace": "node ./scripts/wait-on-temporal.mjs",
    "lint": "eslint packages/*/src --ext .ts --no-error-on-unmatched-pattern --fix && prettier --write . && lerna run --no-bail --stream lint",
    "lint.check": "eslint packages/*/src --ext .ts --no-error-on-unmatched-pattern && prettier --end-of-line auto --check .  && lerna run --no-bail --stream lint.check",
    "lint.prune": "ts-prune --error -p tsconfig.prune.json --ignore \"used in module\" --skip \".d.ts\"",
    "format": "prettier --write . && lerna run --no-bail --stream format",
    "clean": "node ./scripts/clean.mjs",
    "docs": "cd packages/docs && pnpm run maybe-install-deps-and-build-docs"
  },
  "dependencies": {
<<<<<<< HEAD
    "@temporalio/ai-sdk": "file:packages/ai-sdk",
    "@temporalio/client": "file:packages/client",
    "@temporalio/cloud": "file:packages/cloud",
    "@temporalio/common": "file:packages/common",
    "@temporalio/create": "file:packages/create-project",
    "@temporalio/envconfig": "file:packages/envconfig",
    "@temporalio/interceptors-opentelemetry": "file:packages/interceptors-opentelemetry",
    "@temporalio/nexus": "file:packages/nexus",
    "@temporalio/nyc-test-coverage": "file:packages/nyc-test-coverage",
    "@temporalio/plugin": "file:packages/plugin",
    "@temporalio/proto": "file:packages/proto",
    "@temporalio/test": "file:packages/test",
    "@temporalio/testing": "file:packages/testing",
    "@temporalio/worker": "file:packages/worker",
    "@temporalio/workflow": "file:packages/workflow",
=======
    "@temporalio/client": "workspace:*",
    "@temporalio/cloud": "workspace:*",
    "@temporalio/common": "workspace:*",
    "@temporalio/create": "workspace:*",
    "@temporalio/envconfig": "workspace:*",
    "@temporalio/interceptors-opentelemetry": "workspace:*",
    "@temporalio/nexus": "workspace:*",
    "@temporalio/nyc-test-coverage": "workspace:*",
    "@temporalio/plugin": "workspace:*",
    "@temporalio/proto": "workspace:*",
    "@temporalio/test": "workspace:*",
    "@temporalio/testing": "workspace:*",
    "@temporalio/worker": "workspace:*",
    "@temporalio/workflow": "workspace:*",
>>>>>>> 34ff54b8
    "nexus-rpc": "^0.0.1",
    "temporalio": "file:packages/meta"
  },
  "devDependencies": {
    "@opentelemetry/api": "1.9.0",
    "@opentelemetry/core": "1.25.1",
    "@opentelemetry/sdk-node": "0.52.1",
    "@tsconfig/node18": "^18.2.4",
    "@types/fs-extra": "^11.0.4",
    "@types/ms": "^0.7.34",
    "@types/node": "^20.10.8",
    "@types/stack-utils": "^2.0.3",
    "@types/supports-color": "^8.1.3",
    "@typescript-eslint/eslint-plugin": "^8.10.0",
    "@typescript-eslint/parser": "^8.10.0",
    "arg": "^5.0.2",
    "eslint": "^8.56.0",
    "eslint-config-prettier": "^9.1.0",
    "eslint-import-resolver-typescript": "^3.6.1",
    "eslint-plugin-deprecation": "^2.0.0",
    "eslint-plugin-import": "^2.29.1",
    "eslint-plugin-tsdoc": "^0.2.17",
    "fs-extra": "^11.2.0",
    "json5": "^2.2.3",
    "lerna": "^8.2.3",
    "prettier": "^3.1.1",
    "ts-prune": "^0.10.3",
    "typescript": "^5.6.3",
    "verdaccio": "^6.0.1"
  },
<<<<<<< HEAD
  "workspaces": [
    "packages/activity",
    "packages/ai-sdk",
    "packages/client",
    "packages/cloud",
    "packages/common",
    "packages/core-bridge",
    "packages/create-project",
    "packages/envconfig",
    "packages/interceptors-opentelemetry",
    "packages/nexus",
    "packages/nyc-test-coverage",
    "packages/plugin",
    "packages/proto",
    "packages/test",
    "packages/testing",
    "packages/worker",
    "packages/workflow"
  ],
=======
>>>>>>> 34ff54b8
  "engines": {
    "node": ">= 18.0.0",
    "pnpm": ">= 10.16.0",
    "rustc": ">= 1.53.0"
  }
}<|MERGE_RESOLUTION|>--- conflicted
+++ resolved
@@ -38,23 +38,7 @@
     "docs": "cd packages/docs && pnpm run maybe-install-deps-and-build-docs"
   },
   "dependencies": {
-<<<<<<< HEAD
-    "@temporalio/ai-sdk": "file:packages/ai-sdk",
-    "@temporalio/client": "file:packages/client",
-    "@temporalio/cloud": "file:packages/cloud",
-    "@temporalio/common": "file:packages/common",
-    "@temporalio/create": "file:packages/create-project",
-    "@temporalio/envconfig": "file:packages/envconfig",
-    "@temporalio/interceptors-opentelemetry": "file:packages/interceptors-opentelemetry",
-    "@temporalio/nexus": "file:packages/nexus",
-    "@temporalio/nyc-test-coverage": "file:packages/nyc-test-coverage",
-    "@temporalio/plugin": "file:packages/plugin",
-    "@temporalio/proto": "file:packages/proto",
-    "@temporalio/test": "file:packages/test",
-    "@temporalio/testing": "file:packages/testing",
-    "@temporalio/worker": "file:packages/worker",
-    "@temporalio/workflow": "file:packages/workflow",
-=======
+    "@temporalio/ai-sdk": "workspace:*",
     "@temporalio/client": "workspace:*",
     "@temporalio/cloud": "workspace:*",
     "@temporalio/common": "workspace:*",
@@ -69,7 +53,6 @@
     "@temporalio/testing": "workspace:*",
     "@temporalio/worker": "workspace:*",
     "@temporalio/workflow": "workspace:*",
->>>>>>> 34ff54b8
     "nexus-rpc": "^0.0.1",
     "temporalio": "file:packages/meta"
   },
@@ -100,28 +83,6 @@
     "typescript": "^5.6.3",
     "verdaccio": "^6.0.1"
   },
-<<<<<<< HEAD
-  "workspaces": [
-    "packages/activity",
-    "packages/ai-sdk",
-    "packages/client",
-    "packages/cloud",
-    "packages/common",
-    "packages/core-bridge",
-    "packages/create-project",
-    "packages/envconfig",
-    "packages/interceptors-opentelemetry",
-    "packages/nexus",
-    "packages/nyc-test-coverage",
-    "packages/plugin",
-    "packages/proto",
-    "packages/test",
-    "packages/testing",
-    "packages/worker",
-    "packages/workflow"
-  ],
-=======
->>>>>>> 34ff54b8
   "engines": {
     "node": ">= 18.0.0",
     "pnpm": ">= 10.16.0",
