--- conflicted
+++ resolved
@@ -261,13 +261,8 @@
       #
       - name: Instantiate sample project using verdaccio artifacts - Fetch ESM
         run: |
-<<<<<<< HEAD
-          node scripts/init-from-verdaccio.js --registry-dir ${{ steps.tmp-dir.outputs.dir }}/npm-registry --sample https://github.com/temporalio/samples-typescript/tree/esm-improve/fetch-esm --target-dir ${{ steps.tmp-dir.outputs.dir }}/sample-fetch-esm
-          node scripts/test-example.js --work-dir "${{ steps.tmp-dir.outputs.dir }}/sample-fetch-esm --script-name workflow-local --expected-output 'Hello World And Hello Wonderful Temporal!'"
-=======
           node scripts/init-from-verdaccio.js --registry-dir ${{ steps.tmp-dir.outputs.dir }}/npm-registry --sample https://github.com/temporalio/samples-typescript/tree/main/fetch-esm --target-dir ${{ steps.tmp-dir.outputs.dir }}/sample-fetch-esm
           node scripts/test-example.js --work-dir "${{ steps.tmp-dir.outputs.dir }}/sample-fetch-esm" --script-name workflow-local --expected-output "Hello World And Hello Wonderful Temporal!"
->>>>>>> dc556fb7
 
       # End samples
 
