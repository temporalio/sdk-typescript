name: Continuous Integration

on:
  pull_request:
  push:
    branches:
      - main
      - releases/*

permissions:
  contents: read
  actions: write

env:
  GITHUB_TOKEN: ${{ secrets.GITHUB_TOKEN }}
  # Is it the official main branch, or an official release branches?
  #
  # Variable IS_TEMPORALIO_SDK_TYPESCRIPT_REPO is configured to true on the official repo.
  # It can be used to determine if the present execution has access to secrets or not.
  #
  # AFAIK there's no way to break that line w/o introducing a trailing LF that breaks usage. Sorry.
  IS_MAIN_OR_RELEASE: ${{ vars.IS_TEMPORALIO_SDK_TYPESCRIPT_REPO == 'true' && github.event_name != 'pull_request' && ( github.ref == 'refs/heads/main' || startsWith(github.ref, 'refs/tags/') || startsWith(github.ref, 'refs/heads/releases')) }}

  # Use these variables to force specific version of CLI/Time Skipping Server for SDK tests
  # TESTS_CLI_VERSION: 'v0.13.2'
  # TESTS_TIME_SKIPPING_SERVER_VERSION: 'v1.24.1'

jobs:
  # Compile native bridge code for each target platform.
  # Uploads the native library for each target as a build artifact.
  compile-native-binaries-debug:
    timeout-minutes: 20
    strategy:
      fail-fast: true
      matrix:
        include:
          - platform: linux-x64
            runner: ubuntu-latest
            target: x86_64-unknown-linux-gnu
            out-file: libtemporal_sdk_typescript_bridge.so
          - platform: linux-arm
            runner: ubuntu-24.04-arm64-2-core
            target: aarch64-unknown-linux-gnu
            out-file: libtemporal_sdk_typescript_bridge.so
          - platform: macos-x64
            runner: macos-13
            target: x86_64-apple-darwin
            out-file: libtemporal_sdk_typescript_bridge.dylib
          - platform: macos-arm
            runner: macos-14
            target: aarch64-apple-darwin
            out-file: libtemporal_sdk_typescript_bridge.dylib
          - platform: windows-x64
            runner: windows-latest
            target: x86_64-pc-windows-msvc
            out-file: temporal_sdk_typescript_bridge.dll
    name: Compile Native Binaries (${{ matrix.platform }})
    runs-on: ${{ matrix.runner }}
    defaults:
      run:
        shell: bash
    steps:
      - name: "Checkout code"
        uses: actions/checkout@v4
        with:
          submodules: recursive

      - name: "Cache index.node"
        id: cached-artifact
        uses: actions/cache@v4
        with:
          path: ./packages/core-bridge/releases
          key: corebridge-artifactcache-debug-${{ matrix.platform }}-${{ hashFiles('./packages/core-bridge/**/Cargo.lock', './packages/core-bridge/**/*.rs') }}

      - name: Install protoc
        if: steps.cached-artifact.outputs.cache-hit != 'true'
        uses: arduino/setup-protoc@v3
        with:
          # TODO: Upgrade proto once https://github.com/arduino/setup-protoc/issues/99 is fixed
          version: "23.x"
          repo-token: ${{ secrets.GITHUB_TOKEN }}

      - name: Upgrade Rust to latest stable
        uses: dtolnay/rust-toolchain@stable

      - name: Rust Cargo and Build cache
        if: steps.cached-artifact.outputs.cache-hit != 'true'
        uses: Swatinem/rust-cache@v2
        with:
          workspaces: packages/core-bridge -> target
          prefix-key: corebridge-buildcache-debug
          shared-key: ${{ matrix.platform }}
          env-vars: ""
          save-if: ${{ env.IS_MAIN_OR_RELEASE == 'true' }}

      - name: Compile rust code
        if: steps.cached-artifact.outputs.cache-hit != 'true'
        working-directory: ./packages/core-bridge
        run: |
          set -x
          cargo build --target ${{ matrix.target }}
          mkdir -p ./releases/${{ matrix.target }}
          cp target/${{ matrix.target }}/debug/${{ matrix.out-file }} ./releases/${{ matrix.target }}/index.node

      - uses: actions/upload-artifact@v4
        with:
          name: corebridge-native-debug-${{ matrix.platform }}
          # Actual file will be named ${{ matrix.target }}/index.node
          path: ./packages/core-bridge/releases/*/index.node

  # Run integration tests.
  # Uses the native binaries built in compile-native-binaries, but build `@temporalio/*` packages locally.
  integration-tests:
    timeout-minutes: 5
    needs:
      - compile-native-binaries-debug
    strategy:
      fail-fast: false
      matrix:
        node: [18, 22, 24] # Min and max officially supported Node versions + next max
        platform: [linux-x64, linux-arm, macos-x64, macos-arm, windows-x64]
        include:
          - platform: linux-x64
            runner: ubuntu-latest
            # For efficiency, we only run non-reuse-v8-context tests on this platform
            reuse-v8-context: false
          - platform: linux-arm
            runner: ubuntu-24.04-arm64-2-core
            reuse-v8-context: true
          - platform: macos-x64
            runner: macos-13
            reuse-v8-context: true
          - platform: macos-arm
            runner: macos-14
            reuse-v8-context: true
          - platform: windows-x64
            runner: windows-latest
            reuse-v8-context: true
    runs-on: ${{ matrix.runner }}
    name: Run Integration Tests (${{ matrix.platform }}, Node ${{ matrix.node }}, Reuse V8 Context ${{ matrix.reuse-v8-context }})
    defaults:
      run:
        shell: bash
    steps:
      # For some unknown reason, execution of TSC may sometime introduce a CRLF/LF mismatch on some
      # pure JS files that are preserved in the repo, which would later cause a failure when trying
      # to publish packages to Verdaccio, as Lerna requires that the Git repo be clean.
      - name: Set git config
        run: git config --global core.autocrlf false

      - name: "Checkout code"
        uses: actions/checkout@v4
        with:
          submodules: recursive

      - name: Download core-bridge native libraries
        uses: actions/download-artifact@v4
        with:
          name: corebridge-native-debug-${{ matrix.platform }}
          path: ./packages/core-bridge/releases

      - name: Install Node
        uses: actions/setup-node@v4
        with:
          node-version: ${{ matrix.node-release-override || matrix.node }}

      # On Windows, the 'runner.temp' variable uses backslashes as path separators, but
      # that may pose problems in later steps when we try to join that with subpaths;
      # e.g. '${{ runner.temp }}/npm-registry' would get interpolated to 'd:\a\_temp/npm-registry',
      # which may effectively get interpreted as by bash as 'd:a_temp/npm-registry', resulting in
      # the apparition of an unwanted 'a_temp' directory.
      #
      # This step ensures that the 'runner.temp' variable is normalized to use forward slashes.
      - name: Get normalized path to temp directory
        id: tmp-dir
        run: echo "dir=$(pwd)" >> ${GITHUB_OUTPUT}
        working-directory: ${{ runner.temp }}

      - name: Get NPM cache directory
        id: npm-cache-dir
        run: echo "dir=$(npm config get cache)" >> ${GITHUB_OUTPUT}

      - name: Restore NPM cache
        uses: actions/cache/restore@v4
        with:
          path: ${{ steps.npm-cache-dir.outputs.dir }}
          key: npm-main-${{ matrix.platform }}-${{ hashFiles('./package-lock.json') }}
          restore-keys: |
            npm-main-${{ matrix.platform }}-

      - name: Download dependencies
        # Make up to 3 attempts to install NPM dependencies, to work around transient NPM errors :(
        run: |
          npm ci --ignore-scripts --verbose || npm ci --ignore-scripts --verbose || npm ci --ignore-scripts --verbose

      - name: Compile code
        run: npm run build -- --ignore @temporalio/core-bridge

      - name: Publish to Verdaccio
        run: node scripts/publish-to-verdaccio.js --registry-dir ${{ steps.tmp-dir.outputs.dir }}/npm-registry

      - name: Install Temporal CLI
        uses: temporalio/setup-temporal@v0

      - name: Run Temporal CLI
        working-directory: ${{ runner.temp }}
        run: |
          temporal server start-dev \
            --db-filename temporal.sqlite \
            --sqlite-pragma journal_mode=WAL \
            --sqlite-pragma synchronous=OFF \
<<<<<<< HEAD
=======
            --dynamic-config-value system.enableEagerWorkflowStart=true \
            --dynamic-config-value system.enableNexus=true \
            --dynamic-config-value frontend.workerVersioningWorkflowAPIs=true \
            --dynamic-config-value frontend.workerVersioningDataAPIs=true \
            --dynamic-config-value system.enableDeploymentVersions=true \
            --dynamic-config-value component.nexusoperations.recordCancelRequestCompletionEvents=true \
>>>>>>> f2784085
            --dynamic-config-value frontend.WorkerHeartbeatsEnabled=true \
            --dynamic-config-value frontend.ListWorkersEnabled=true \
            --headless &> ./devserver.log &

      - name: Run Tests # DEBUG,temporal_sdk_core=DEBUG,temporal_client=DEBUG,temporal_sdk=DEBUG
        run: RUST_LOG=DEBUG,temporal_sdk_core=DEBUG,temporal_client=DEBUG,temporal_sdk=DEBUG npm run test
        env:
          TEMPORAL_TRACE_NATIVE_CALLS: true
          RUN_INTEGRATION_TESTS: true
          REUSE_V8_CONTEXT: ${{ matrix.reuse-v8-context }}

          # For Temporal Cloud + mTLS tests
          TEMPORAL_CLOUD_MTLS_TEST_TARGET_HOST: ${{ vars.TEMPORAL_CLIENT_NAMESPACE }}.tmprl.cloud:7233
          TEMPORAL_CLOUD_MTLS_TEST_NAMESPACE: ${{ vars.TEMPORAL_CLIENT_NAMESPACE }}
          TEMPORAL_CLOUD_MTLS_TEST_CLIENT_CERT: ${{ secrets.TEMPORAL_CLIENT_CERT }}
          TEMPORAL_CLOUD_MTLS_TEST_CLIENT_KEY: ${{ secrets.TEMPORAL_CLIENT_KEY }}

          # For Temporal Cloud + API key tests
          TEMPORAL_CLOUD_API_KEY_TEST_TARGET_HOST: us-west-2.aws.api.temporal.io:7233
          TEMPORAL_CLOUD_API_KEY_TEST_NAMESPACE: ${{ vars.TEMPORAL_CLIENT_NAMESPACE }}
          TEMPORAL_CLOUD_API_KEY_TEST_API_KEY: ${{ secrets.TEMPORAL_CLIENT_CLOUD_API_KEY }}

          # For Temporal Cloud + Cloud Ops tests
          TEMPORAL_CLOUD_OPS_TEST_TARGET_HOST: saas-api.tmprl.cloud:443
          TEMPORAL_CLOUD_OPS_TEST_NAMESPACE: ${{ vars.TEMPORAL_CLIENT_NAMESPACE }}
          TEMPORAL_CLOUD_OPS_TEST_API_KEY: ${{ secrets.TEMPORAL_CLIENT_CLOUD_API_KEY }}
          TEMPORAL_CLOUD_OPS_TEST_API_VERSION: 2024-05-13-00
<<<<<<< HEAD

      # FIXME: Move samples tests to a custom activity
      # Sample 1: hello-world to local server
      - name: Instantiate sample project using verdaccio artifacts - Hello World
        run: |
          node scripts/init-from-verdaccio.js --registry-dir ${{ steps.tmp-dir.outputs.dir }}/npm-registry --sample https://github.com/temporalio/samples-typescript/tree/main/hello-world --target-dir ${{ steps.tmp-dir.outputs.dir }}/sample-hello-world
          node scripts/test-example.js --work-dir "${{ steps.tmp-dir.outputs.dir }}/sample-hello-world"

      # Sample 2: hello-world-mtls to cloud server
      - name: Instantiate sample project using verdaccio artifacts - Hello World MTLS
        run: |
          if [ -z "$TEMPORAL_ADDRESS" ] || [ -z "$TEMPORAL_NAMESPACE" ] || [ -z "$TEMPORAL_CLIENT_CERT" ] || [ -z "$TEMPORAL_CLIENT_KEY" ]; then
            echo "Skipping hello-world-mtls sample test as required environment variables are not set"
            exit 0
          fi

          node scripts/create-certs-dir.js ${{ steps.tmp-dir.outputs.dir }}/certs
          node scripts/init-from-verdaccio.js --registry-dir ${{ steps.tmp-dir.outputs.dir }}/npm-registry --sample https://github.com/temporalio/samples-typescript/tree/main/hello-world-mtls --target-dir ${{ steps.tmp-dir.outputs.dir }}/sample-hello-world-mtls
          node scripts/test-example.js --work-dir "${{ steps.tmp-dir.outputs.dir }}/sample-hello-world-mtls"
        env:
          # These env vars are used by the hello-world-mtls sample
          TEMPORAL_ADDRESS: ${{ vars.TEMPORAL_CLIENT_NAMESPACE }}.tmprl.cloud:7233
          TEMPORAL_NAMESPACE: ${{ vars.TEMPORAL_CLIENT_NAMESPACE }}
          TEMPORAL_CLIENT_CERT: ${{ secrets.TEMPORAL_CLIENT_CERT }}
          TEMPORAL_CLIENT_KEY: ${{ secrets.TEMPORAL_CLIENT_KEY }}
          TEMPORAL_TASK_QUEUE: ${{ format('tssdk-ci-{0}-{1}-sample-hello-world-mtls-{2}-{3}', matrix.platform, matrix.node, github.run_id, github.run_attempt) }}

          TEMPORAL_CLIENT_CERT_PATH: ${{ steps.tmp-dir.outputs.dir }}/certs/client.pem
          TEMPORAL_CLIENT_KEY_PATH: ${{ steps.tmp-dir.outputs.dir }}/certs/client.key

      - name: Destroy certs dir
        if: always()
        run: rm -rf ${{ steps.tmp-dir.outputs.dir }}/certs
        continue-on-error: true

      # Sample 3: fetch-esm to local server
      - name: Instantiate sample project using verdaccio artifacts - Fetch ESM
        run: |
          node scripts/init-from-verdaccio.js --registry-dir ${{ steps.tmp-dir.outputs.dir }}/npm-registry --sample https://github.com/temporalio/samples-typescript/tree/main/fetch-esm --target-dir ${{ steps.tmp-dir.outputs.dir }}/sample-fetch-esm
          node scripts/test-example.js --work-dir "${{ steps.tmp-dir.outputs.dir }}/sample-fetch-esm"

      # End samples

      - name: Upload NPM logs
        uses: actions/upload-artifact@v4
        if: failure() || cancelled()
        with:
          name: integration-tests-${{ matrix.platform }}-node${{ matrix.node }}-${{ matrix.reuse-v8-context && 'reuse' || 'noreuse' }}-logs
          path: ${{ startsWith(matrix.platform, 'windows') && 'C:\\npm\\_logs\\' || '~/.npm/_logs/' }}

      - name: Upload Dev Server logs
        uses: actions/upload-artifact@v4
        if: failure() || cancelled()
        with:
          name: integration-tests-${{ matrix.platform }}-node${{ matrix.node }}-${{ matrix.reuse-v8-context && 'reuse' || 'noreuse' }}-devserver-logs
          path: ${{ steps.tmp-dir.outputs.dir }}/devserver.log

#  conventions:
#    name: Lint and Prune
#    uses: ./.github/workflows/conventions.yml

#  # Runs the features repo tests with this repo's current SDK code
#  # FIXME: Update this job to reuse native build artifacts from compile-native-binaries
#  features-tests:
#    name: Features Tests
#    uses: temporalio/features/.github/workflows/typescript.yaml@main
#    with:
#      typescript-repo-path: ${{github.event.pull_request.head.repo.full_name}}
#      version: ${{github.event.pull_request.head.ref}}
#      version-is-repo-ref: true
#      features-repo-ref: main

#  stress-tests-no-reuse-context:
#    name: Stress Tests (No Reuse V8 Context)
#    # FIXME: Update this job to reuse native build artifacts from compile-native-binaries
#    uses: ./.github/workflows/stress.yml
#    with:
#      test-type: ci-stress
#      test-timeout-minutes: 20
#      reuse-v8-context: false
#
#  stress-tests-reuse-context:
#    name: Stress Tests (Reuse V8 Context)
#    # FIXME: Update this job to reuse native build artifacts from compile-native-binaries
#    uses: ./.github/workflows/stress.yml
#    with:
#      test-type: ci-stress
#      test-timeout-minutes: 20
#      reuse-v8-context: true

#  docs:
#    name: Build Docs
#    uses: ./.github/workflows/docs.yml
#    with:
#      # Can't publish from forks, as secrets won't be available
#      publish_target: ${{ vars.IS_TEMPORALIO_SDK_TYPESCRIPT_REPO == 'true' && 'draft' || '' }}
#    secrets:
#      ALGOLIA_API_KEY: ${{ secrets.ALGOLIA_API_KEY }}
#      VERCEL_TOKEN: ${{ secrets.VERCEL_TOKEN }}
#      VERCEL_ORG_ID: ${{ secrets.VERCEL_ORG_ID }}
#      VERCEL_PROJECT_ID: ${{ secrets.VERCEL_PROJECT_ID }}
=======
#      # FIXME: Move samples tests to a custom activity
#      # Sample 1: hello-world to local server
#      - name: Instantiate sample project using verdaccio artifacts - Hello World
#        run: |
#          node scripts/init-from-verdaccio.js --registry-dir ${{ steps.tmp-dir.outputs.dir }}/npm-registry --sample https://github.com/temporalio/samples-typescript/tree/main/hello-world --target-dir ${{ steps.tmp-dir.outputs.dir }}/sample-hello-world
#          node scripts/test-example.js --work-dir "${{ steps.tmp-dir.outputs.dir }}/sample-hello-world"
#
#      # Sample 2: hello-world-mtls to cloud server
#      - name: Instantiate sample project using verdaccio artifacts - Hello World MTLS
#        run: |
#          if [ -z "$TEMPORAL_ADDRESS" ] || [ -z "$TEMPORAL_NAMESPACE" ] || [ -z "$TEMPORAL_CLIENT_CERT" ] || [ -z "$TEMPORAL_CLIENT_KEY" ]; then
#            echo "Skipping hello-world-mtls sample test as required environment variables are not set"
#            exit 0
#          fi
#
#          node scripts/create-certs-dir.js ${{ steps.tmp-dir.outputs.dir }}/certs
#          node scripts/init-from-verdaccio.js --registry-dir ${{ steps.tmp-dir.outputs.dir }}/npm-registry --sample https://github.com/temporalio/samples-typescript/tree/main/hello-world-mtls --target-dir ${{ steps.tmp-dir.outputs.dir }}/sample-hello-world-mtls
#          node scripts/test-example.js --work-dir "${{ steps.tmp-dir.outputs.dir }}/sample-hello-world-mtls"
#        env:
#          # These env vars are used by the hello-world-mtls sample
#          TEMPORAL_ADDRESS: ${{ vars.TEMPORAL_CLIENT_NAMESPACE }}.tmprl.cloud:7233
#          TEMPORAL_NAMESPACE: ${{ vars.TEMPORAL_CLIENT_NAMESPACE }}
#          TEMPORAL_CLIENT_CERT: ${{ secrets.TEMPORAL_CLIENT_CERT }}
#          TEMPORAL_CLIENT_KEY: ${{ secrets.TEMPORAL_CLIENT_KEY }}
#          TEMPORAL_TASK_QUEUE: ${{ format('tssdk-ci-{0}-{1}-sample-hello-world-mtls-{2}-{3}', matrix.platform, matrix.node, github.run_id, github.run_attempt) }}
#
#          TEMPORAL_CLIENT_CERT_PATH: ${{ steps.tmp-dir.outputs.dir }}/certs/client.pem
#          TEMPORAL_CLIENT_KEY_PATH: ${{ steps.tmp-dir.outputs.dir }}/certs/client.key
#
#      - name: Destroy certs dir
#        if: always()
#        run: rm -rf ${{ steps.tmp-dir.outputs.dir }}/certs
#        continue-on-error: true
#
#      # Sample 3: fetch-esm to local server
#      - name: Instantiate sample project using verdaccio artifacts - Fetch ESM
#        run: |
#          node scripts/init-from-verdaccio.js --registry-dir ${{ steps.tmp-dir.outputs.dir }}/npm-registry --sample https://github.com/temporalio/samples-typescript/tree/main/fetch-esm --target-dir ${{ steps.tmp-dir.outputs.dir }}/sample-fetch-esm
#          node scripts/test-example.js --work-dir "${{ steps.tmp-dir.outputs.dir }}/sample-fetch-esm"
#
#      # End samples
#
#      - name: Upload NPM logs
#        uses: actions/upload-artifact@v4
#        if: failure() || cancelled()
#        with:
#          name: integration-tests-${{ matrix.platform }}-node${{ matrix.node }}-${{ matrix.reuse-v8-context && 'reuse' || 'noreuse' }}-logs
#          path: ${{ startsWith(matrix.platform, 'windows') && 'C:\\npm\\_logs\\' || '~/.npm/_logs/' }}
#
#      - name: Upload Dev Server logs
#        uses: actions/upload-artifact@v4
#        if: failure() || cancelled()
#        with:
#          name: integration-tests-${{ matrix.platform }}-node${{ matrix.node }}-${{ matrix.reuse-v8-context && 'reuse' || 'noreuse' }}-devserver-logs
#          path: ${{ steps.tmp-dir.outputs.dir }}/devserver.log

#conventions:
#  name: Lint and Prune
#  uses: ./.github/workflows/conventions.yml

# Runs the features repo tests with this repo's current SDK code
# FIXME: Update this job to reuse native build artifacts from compile-native-binaries
#features-tests:
#  name: Features Tests
#  uses: temporalio/features/.github/workflows/typescript.yaml@main
#  with:
#    typescript-repo-path: ${{github.event.pull_request.head.repo.full_name}}
#    version: ${{github.event.pull_request.head.ref}}
#    version-is-repo-ref: true
#    features-repo-ref: main

#stress-tests-no-reuse-context:
#  name: Stress Tests (No Reuse V8 Context)
#  # FIXME: Update this job to reuse native build artifacts from compile-native-binaries
#  uses: ./.github/workflows/stress.yml
#  with:
#    test-type: ci-stress
#    test-timeout-minutes: 20
#    reuse-v8-context: false

#stress-tests-reuse-context:
#  name: Stress Tests (Reuse V8 Context)
#  # FIXME: Update this job to reuse native build artifacts from compile-native-binaries
#  uses: ./.github/workflows/stress.yml
#  with:
#    test-type: ci-stress
#    test-timeout-minutes: 20
#    reuse-v8-context: true

#docs:
#  name: Build Docs
#  uses: ./.github/workflows/docs.yml
#  with:
#    # Can't publish from forks, as secrets won't be available
#    publish_target: ${{ vars.IS_TEMPORALIO_SDK_TYPESCRIPT_REPO == 'true' && 'draft' || '' }}
#  secrets:
#    ALGOLIA_API_KEY: ${{ secrets.ALGOLIA_API_KEY }}
#    VERCEL_TOKEN: ${{ secrets.VERCEL_TOKEN }}
#    VERCEL_ORG_ID: ${{ secrets.VERCEL_ORG_ID }}
#    VERCEL_PROJECT_ID: ${{ secrets.VERCEL_PROJECT_ID }}
>>>>>>> f2784085
<|MERGE_RESOLUTION|>--- conflicted
+++ resolved
@@ -209,15 +209,12 @@
             --db-filename temporal.sqlite \
             --sqlite-pragma journal_mode=WAL \
             --sqlite-pragma synchronous=OFF \
-<<<<<<< HEAD
-=======
             --dynamic-config-value system.enableEagerWorkflowStart=true \
             --dynamic-config-value system.enableNexus=true \
             --dynamic-config-value frontend.workerVersioningWorkflowAPIs=true \
             --dynamic-config-value frontend.workerVersioningDataAPIs=true \
             --dynamic-config-value system.enableDeploymentVersions=true \
             --dynamic-config-value component.nexusoperations.recordCancelRequestCompletionEvents=true \
->>>>>>> f2784085
             --dynamic-config-value frontend.WorkerHeartbeatsEnabled=true \
             --dynamic-config-value frontend.ListWorkersEnabled=true \
             --headless &> ./devserver.log &
@@ -245,67 +242,65 @@
           TEMPORAL_CLOUD_OPS_TEST_NAMESPACE: ${{ vars.TEMPORAL_CLIENT_NAMESPACE }}
           TEMPORAL_CLOUD_OPS_TEST_API_KEY: ${{ secrets.TEMPORAL_CLIENT_CLOUD_API_KEY }}
           TEMPORAL_CLOUD_OPS_TEST_API_VERSION: 2024-05-13-00
-<<<<<<< HEAD
-
-      # FIXME: Move samples tests to a custom activity
-      # Sample 1: hello-world to local server
-      - name: Instantiate sample project using verdaccio artifacts - Hello World
-        run: |
-          node scripts/init-from-verdaccio.js --registry-dir ${{ steps.tmp-dir.outputs.dir }}/npm-registry --sample https://github.com/temporalio/samples-typescript/tree/main/hello-world --target-dir ${{ steps.tmp-dir.outputs.dir }}/sample-hello-world
-          node scripts/test-example.js --work-dir "${{ steps.tmp-dir.outputs.dir }}/sample-hello-world"
-
-      # Sample 2: hello-world-mtls to cloud server
-      - name: Instantiate sample project using verdaccio artifacts - Hello World MTLS
-        run: |
-          if [ -z "$TEMPORAL_ADDRESS" ] || [ -z "$TEMPORAL_NAMESPACE" ] || [ -z "$TEMPORAL_CLIENT_CERT" ] || [ -z "$TEMPORAL_CLIENT_KEY" ]; then
-            echo "Skipping hello-world-mtls sample test as required environment variables are not set"
-            exit 0
-          fi
-
-          node scripts/create-certs-dir.js ${{ steps.tmp-dir.outputs.dir }}/certs
-          node scripts/init-from-verdaccio.js --registry-dir ${{ steps.tmp-dir.outputs.dir }}/npm-registry --sample https://github.com/temporalio/samples-typescript/tree/main/hello-world-mtls --target-dir ${{ steps.tmp-dir.outputs.dir }}/sample-hello-world-mtls
-          node scripts/test-example.js --work-dir "${{ steps.tmp-dir.outputs.dir }}/sample-hello-world-mtls"
-        env:
-          # These env vars are used by the hello-world-mtls sample
-          TEMPORAL_ADDRESS: ${{ vars.TEMPORAL_CLIENT_NAMESPACE }}.tmprl.cloud:7233
-          TEMPORAL_NAMESPACE: ${{ vars.TEMPORAL_CLIENT_NAMESPACE }}
-          TEMPORAL_CLIENT_CERT: ${{ secrets.TEMPORAL_CLIENT_CERT }}
-          TEMPORAL_CLIENT_KEY: ${{ secrets.TEMPORAL_CLIENT_KEY }}
-          TEMPORAL_TASK_QUEUE: ${{ format('tssdk-ci-{0}-{1}-sample-hello-world-mtls-{2}-{3}', matrix.platform, matrix.node, github.run_id, github.run_attempt) }}
-
-          TEMPORAL_CLIENT_CERT_PATH: ${{ steps.tmp-dir.outputs.dir }}/certs/client.pem
-          TEMPORAL_CLIENT_KEY_PATH: ${{ steps.tmp-dir.outputs.dir }}/certs/client.key
-
-      - name: Destroy certs dir
-        if: always()
-        run: rm -rf ${{ steps.tmp-dir.outputs.dir }}/certs
-        continue-on-error: true
-
-      # Sample 3: fetch-esm to local server
-      - name: Instantiate sample project using verdaccio artifacts - Fetch ESM
-        run: |
-          node scripts/init-from-verdaccio.js --registry-dir ${{ steps.tmp-dir.outputs.dir }}/npm-registry --sample https://github.com/temporalio/samples-typescript/tree/main/fetch-esm --target-dir ${{ steps.tmp-dir.outputs.dir }}/sample-fetch-esm
-          node scripts/test-example.js --work-dir "${{ steps.tmp-dir.outputs.dir }}/sample-fetch-esm"
-
-      # End samples
-
-      - name: Upload NPM logs
-        uses: actions/upload-artifact@v4
-        if: failure() || cancelled()
-        with:
-          name: integration-tests-${{ matrix.platform }}-node${{ matrix.node }}-${{ matrix.reuse-v8-context && 'reuse' || 'noreuse' }}-logs
-          path: ${{ startsWith(matrix.platform, 'windows') && 'C:\\npm\\_logs\\' || '~/.npm/_logs/' }}
-
-      - name: Upload Dev Server logs
-        uses: actions/upload-artifact@v4
-        if: failure() || cancelled()
-        with:
-          name: integration-tests-${{ matrix.platform }}-node${{ matrix.node }}-${{ matrix.reuse-v8-context && 'reuse' || 'noreuse' }}-devserver-logs
-          path: ${{ steps.tmp-dir.outputs.dir }}/devserver.log
-
-#  conventions:
-#    name: Lint and Prune
-#    uses: ./.github/workflows/conventions.yml
+#      # FIXME: Move samples tests to a custom activity
+#      # Sample 1: hello-world to local server
+#      - name: Instantiate sample project using verdaccio artifacts - Hello World
+#        run: |
+#          node scripts/init-from-verdaccio.js --registry-dir ${{ steps.tmp-dir.outputs.dir }}/npm-registry --sample https://github.com/temporalio/samples-typescript/tree/main/hello-world --target-dir ${{ steps.tmp-dir.outputs.dir }}/sample-hello-world
+#          node scripts/test-example.js --work-dir "${{ steps.tmp-dir.outputs.dir }}/sample-hello-world"
+#
+#      # Sample 2: hello-world-mtls to cloud server
+#      - name: Instantiate sample project using verdaccio artifacts - Hello World MTLS
+#        run: |
+#          if [ -z "$TEMPORAL_ADDRESS" ] || [ -z "$TEMPORAL_NAMESPACE" ] || [ -z "$TEMPORAL_CLIENT_CERT" ] || [ -z "$TEMPORAL_CLIENT_KEY" ]; then
+#            echo "Skipping hello-world-mtls sample test as required environment variables are not set"
+#            exit 0
+#          fi
+#
+#          node scripts/create-certs-dir.js ${{ steps.tmp-dir.outputs.dir }}/certs
+#          node scripts/init-from-verdaccio.js --registry-dir ${{ steps.tmp-dir.outputs.dir }}/npm-registry --sample https://github.com/temporalio/samples-typescript/tree/main/hello-world-mtls --target-dir ${{ steps.tmp-dir.outputs.dir }}/sample-hello-world-mtls
+#          node scripts/test-example.js --work-dir "${{ steps.tmp-dir.outputs.dir }}/sample-hello-world-mtls"
+#        env:
+#          # These env vars are used by the hello-world-mtls sample
+#          TEMPORAL_ADDRESS: ${{ vars.TEMPORAL_CLIENT_NAMESPACE }}.tmprl.cloud:7233
+#          TEMPORAL_NAMESPACE: ${{ vars.TEMPORAL_CLIENT_NAMESPACE }}
+#          TEMPORAL_CLIENT_CERT: ${{ secrets.TEMPORAL_CLIENT_CERT }}
+#          TEMPORAL_CLIENT_KEY: ${{ secrets.TEMPORAL_CLIENT_KEY }}
+#          TEMPORAL_TASK_QUEUE: ${{ format('tssdk-ci-{0}-{1}-sample-hello-world-mtls-{2}-{3}', matrix.platform, matrix.node, github.run_id, github.run_attempt) }}
+#
+#          TEMPORAL_CLIENT_CERT_PATH: ${{ steps.tmp-dir.outputs.dir }}/certs/client.pem
+#          TEMPORAL_CLIENT_KEY_PATH: ${{ steps.tmp-dir.outputs.dir }}/certs/client.key
+#
+#      - name: Destroy certs dir
+#        if: always()
+#        run: rm -rf ${{ steps.tmp-dir.outputs.dir }}/certs
+#        continue-on-error: true
+#
+#      # Sample 3: fetch-esm to local server
+#      - name: Instantiate sample project using verdaccio artifacts - Fetch ESM
+#        run: |
+#          node scripts/init-from-verdaccio.js --registry-dir ${{ steps.tmp-dir.outputs.dir }}/npm-registry --sample https://github.com/temporalio/samples-typescript/tree/main/fetch-esm --target-dir ${{ steps.tmp-dir.outputs.dir }}/sample-fetch-esm
+#          node scripts/test-example.js --work-dir "${{ steps.tmp-dir.outputs.dir }}/sample-fetch-esm"
+#
+#      # End samples
+#
+#      - name: Upload NPM logs
+#        uses: actions/upload-artifact@v4
+#        if: failure() || cancelled()
+#        with:
+#          name: integration-tests-${{ matrix.platform }}-node${{ matrix.node }}-${{ matrix.reuse-v8-context && 'reuse' || 'noreuse' }}-logs
+#          path: ${{ startsWith(matrix.platform, 'windows') && 'C:\\npm\\_logs\\' || '~/.npm/_logs/' }}
+#
+#      - name: Upload Dev Server logs
+#        uses: actions/upload-artifact@v4
+#        if: failure() || cancelled()
+#        with:
+#          name: integration-tests-${{ matrix.platform }}-node${{ matrix.node }}-${{ matrix.reuse-v8-context && 'reuse' || 'noreuse' }}-devserver-logs
+#          path: ${{ steps.tmp-dir.outputs.dir }}/devserver.log
+
+#conventions:
+#  name: Lint and Prune
+#  uses: ./.github/workflows/conventions.yml
 
 #  # Runs the features repo tests with this repo's current SDK code
 #  # FIXME: Update this job to reuse native build artifacts from compile-native-binaries
@@ -346,106 +341,4 @@
 #      ALGOLIA_API_KEY: ${{ secrets.ALGOLIA_API_KEY }}
 #      VERCEL_TOKEN: ${{ secrets.VERCEL_TOKEN }}
 #      VERCEL_ORG_ID: ${{ secrets.VERCEL_ORG_ID }}
-#      VERCEL_PROJECT_ID: ${{ secrets.VERCEL_PROJECT_ID }}
-=======
-#      # FIXME: Move samples tests to a custom activity
-#      # Sample 1: hello-world to local server
-#      - name: Instantiate sample project using verdaccio artifacts - Hello World
-#        run: |
-#          node scripts/init-from-verdaccio.js --registry-dir ${{ steps.tmp-dir.outputs.dir }}/npm-registry --sample https://github.com/temporalio/samples-typescript/tree/main/hello-world --target-dir ${{ steps.tmp-dir.outputs.dir }}/sample-hello-world
-#          node scripts/test-example.js --work-dir "${{ steps.tmp-dir.outputs.dir }}/sample-hello-world"
-#
-#      # Sample 2: hello-world-mtls to cloud server
-#      - name: Instantiate sample project using verdaccio artifacts - Hello World MTLS
-#        run: |
-#          if [ -z "$TEMPORAL_ADDRESS" ] || [ -z "$TEMPORAL_NAMESPACE" ] || [ -z "$TEMPORAL_CLIENT_CERT" ] || [ -z "$TEMPORAL_CLIENT_KEY" ]; then
-#            echo "Skipping hello-world-mtls sample test as required environment variables are not set"
-#            exit 0
-#          fi
-#
-#          node scripts/create-certs-dir.js ${{ steps.tmp-dir.outputs.dir }}/certs
-#          node scripts/init-from-verdaccio.js --registry-dir ${{ steps.tmp-dir.outputs.dir }}/npm-registry --sample https://github.com/temporalio/samples-typescript/tree/main/hello-world-mtls --target-dir ${{ steps.tmp-dir.outputs.dir }}/sample-hello-world-mtls
-#          node scripts/test-example.js --work-dir "${{ steps.tmp-dir.outputs.dir }}/sample-hello-world-mtls"
-#        env:
-#          # These env vars are used by the hello-world-mtls sample
-#          TEMPORAL_ADDRESS: ${{ vars.TEMPORAL_CLIENT_NAMESPACE }}.tmprl.cloud:7233
-#          TEMPORAL_NAMESPACE: ${{ vars.TEMPORAL_CLIENT_NAMESPACE }}
-#          TEMPORAL_CLIENT_CERT: ${{ secrets.TEMPORAL_CLIENT_CERT }}
-#          TEMPORAL_CLIENT_KEY: ${{ secrets.TEMPORAL_CLIENT_KEY }}
-#          TEMPORAL_TASK_QUEUE: ${{ format('tssdk-ci-{0}-{1}-sample-hello-world-mtls-{2}-{3}', matrix.platform, matrix.node, github.run_id, github.run_attempt) }}
-#
-#          TEMPORAL_CLIENT_CERT_PATH: ${{ steps.tmp-dir.outputs.dir }}/certs/client.pem
-#          TEMPORAL_CLIENT_KEY_PATH: ${{ steps.tmp-dir.outputs.dir }}/certs/client.key
-#
-#      - name: Destroy certs dir
-#        if: always()
-#        run: rm -rf ${{ steps.tmp-dir.outputs.dir }}/certs
-#        continue-on-error: true
-#
-#      # Sample 3: fetch-esm to local server
-#      - name: Instantiate sample project using verdaccio artifacts - Fetch ESM
-#        run: |
-#          node scripts/init-from-verdaccio.js --registry-dir ${{ steps.tmp-dir.outputs.dir }}/npm-registry --sample https://github.com/temporalio/samples-typescript/tree/main/fetch-esm --target-dir ${{ steps.tmp-dir.outputs.dir }}/sample-fetch-esm
-#          node scripts/test-example.js --work-dir "${{ steps.tmp-dir.outputs.dir }}/sample-fetch-esm"
-#
-#      # End samples
-#
-#      - name: Upload NPM logs
-#        uses: actions/upload-artifact@v4
-#        if: failure() || cancelled()
-#        with:
-#          name: integration-tests-${{ matrix.platform }}-node${{ matrix.node }}-${{ matrix.reuse-v8-context && 'reuse' || 'noreuse' }}-logs
-#          path: ${{ startsWith(matrix.platform, 'windows') && 'C:\\npm\\_logs\\' || '~/.npm/_logs/' }}
-#
-#      - name: Upload Dev Server logs
-#        uses: actions/upload-artifact@v4
-#        if: failure() || cancelled()
-#        with:
-#          name: integration-tests-${{ matrix.platform }}-node${{ matrix.node }}-${{ matrix.reuse-v8-context && 'reuse' || 'noreuse' }}-devserver-logs
-#          path: ${{ steps.tmp-dir.outputs.dir }}/devserver.log
-
-#conventions:
-#  name: Lint and Prune
-#  uses: ./.github/workflows/conventions.yml
-
-# Runs the features repo tests with this repo's current SDK code
-# FIXME: Update this job to reuse native build artifacts from compile-native-binaries
-#features-tests:
-#  name: Features Tests
-#  uses: temporalio/features/.github/workflows/typescript.yaml@main
-#  with:
-#    typescript-repo-path: ${{github.event.pull_request.head.repo.full_name}}
-#    version: ${{github.event.pull_request.head.ref}}
-#    version-is-repo-ref: true
-#    features-repo-ref: main
-
-#stress-tests-no-reuse-context:
-#  name: Stress Tests (No Reuse V8 Context)
-#  # FIXME: Update this job to reuse native build artifacts from compile-native-binaries
-#  uses: ./.github/workflows/stress.yml
-#  with:
-#    test-type: ci-stress
-#    test-timeout-minutes: 20
-#    reuse-v8-context: false
-
-#stress-tests-reuse-context:
-#  name: Stress Tests (Reuse V8 Context)
-#  # FIXME: Update this job to reuse native build artifacts from compile-native-binaries
-#  uses: ./.github/workflows/stress.yml
-#  with:
-#    test-type: ci-stress
-#    test-timeout-minutes: 20
-#    reuse-v8-context: true
-
-#docs:
-#  name: Build Docs
-#  uses: ./.github/workflows/docs.yml
-#  with:
-#    # Can't publish from forks, as secrets won't be available
-#    publish_target: ${{ vars.IS_TEMPORALIO_SDK_TYPESCRIPT_REPO == 'true' && 'draft' || '' }}
-#  secrets:
-#    ALGOLIA_API_KEY: ${{ secrets.ALGOLIA_API_KEY }}
-#    VERCEL_TOKEN: ${{ secrets.VERCEL_TOKEN }}
-#    VERCEL_ORG_ID: ${{ secrets.VERCEL_ORG_ID }}
-#    VERCEL_PROJECT_ID: ${{ secrets.VERCEL_PROJECT_ID }}
->>>>>>> f2784085
+#      VERCEL_PROJECT_ID: ${{ secrets.VERCEL_PROJECT_ID }}