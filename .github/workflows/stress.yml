--- conflicted
+++ resolved
@@ -34,10 +34,7 @@
         uses: arduino/setup-protoc@v1
         with:
           version: '3.x'
-<<<<<<< HEAD
-=======
           repo-token: ${{ secrets.GITHUB_TOKEN }}
->>>>>>> 71d10a82
       - uses: Swatinem/rust-cache@v1
         with:
           working-directory: packages/core-bridge
