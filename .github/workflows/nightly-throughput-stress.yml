name: Nightly Throughput Stress

on:
  schedule:
    # Run at 3 AM PST (11:00 UTC) - offset from existing nightly
    - cron: '00 11 * * *'
  push:
    branches:
      - nightly_tps
  workflow_dispatch:
    inputs:
      duration:
        description: 'Test duration (e.g., 6h, 1h)'
        required: false
        default: '5h'
        type: string
      timeout:
        description: 'Scenario timeout (should always be 30m more than duration)'
        required: false
        default: '5h30m'
        type: string
      job_timeout_minutes:
        description: 'GitHub Actions job timeout in minutes'
        required: false
        default: 360
        type: number

permissions:
  contents: read
<<<<<<< HEAD
=======
  actions: write
>>>>>>> 54b07040

env:
  # Workflow configuration
  TEST_DURATION: ${{ inputs.duration || vars.NIGHTLY_TEST_DURATION || '5h' }}
  TEST_TIMEOUT: ${{ inputs.timeout || vars.NIGHTLY_TEST_TIMEOUT || '5h30m' }}

  # Logging and artifacts
  WORKER_LOG_DIR: /tmp/throughput-stress-logs

  # Omes configuration
  OMES_REPO: temporalio/omes
  OMES_REF: main
  RUN_ID: ${{ github.run_id }}-throughput-stress

jobs:
  throughput-stress:
    runs-on: ubuntu-latest-4-cores
    timeout-minutes: ${{ fromJSON(inputs.job_timeout_minutes || vars.NIGHTLY_JOB_TIMEOUT_MINUTES || 360) }}

    steps:
      - name: Print test configuration
        run: |
          echo "=== Throughput Stress Test Configuration ==="
          echo "Duration: $TEST_DURATION"
          echo "Timeout: $TEST_TIMEOUT"
          echo "Run ID: $RUN_ID"
          echo "=========================================="

      - name: Checkout SDK
        uses: actions/checkout@v4
        with:
          submodules: recursive

      - name: Checkout OMES
        uses: actions/checkout@v4
        with:
          repository: ${{ env.OMES_REPO }}
          ref: ${{ env.OMES_REF }}
          path: omes
          submodules: recursive

      - name: Setup Go
        uses: actions/setup-go@v5
        with:
          go-version-file: omes/go.mod
          cache-dependency-path: omes/go.sum

      - name: Setup Node
        uses: actions/setup-node@v4
        with:
          node-version: 22

      - name: Get NPM cache directory
        id: npm-cache-dir
        run: echo "dir=$(npm config get cache)" >> ${GITHUB_OUTPUT}

      - name: Restore NPM cache
        uses: actions/cache/restore@v4
        with:
          path: ${{ steps.npm-cache-dir.outputs.dir }}
          key: npm-main-linux-x64-${{ hashFiles('./package-lock.json') }}
          restore-keys: |
            npm-main-linux-x64-

      - name: Install protoc
        uses: arduino/setup-protoc@v3
        with:
          version: '23.x'
          repo-token: ${{ secrets.GITHUB_TOKEN }}

      - name: Setup Rust
        uses: dtolnay/rust-toolchain@stable

      - name: Rust cache
        uses: Swatinem/rust-cache@v2
        with:
          workspaces: packages/core-bridge -> target

      - name: Install SDK dependencies
        run: |
          npm ci --ignore-scripts --verbose || \
          npm ci --ignore-scripts --verbose || \
          npm ci --ignore-scripts --verbose

      - name: Build SDK
        run: npm run build
        env:
          BUILD_CORE_RELEASE: true

      - name: Save NPM cache
        uses: actions/cache/save@v4
        if: always()
        with:
          path: ${{ steps.npm-cache-dir.outputs.dir }}
          key: npm-main-linux-x64-${{ hashFiles('./package-lock.json') }}

      - name: Install Temporal CLI
        uses: temporalio/setup-temporal@v0

      - name: Setup log directory
        run: mkdir -p $WORKER_LOG_DIR

      - name: Start Temporal Server
        run: |
          temporal server start-dev \
            --db-filename temporal-throughput-stress.sqlite \
            --sqlite-pragma journal_mode=WAL \
            --sqlite-pragma synchronous=OFF \
            --headless &> $WORKER_LOG_DIR/temporal-server.log &

      - name: Run throughput stress scenario with local SDK
        working-directory: omes
        run: |
          # This makes the pipeline return the exit code of the first failing command
          # Otherwise the output of the `tee` command will be used
          # (which is troublesome when the scenario fails but the `tee` command succeeds)
          set -o pipefail

          # Use run-scenario-with-worker to build and run in one step
          # Pass the SDK directory as --version for local testing
          # Note: The hardcoded values below match OMES defaults, except:
          # - visibility-count-timeout: 5m (vs 3m default) 
          # to give CI a bit more time for visibility consistency
          go run ./cmd run-scenario-with-worker \
            --scenario throughput_stress \
            --language typescript \
            --version $(pwd)/.. \
            --run-id $RUN_ID \
            --duration $TEST_DURATION \
            --timeout $TEST_TIMEOUT \
            --max-concurrent 10 \
            --option internal-iterations=10 \
            --option continue-as-new-after-iterations=3 \
            --option sleep-time=1s \
            --option visibility-count-timeout=5m \
            --option min-throughput-per-hour=1000 \
            2>&1 | tee $WORKER_LOG_DIR/scenario.log

      - name: Upload logs on failure
        if: failure() || cancelled()
        uses: actions/upload-artifact@v4
        with:
          name: throughput-stress-logs
          path: ${{ env.WORKER_LOG_DIR }}
          retention-days: 30

      - name: Notify Slack on failure
        if: failure() || cancelled()
        uses: slackapi/slack-github-action@v2
        with:
          webhook-type: incoming-webhook
          payload: |
            {
              "text": "Nightly TypeScript throughput stress test failed",
              "blocks": [
                {
                  "type": "section",
                  "text": {
                    "type": "mrkdwn",
                    "text": "*Nightly Throughput Stress Failed* :x:\n\n*Repository:* ${{ github.repository }}\n*Duration:* ${{ env.TEST_DURATION }}\n*Run:* <${{ github.server_url }}/${{ github.repository }}/actions/runs/${{ github.run_id }}|View Logs>\n*Triggered by:* ${{ github.event_name == 'schedule' && 'Scheduled' || github.actor }}"
                  }
                }
              ]
            }
        env:
          SLACK_WEBHOOK_URL: ${{ secrets.SLACK_SDK_ALERTS_WEBHOOK }}<|MERGE_RESOLUTION|>--- conflicted
+++ resolved
@@ -27,10 +27,7 @@
 
 permissions:
   contents: read
-<<<<<<< HEAD
-=======
   actions: write
->>>>>>> 54b07040
 
 env:
   # Workflow configuration
